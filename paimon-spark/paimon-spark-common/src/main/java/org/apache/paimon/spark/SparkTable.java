/*
 * Licensed to the Apache Software Foundation (ASF) under one
 * or more contributor license agreements.  See the NOTICE file
 * distributed with this work for additional information
 * regarding copyright ownership.  The ASF licenses this file
 * to you under the Apache License, Version 2.0 (the
 * "License"); you may not use this file except in compliance
 * with the License.  You may obtain a copy of the License at
 *
 * http://www.apache.org/licenses/LICENSE-2.0
 *
 * Unless required by applicable law or agreed to in writing, software
 * distributed under the License is distributed on an "AS IS" BASIS,
 * WITHOUT WARRANTIES OR CONDITIONS OF ANY KIND, either express or implied.
 * See the License for the specific language governing permissions and
 * limitations under the License.
 */

package org.apache.paimon.spark;

import org.apache.paimon.CoreOptions;
import org.apache.paimon.options.Options;
import org.apache.paimon.table.DataTable;
import org.apache.paimon.table.FileStoreTable;
import org.apache.paimon.table.Table;

<<<<<<< HEAD
import org.apache.spark.sql.connector.catalog.Identifier;
import org.apache.spark.sql.connector.catalog.SupportsDelete;
=======
>>>>>>> cb2f6c8e
import org.apache.spark.sql.connector.catalog.SupportsRead;
import org.apache.spark.sql.connector.catalog.SupportsWrite;
import org.apache.spark.sql.connector.catalog.TableCapability;
import org.apache.spark.sql.connector.catalog.TableCatalog;
import org.apache.spark.sql.connector.expressions.FieldReference;
import org.apache.spark.sql.connector.expressions.IdentityTransform;
import org.apache.spark.sql.connector.expressions.Transform;
import org.apache.spark.sql.connector.read.ScanBuilder;
import org.apache.spark.sql.connector.write.LogicalWriteInfo;
import org.apache.spark.sql.connector.write.WriteBuilder;
import org.apache.spark.sql.types.StructType;
import org.apache.spark.sql.util.CaseInsensitiveStringMap;

import java.util.Collections;
import java.util.HashMap;
import java.util.HashSet;
import java.util.Map;
import java.util.Set;

/** A spark {@link org.apache.spark.sql.connector.catalog.Table} for paimon. */
public class SparkTable
        implements org.apache.spark.sql.connector.catalog.Table,
                SupportsRead,
                SupportsWrite,
                PaimonPartitionManagement {

    private final Table table;
<<<<<<< HEAD
    private final Identifier identifier;
    @Nullable protected Predicate deletePredicate;
=======
>>>>>>> cb2f6c8e

    public SparkTable(Table table, Identifier identifier) {
        this.table = table;
        this.identifier = identifier;
    }

    public Table getTable() {
        return table;
    }

    @Override
    public ScanBuilder newScanBuilder(CaseInsensitiveStringMap options) {
        Table newTable = table.copy(options.asCaseSensitiveMap());
        return new PaimonScanBuilder(newTable);
    }

    @Override
    public String name() {
        if (identifier != null) {
            return identifier.namespace()[0] + "." + identifier.name();
        } else {
            return table.name();
        }
    }

    @Override
    public StructType schema() {
        return SparkTypeUtils.fromPaimonRowType(table.rowType());
    }

    @Override
    public Set<TableCapability> capabilities() {
        Set<TableCapability> capabilities = new HashSet<>();
        capabilities.add(TableCapability.BATCH_READ);
        capabilities.add(TableCapability.V1_BATCH_WRITE);
        capabilities.add(TableCapability.OVERWRITE_BY_FILTER);
        capabilities.add(TableCapability.OVERWRITE_DYNAMIC);
        capabilities.add(TableCapability.MICRO_BATCH_READ);
        return capabilities;
    }

    @Override
    public Transform[] partitioning() {
        return table.partitionKeys().stream()
                .map(FieldReference::apply)
                .map(IdentityTransform::apply)
                .toArray(Transform[]::new);
    }

    @Override
    public WriteBuilder newWriteBuilder(LogicalWriteInfo info) {
        try {
            return new SparkWriteBuilder((FileStoreTable) table, Options.fromMap(info.options()));
        } catch (Exception e) {
            throw new RuntimeException("Only FileStoreTable can be written.");
        }
    }

    @Override
    public Map<String, String> properties() {
        if (table instanceof DataTable) {
            Map<String, String> properties =
                    new HashMap<>(((DataTable) table).coreOptions().toMap());
            if (!table.primaryKeys().isEmpty()) {
                properties.put(
                        CoreOptions.PRIMARY_KEY.key(), String.join(",", table.primaryKeys()));
            }
            properties.put(TableCatalog.PROP_PROVIDER, SparkSource.NAME());
            return properties;
        } else {
            return Collections.emptyMap();
        }
    }
}<|MERGE_RESOLUTION|>--- conflicted
+++ resolved
@@ -24,11 +24,6 @@
 import org.apache.paimon.table.FileStoreTable;
 import org.apache.paimon.table.Table;
 
-<<<<<<< HEAD
-import org.apache.spark.sql.connector.catalog.Identifier;
-import org.apache.spark.sql.connector.catalog.SupportsDelete;
-=======
->>>>>>> cb2f6c8e
 import org.apache.spark.sql.connector.catalog.SupportsRead;
 import org.apache.spark.sql.connector.catalog.SupportsWrite;
 import org.apache.spark.sql.connector.catalog.TableCapability;
@@ -56,15 +51,9 @@
                 PaimonPartitionManagement {
 
     private final Table table;
-<<<<<<< HEAD
-    private final Identifier identifier;
-    @Nullable protected Predicate deletePredicate;
-=======
->>>>>>> cb2f6c8e
 
-    public SparkTable(Table table, Identifier identifier) {
+    public SparkTable(Table table) {
         this.table = table;
-        this.identifier = identifier;
     }
 
     public Table getTable() {
@@ -79,11 +68,7 @@
 
     @Override
     public String name() {
-        if (identifier != null) {
-            return identifier.namespace()[0] + "." + identifier.name();
-        } else {
-            return table.name();
-        }
+        return table.name();
     }
 
     @Override
