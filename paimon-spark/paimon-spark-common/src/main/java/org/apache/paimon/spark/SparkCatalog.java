/*
 * Licensed to the Apache Software Foundation (ASF) under one
 * or more contributor license agreements.  See the NOTICE file
 * distributed with this work for additional information
 * regarding copyright ownership.  The ASF licenses this file
 * to you under the Apache License, Version 2.0 (the
 * "License"); you may not use this file except in compliance
 * with the License.  You may obtain a copy of the License at
 *
 *     http://www.apache.org/licenses/LICENSE-2.0
 *
 * Unless required by applicable law or agreed to in writing, software
 * distributed under the License is distributed on an "AS IS" BASIS,
 * WITHOUT WARRANTIES OR CONDITIONS OF ANY KIND, either express or implied.
 * See the License for the specific language governing permissions and
 * limitations under the License.
 */

package org.apache.paimon.spark;

import org.apache.paimon.CoreOptions;
import org.apache.paimon.catalog.Catalog;
import org.apache.paimon.catalog.CatalogContext;
import org.apache.paimon.catalog.CatalogFactory;
import org.apache.paimon.options.Options;
import org.apache.paimon.schema.Schema;
import org.apache.paimon.schema.SchemaChange;
import org.apache.paimon.spark.catalog.SparkBaseCatalog;
import org.apache.paimon.table.Table;
import org.apache.paimon.utils.Preconditions;

import org.apache.spark.sql.SparkSession;
import org.apache.spark.sql.catalyst.analysis.NamespaceAlreadyExistsException;
import org.apache.spark.sql.catalyst.analysis.NoSuchNamespaceException;
import org.apache.spark.sql.catalyst.analysis.NoSuchTableException;
import org.apache.spark.sql.catalyst.analysis.TableAlreadyExistsException;
import org.apache.spark.sql.connector.catalog.Identifier;
import org.apache.spark.sql.connector.catalog.NamespaceChange;
import org.apache.spark.sql.connector.catalog.TableCatalog;
import org.apache.spark.sql.connector.catalog.TableChange;
import org.apache.spark.sql.connector.expressions.FieldReference;
import org.apache.spark.sql.connector.expressions.NamedReference;
import org.apache.spark.sql.connector.expressions.Transform;
import org.apache.spark.sql.types.StructField;
import org.apache.spark.sql.types.StructType;
import org.apache.spark.sql.util.CaseInsensitiveStringMap;
import org.slf4j.Logger;
import org.slf4j.LoggerFactory;

import java.util.Arrays;
import java.util.Collections;
import java.util.HashMap;
import java.util.List;
import java.util.Map;
import java.util.stream.Collectors;

import static org.apache.paimon.spark.SparkTypeUtils.toPaimonType;

/** Spark {@link TableCatalog} for paimon. */
public class SparkCatalog extends SparkBaseCatalog {

    private static final Logger LOG = LoggerFactory.getLogger(SparkCatalog.class);

    private static final String PRIMARY_KEY_IDENTIFIER = "primary-key";

    private String name = null;
    protected Catalog catalog = null;

    @Override
    public void initialize(String name, CaseInsensitiveStringMap options) {
        this.name = name;
        CatalogContext catalogContext =
                CatalogContext.create(
                        Options.fromMap(options),
                        SparkSession.active().sessionState().newHadoopConf());
        this.catalog = CatalogFactory.createCatalog(catalogContext);
        if (!catalog.databaseExists(defaultNamespace()[0])) {
            try {
                createNamespace(defaultNamespace(), new HashMap<>());
            } catch (NamespaceAlreadyExistsException ignored) {
            }
        }
    }

    @Override
    public Catalog paimonCatalog() {
        return catalog;
    }

    @Override
    public String name() {
        return name;
    }

    @Override
    public String[] defaultNamespace() {
        return new String[] {Catalog.DEFAULT_DATABASE};
    }

    @Override
    public void createNamespace(String[] namespace, Map<String, String> metadata)
            throws NamespaceAlreadyExistsException {
        Preconditions.checkArgument(
                isValidateNamespace(namespace),
                "Namespace %s is not valid",
                Arrays.toString(namespace));
        try {
            catalog.createDatabase(namespace[0], false, metadata);
        } catch (Catalog.DatabaseAlreadyExistException e) {
            throw new NamespaceAlreadyExistsException(namespace);
        }
    }

    @Override
    public String[][] listNamespaces() {
        List<String> databases = catalog.listDatabases();
        String[][] namespaces = new String[databases.size()][];
        for (int i = 0; i < databases.size(); i++) {
            namespaces[i] = new String[] {databases.get(i)};
        }
        return namespaces;
    }

    @Override
    public String[][] listNamespaces(String[] namespace) throws NoSuchNamespaceException {
        if (namespace.length == 0) {
            return listNamespaces();
        }
        if (!isValidateNamespace(namespace)) {
            throw new NoSuchNamespaceException(namespace);
        }
        if (catalog.databaseExists(namespace[0])) {
            return new String[0][];
        }
        throw new NoSuchNamespaceException(namespace);
    }

    @Override
    public Map<String, String> loadNamespaceMetadata(String[] namespace)
            throws NoSuchNamespaceException {
        Preconditions.checkArgument(
                isValidateNamespace(namespace),
                "Namespace %s is not valid",
                Arrays.toString(namespace));
        String dataBaseName = namespace[0];
        try {
            return catalog.loadDatabaseProperties(dataBaseName);
        } catch (Catalog.DatabaseNotExistException e) {
            throw new NoSuchNamespaceException(namespace);
        }
    }

    /**
     * Drop a namespace from the catalog, recursively dropping all objects within the namespace.
     * This interface implementation only supports the Spark 3.0, 3.1 and 3.2.
     *
     * <p>If the catalog implementation does not support this operation, it may throw {@link
     * UnsupportedOperationException}.
     *
     * @param namespace a multi-part namespace
     * @return true if the namespace was dropped
     * @throws UnsupportedOperationException If drop is not a supported operation
     */
    public boolean dropNamespace(String[] namespace) throws NoSuchNamespaceException {
        return dropNamespace(namespace, false);
    }

    /**
     * Drop a namespace from the catalog with cascade mode, recursively dropping all objects within
     * the namespace if cascade is true. This interface implementation supports the Spark 3.3+.
     *
     * <p>If the catalog implementation does not support this operation, it may throw {@link
     * UnsupportedOperationException}.
     *
     * @param namespace a multi-part namespace
     * @param cascade When true, deletes all objects under the namespace
     * @return true if the namespace was dropped
     * @throws UnsupportedOperationException If drop is not a supported operation
     */
    public boolean dropNamespace(String[] namespace, boolean cascade)
            throws NoSuchNamespaceException {
        Preconditions.checkArgument(
                isValidateNamespace(namespace),
                "Namespace %s is not valid",
                Arrays.toString(namespace));
        try {
            catalog.dropDatabase(namespace[0], false, cascade);
            return true;
        } catch (Catalog.DatabaseNotExistException e) {
            throw new NoSuchNamespaceException(namespace);
        } catch (Catalog.DatabaseNotEmptyException e) {
            throw new UnsupportedOperationException(
                    String.format("Namespace %s is not empty", Arrays.toString(namespace)));
        }
    }

    @Override
    public Identifier[] listTables(String[] namespace) throws NoSuchNamespaceException {
        Preconditions.checkArgument(
                isValidateNamespace(namespace),
                "Missing database in namespace: %s",
                Arrays.toString(namespace));
        try {
            return catalog.listTables(namespace[0]).stream()
                    .map(table -> Identifier.of(namespace, table))
                    .toArray(Identifier[]::new);
        } catch (Catalog.DatabaseNotExistException e) {
            throw new NoSuchNamespaceException(namespace);
        }
    }

    @Override
    public SparkTable loadTable(Identifier ident) throws NoSuchTableException {
        try {
            return new SparkTable(load(ident), ident);
        } catch (Catalog.TableNotExistException e) {
            throw new NoSuchTableException(ident);
        }
    }

    /**
     * Do not annotate with <code>@override</code> here to maintain compatibility with Spark 3.2-.
     */
    public SparkTable loadTable(Identifier ident, String version) throws NoSuchTableException {
        Table table = loadPaimonTable(ident);
<<<<<<< HEAD
        Options dynamicOptions = new Options();

        if (version.chars().allMatch(Character::isDigit)) {
            long snapshotId = Long.parseUnsignedLong(version);
            LOG.info("Time travel to snapshot '{}'.", snapshotId);
            dynamicOptions.set(CoreOptions.SCAN_SNAPSHOT_ID, snapshotId);
        } else {
            LOG.info("Time travel to tag '{}'.", version);
            dynamicOptions.set(CoreOptions.SCAN_TAG_NAME, version);
        }

        return new SparkTable(table.copy(dynamicOptions.toMap()), ident);
=======
        LOG.info("Time travel to version '{}'.", version);
        return new SparkTable(
                table.copy(Collections.singletonMap(CoreOptions.SCAN_VERSION.key(), version)));
>>>>>>> d9397390
    }

    /**
     * Do not annotate with <code>@override</code> here to maintain compatibility with Spark 3.2-.
     *
     * <p>NOTE: Time unit of timestamp here is microsecond (see {@link
     * TableCatalog#loadTable(Identifier, long)}). But in SQL you should use seconds.
     */
    public SparkTable loadTable(Identifier ident, long timestamp) throws NoSuchTableException {
        Table table = loadPaimonTable(ident);
        // Paimon's timestamp use millisecond
        timestamp = timestamp / 1000;

        LOG.info("Time travel target timestamp is {} milliseconds.", timestamp);

        Options option = new Options().set(CoreOptions.SCAN_TIMESTAMP_MILLIS, timestamp);
        return new SparkTable(table.copy(option.toMap()), ident);
    }

    private Table loadPaimonTable(Identifier ident) throws NoSuchTableException {
        try {
            return load(ident);
        } catch (Catalog.TableNotExistException e) {
            throw new NoSuchTableException(ident);
        }
    }

    @Override
    public boolean tableExists(Identifier ident) {
        try {
            return catalog.tableExists(toIdentifier(ident));
        } catch (NoSuchTableException e) {
            return false;
        }
    }

    @Override
    public org.apache.spark.sql.connector.catalog.Table alterTable(
            Identifier ident, TableChange... changes) throws NoSuchTableException {
        List<SchemaChange> schemaChanges =
                Arrays.stream(changes).map(this::toSchemaChange).collect(Collectors.toList());
        try {
            catalog.alterTable(toIdentifier(ident), schemaChanges, false);
            return loadTable(ident);
        } catch (Catalog.TableNotExistException e) {
            throw new NoSuchTableException(ident);
        } catch (Catalog.ColumnAlreadyExistException | Catalog.ColumnNotExistException e) {
            throw new RuntimeException(e);
        }
    }

    @Override
    public SparkTable createTable(
            Identifier ident,
            StructType schema,
            Transform[] partitions,
            Map<String, String> properties)
            throws TableAlreadyExistsException, NoSuchNamespaceException {
        try {
            catalog.createTable(
                    toIdentifier(ident), toInitialSchema(schema, partitions, properties), false);
            return loadTable(ident);
        } catch (Catalog.TableAlreadyExistException e) {
            throw new TableAlreadyExistsException(ident);
        } catch (Catalog.DatabaseNotExistException e) {
            throw new NoSuchNamespaceException(ident.namespace());
        } catch (NoSuchTableException e) {
            throw new RuntimeException(e);
        }
    }

    @Override
    public boolean dropTable(Identifier ident) {
        try {
            catalog.dropTable(toIdentifier(ident), false);
            return true;
        } catch (Catalog.TableNotExistException | NoSuchTableException e) {
            return false;
        }
    }

    private SchemaChange toSchemaChange(TableChange change) {
        if (change instanceof TableChange.SetProperty) {
            TableChange.SetProperty set = (TableChange.SetProperty) change;
            validateAlterProperty(set.property());
            if (set.property().equals(TableCatalog.PROP_COMMENT)) {
                return SchemaChange.updateComment(set.value());
            } else {
                return SchemaChange.setOption(set.property(), set.value());
            }
        } else if (change instanceof TableChange.RemoveProperty) {
            TableChange.RemoveProperty remove = (TableChange.RemoveProperty) change;
            validateAlterProperty(remove.property());
            if (remove.property().equals(TableCatalog.PROP_COMMENT)) {
                return SchemaChange.updateComment(null);
            } else {
                return SchemaChange.removeOption(remove.property());
            }
        } else if (change instanceof TableChange.AddColumn) {
            TableChange.AddColumn add = (TableChange.AddColumn) change;
            validateAlterNestedField(add.fieldNames());
            SchemaChange.Move move = getMove(add.position(), add.fieldNames());
            return SchemaChange.addColumn(
                    add.fieldNames()[0],
                    toPaimonType(add.dataType()).copy(add.isNullable()),
                    add.comment(),
                    move);
        } else if (change instanceof TableChange.RenameColumn) {
            TableChange.RenameColumn rename = (TableChange.RenameColumn) change;
            validateAlterNestedField(rename.fieldNames());
            return SchemaChange.renameColumn(rename.fieldNames()[0], rename.newName());
        } else if (change instanceof TableChange.DeleteColumn) {
            TableChange.DeleteColumn delete = (TableChange.DeleteColumn) change;
            validateAlterNestedField(delete.fieldNames());
            return SchemaChange.dropColumn(delete.fieldNames()[0]);
        } else if (change instanceof TableChange.UpdateColumnType) {
            TableChange.UpdateColumnType update = (TableChange.UpdateColumnType) change;
            validateAlterNestedField(update.fieldNames());
            return SchemaChange.updateColumnType(
                    update.fieldNames()[0], toPaimonType(update.newDataType()));
        } else if (change instanceof TableChange.UpdateColumnNullability) {
            TableChange.UpdateColumnNullability update =
                    (TableChange.UpdateColumnNullability) change;
            return SchemaChange.updateColumnNullability(update.fieldNames(), update.nullable());
        } else if (change instanceof TableChange.UpdateColumnComment) {
            TableChange.UpdateColumnComment update = (TableChange.UpdateColumnComment) change;
            return SchemaChange.updateColumnComment(update.fieldNames(), update.newComment());
        } else if (change instanceof TableChange.UpdateColumnPosition) {
            TableChange.UpdateColumnPosition update = (TableChange.UpdateColumnPosition) change;
            SchemaChange.Move move = getMove(update.position(), update.fieldNames());
            return SchemaChange.updateColumnPosition(move);
        } else {
            throw new UnsupportedOperationException(
                    "Change is not supported: " + change.getClass());
        }
    }

    private static SchemaChange.Move getMove(
            TableChange.ColumnPosition columnPosition, String[] fieldNames) {
        SchemaChange.Move move = null;
        if (columnPosition instanceof TableChange.First) {
            move = SchemaChange.Move.first(fieldNames[0]);
        } else if (columnPosition instanceof TableChange.After) {
            move =
                    SchemaChange.Move.after(
                            fieldNames[0], ((TableChange.After) columnPosition).column());
        }
        return move;
    }

    private Schema toInitialSchema(
            StructType schema, Transform[] partitions, Map<String, String> properties) {
        Preconditions.checkArgument(
                Arrays.stream(partitions)
                        .allMatch(
                                partition -> {
                                    NamedReference[] references = partition.references();
                                    return references.length == 1
                                            && references[0] instanceof FieldReference;
                                }));
        Map<String, String> normalizedProperties = new HashMap<>(properties);
        normalizedProperties.remove(PRIMARY_KEY_IDENTIFIER);
        normalizedProperties.remove(TableCatalog.PROP_COMMENT);
        String pkAsString = properties.get(PRIMARY_KEY_IDENTIFIER);
        List<String> primaryKeys =
                pkAsString == null
                        ? Collections.emptyList()
                        : Arrays.stream(pkAsString.split(","))
                                .map(String::trim)
                                .collect(Collectors.toList());
        Schema.Builder schemaBuilder =
                Schema.newBuilder()
                        .options(normalizedProperties)
                        .primaryKey(primaryKeys)
                        .partitionKeys(
                                Arrays.stream(partitions)
                                        .map(partition -> partition.references()[0].describe())
                                        .collect(Collectors.toList()))
                        .comment(properties.getOrDefault(TableCatalog.PROP_COMMENT, null));

        for (StructField field : schema.fields()) {
            schemaBuilder.column(
                    field.name(),
                    toPaimonType(field.dataType()).copy(field.nullable()),
                    field.getComment().getOrElse(() -> null));
        }
        return schemaBuilder.build();
    }

    private void validateAlterNestedField(String[] fieldNames) {
        if (fieldNames.length > 1) {
            throw new UnsupportedOperationException(
                    "Alter nested column is not supported: " + Arrays.toString(fieldNames));
        }
    }

    private void validateAlterProperty(String alterKey) {
        if (PRIMARY_KEY_IDENTIFIER.equals(alterKey)) {
            throw new UnsupportedOperationException("Alter primary key is not supported");
        }
    }

    private boolean isValidateNamespace(String[] namespace) {
        return namespace.length == 1;
    }

    @Override
    public void renameTable(Identifier oldIdent, Identifier newIdent)
            throws NoSuchTableException, TableAlreadyExistsException {
        try {
            catalog.renameTable(toIdentifier(oldIdent), toIdentifier(newIdent), false);
        } catch (Catalog.TableNotExistException e) {
            throw new NoSuchTableException(oldIdent);
        } catch (Catalog.TableAlreadyExistException e) {
            throw new TableAlreadyExistsException(newIdent);
        }
    }

    // --------------------- tools ------------------------------------------

    protected org.apache.paimon.catalog.Identifier toIdentifier(Identifier ident)
            throws NoSuchTableException {
        if (!isValidateNamespace(ident.namespace())) {
            throw new NoSuchTableException(ident);
        }

        return new org.apache.paimon.catalog.Identifier(ident.namespace()[0], ident.name());
    }

    /** Load a Table Store table. */
    protected org.apache.paimon.table.Table load(Identifier ident)
            throws Catalog.TableNotExistException, NoSuchTableException {
        return catalog.getTable(toIdentifier(ident));
    }

    // --------------------- unsupported methods ----------------------------

    @Override
    public void alterNamespace(String[] namespace, NamespaceChange... changes) {
        throw new UnsupportedOperationException("Alter namespace in Spark is not supported yet.");
    }
}<|MERGE_RESOLUTION|>--- conflicted
+++ resolved
@@ -212,7 +212,7 @@
     @Override
     public SparkTable loadTable(Identifier ident) throws NoSuchTableException {
         try {
-            return new SparkTable(load(ident), ident);
+            return new SparkTable(load(ident));
         } catch (Catalog.TableNotExistException e) {
             throw new NoSuchTableException(ident);
         }
@@ -223,24 +223,9 @@
      */
     public SparkTable loadTable(Identifier ident, String version) throws NoSuchTableException {
         Table table = loadPaimonTable(ident);
-<<<<<<< HEAD
-        Options dynamicOptions = new Options();
-
-        if (version.chars().allMatch(Character::isDigit)) {
-            long snapshotId = Long.parseUnsignedLong(version);
-            LOG.info("Time travel to snapshot '{}'.", snapshotId);
-            dynamicOptions.set(CoreOptions.SCAN_SNAPSHOT_ID, snapshotId);
-        } else {
-            LOG.info("Time travel to tag '{}'.", version);
-            dynamicOptions.set(CoreOptions.SCAN_TAG_NAME, version);
-        }
-
-        return new SparkTable(table.copy(dynamicOptions.toMap()), ident);
-=======
         LOG.info("Time travel to version '{}'.", version);
         return new SparkTable(
                 table.copy(Collections.singletonMap(CoreOptions.SCAN_VERSION.key(), version)));
->>>>>>> d9397390
     }
 
     /**
@@ -257,7 +242,7 @@
         LOG.info("Time travel target timestamp is {} milliseconds.", timestamp);
 
         Options option = new Options().set(CoreOptions.SCAN_TIMESTAMP_MILLIS, timestamp);
-        return new SparkTable(table.copy(option.toMap()), ident);
+        return new SparkTable(table.copy(option.toMap()));
     }
 
     private Table loadPaimonTable(Identifier ident) throws NoSuchTableException {
