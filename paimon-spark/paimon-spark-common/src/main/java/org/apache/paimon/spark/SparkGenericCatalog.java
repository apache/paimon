/*
 * Licensed to the Apache Software Foundation (ASF) under one
 * or more contributor license agreements.  See the NOTICE file
 * distributed with this work for additional information
 * regarding copyright ownership.  The ASF licenses this file
 * to you under the Apache License, Version 2.0 (the
 * "License"); you may not use this file except in compliance
 * with the License.  You may obtain a copy of the License at
 *
 *     http://www.apache.org/licenses/LICENSE-2.0
 *
 * Unless required by applicable law or agreed to in writing, software
 * distributed under the License is distributed on an "AS IS" BASIS,
 * WITHOUT WARRANTIES OR CONDITIONS OF ANY KIND, either express or implied.
 * See the License for the specific language governing permissions and
 * limitations under the License.
 */

package org.apache.paimon.spark;

import org.apache.paimon.catalog.Catalog;
import org.apache.paimon.hive.HiveCatalogOptions;
import org.apache.paimon.options.CatalogOptions;
import org.apache.paimon.spark.catalog.SparkBaseCatalog;
import org.apache.paimon.utils.Preconditions;

import org.apache.hadoop.conf.Configuration;
import org.apache.spark.SparkConf;
import org.apache.spark.sql.SparkSession;
import org.apache.spark.sql.catalyst.analysis.NamespaceAlreadyExistsException;
import org.apache.spark.sql.catalyst.analysis.NoSuchFunctionException;
import org.apache.spark.sql.catalyst.analysis.NoSuchNamespaceException;
import org.apache.spark.sql.catalyst.analysis.NoSuchTableException;
import org.apache.spark.sql.catalyst.analysis.NonEmptyNamespaceException;
import org.apache.spark.sql.catalyst.analysis.TableAlreadyExistsException;
import org.apache.spark.sql.catalyst.catalog.ExternalCatalog;
import org.apache.spark.sql.catalyst.catalog.InMemoryCatalog;
import org.apache.spark.sql.catalyst.catalog.SessionCatalog;
import org.apache.spark.sql.connector.catalog.CatalogExtension;
import org.apache.spark.sql.connector.catalog.CatalogPlugin;
<<<<<<< HEAD
import org.apache.spark.sql.connector.catalog.FunctionCatalog;
=======
import org.apache.spark.sql.connector.catalog.CatalogUtils;
>>>>>>> 8ff370b7
import org.apache.spark.sql.connector.catalog.Identifier;
import org.apache.spark.sql.connector.catalog.NamespaceChange;
import org.apache.spark.sql.connector.catalog.SupportsNamespaces;
import org.apache.spark.sql.connector.catalog.Table;
import org.apache.spark.sql.connector.catalog.TableCatalog;
import org.apache.spark.sql.connector.catalog.TableChange;
import org.apache.spark.sql.connector.catalog.functions.UnboundFunction;
import org.apache.spark.sql.connector.expressions.Transform;
import org.apache.spark.sql.execution.datasources.v2.V2SessionCatalog;
import org.apache.spark.sql.internal.SQLConf;
import org.apache.spark.sql.internal.SessionState;
import org.apache.spark.sql.internal.StaticSQLConf;
import org.apache.spark.sql.types.StructType;
import org.apache.spark.sql.util.CaseInsensitiveStringMap;
import org.slf4j.Logger;
import org.slf4j.LoggerFactory;

import java.util.HashMap;
import java.util.Map;
import java.util.concurrent.Callable;

import static org.apache.paimon.options.CatalogOptions.METASTORE;
import static org.apache.paimon.options.CatalogOptions.WAREHOUSE;

/* This file is based on source code from the Iceberg Project (http://iceberg.apache.org/), licensed by the Apache
 * Software Foundation (ASF) under the Apache License, Version 2.0. See the NOTICE file distributed with this work for
 * additional information regarding copyright ownership. */

/**
 * A Spark catalog that can also load non-Paimon tables.
 *
 * <p>Most of the content of this class is referenced from Iceberg's SparkSessionCatalog.
 */
<<<<<<< HEAD
public class SparkGenericCatalog<T extends TableCatalog & SupportsNamespaces & FunctionCatalog>
        extends SparkBaseCatalog implements CatalogExtension {
=======
public class SparkGenericCatalog extends SparkBaseCatalog implements CatalogExtension {
>>>>>>> 8ff370b7

    private static final Logger LOG = LoggerFactory.getLogger(SparkGenericCatalog.class);

    private static final String[] DEFAULT_NAMESPACE = new String[] {"default"};

    private SparkCatalog sparkCatalog = null;

    private boolean underlyingSessionCatalogEnabled = false;

    private CatalogPlugin sessionCatalog = null;

    @Override
    public Catalog paimonCatalog() {
        return this.sparkCatalog.paimonCatalog();
    }

    @Override
    public String[] defaultNamespace() {
        return DEFAULT_NAMESPACE;
    }

    @Override
    public String[][] listNamespaces() throws NoSuchNamespaceException {
        return asNamespaceCatalog().listNamespaces();
    }

    @Override
    public String[][] listNamespaces(String[] namespace) throws NoSuchNamespaceException {
        return asNamespaceCatalog().listNamespaces(namespace);
    }

    @Override
    public boolean namespaceExists(String[] namespace) {
        return asNamespaceCatalog().namespaceExists(namespace);
    }

    @Override
    public Map<String, String> loadNamespaceMetadata(String[] namespace)
            throws NoSuchNamespaceException {
        return asNamespaceCatalog().loadNamespaceMetadata(namespace);
    }

    @Override
    public void createNamespace(String[] namespace, Map<String, String> metadata)
            throws NamespaceAlreadyExistsException {
        asNamespaceCatalog().createNamespace(namespace, metadata);
    }

    @Override
    public void alterNamespace(String[] namespace, NamespaceChange... changes)
            throws NoSuchNamespaceException {
        asNamespaceCatalog().alterNamespace(namespace, changes);
    }

    @Override
    public boolean dropNamespace(String[] namespace, boolean cascade)
            throws NoSuchNamespaceException, NonEmptyNamespaceException {
        return asNamespaceCatalog().dropNamespace(namespace, cascade);
    }

    @Override
    public Identifier[] listTables(String[] namespace) throws NoSuchNamespaceException {
        // delegate to the session catalog because all tables share the same namespace
        return asTableCatalog().listTables(namespace);
    }

    @Override
    public Table loadTable(Identifier ident) throws NoSuchTableException {
        try {
            return sparkCatalog.loadTable(ident);
        } catch (NoSuchTableException e) {
            return throwsOldIfExceptionHappens(() -> asTableCatalog().loadTable(ident), e);
        }
    }

    @Override
    public Table loadTable(Identifier ident, String version) throws NoSuchTableException {
        try {
            return sparkCatalog.loadTable(ident, version);
        } catch (NoSuchTableException e) {
            return throwsOldIfExceptionHappens(() -> asTableCatalog().loadTable(ident, version), e);
        }
    }

    @Override
    public Table loadTable(Identifier ident, long timestamp) throws NoSuchTableException {
        try {
            return sparkCatalog.loadTable(ident, timestamp);
        } catch (NoSuchTableException e) {
            return throwsOldIfExceptionHappens(
                    () -> asTableCatalog().loadTable(ident, timestamp), e);
        }
    }

    @Override
    public void invalidateTable(Identifier ident) {
        // We do not need to check whether the table exists and whether
        // it is an Paimon table to reduce remote service requests.
        sparkCatalog.invalidateTable(ident);
        asTableCatalog().invalidateTable(ident);
    }

    @Override
    public Table createTable(
            Identifier ident,
            StructType schema,
            Transform[] partitions,
            Map<String, String> properties)
            throws TableAlreadyExistsException, NoSuchNamespaceException {
        String provider = properties.get(TableCatalog.PROP_PROVIDER);
        if (usePaimon(provider)) {
            return sparkCatalog.createTable(ident, schema, partitions, properties);
        } else {
            // delegate to the session catalog
            return asTableCatalog().createTable(ident, schema, partitions, properties);
        }
    }

    @Override
    public Table alterTable(Identifier ident, TableChange... changes) throws NoSuchTableException {
        if (sparkCatalog.tableExists(ident)) {
            return sparkCatalog.alterTable(ident, changes);
        } else {
            return asTableCatalog().alterTable(ident, changes);
        }
    }

    @Override
    public boolean dropTable(Identifier ident) {
        return sparkCatalog.dropTable(ident) || asTableCatalog().dropTable(ident);
    }

    @Override
    public boolean purgeTable(Identifier ident) {
        return sparkCatalog.purgeTable(ident) || asTableCatalog().purgeTable(ident);
    }

    @Override
    public void renameTable(Identifier from, Identifier to)
            throws NoSuchTableException, TableAlreadyExistsException {
        if (sparkCatalog.tableExists(from)) {
            sparkCatalog.renameTable(from, to);
        } else {
            asTableCatalog().renameTable(from, to);
        }
    }

    @Override
    public final void initialize(String name, CaseInsensitiveStringMap options) {
        SessionState sessionState = SparkSession.active().sessionState();
        Configuration hadoopConf = sessionState.newHadoopConf();
        SparkConf sparkConf = new SparkConf();
        if (options.containsKey(METASTORE.key())
                && options.get(METASTORE.key()).equalsIgnoreCase("hive")) {
            String uri = options.get(CatalogOptions.URI.key());
            if (uri != null) {
                String envHmsUri = hadoopConf.get("hive.metastore.uris", null);
                if (envHmsUri != null) {
                    Preconditions.checkArgument(
                            uri.equals(envHmsUri),
                            "Inconsistent Hive metastore URIs: %s (Spark session) != %s (spark_catalog)",
                            envHmsUri,
                            uri);
                }
            }
        }
        if (SparkSession.active().sharedState().externalCatalog().unwrapped()
                instanceof InMemoryCatalog) {
            LOG.warn("InMemoryCatalog here may cause bad effect.");
        }

        this.catalogName = name;
        this.sparkCatalog = new SparkCatalog();

        CaseInsensitiveStringMap newOptions =
                autoFillConfigurations(options, sessionState.conf(), hadoopConf);
        sparkCatalog.initialize(name, newOptions);

        if (options.getBoolean(
                SparkConnectorOptions.CREATE_UNDERLYING_SESSION_CATALOG.key(), false)) {
            this.underlyingSessionCatalogEnabled = true;
            for (Map.Entry<String, String> entry : options.entrySet()) {
                sparkConf.set("spark.hadoop." + entry.getKey(), entry.getValue());
                hadoopConf.set(entry.getKey(), entry.getValue());
            }
            ExternalCatalog externalCatalog =
                    CatalogUtils.buildExternalCatalog(sparkConf, hadoopConf);
            this.sessionCatalog = new V2SessionCatalog(new SessionCatalog(externalCatalog));
        }
    }

    private CaseInsensitiveStringMap autoFillConfigurations(
            CaseInsensitiveStringMap options, SQLConf sqlConf, Configuration hadoopConf) {
        Map<String, String> newOptions = new HashMap<>(options.asCaseSensitiveMap());
        fillAliyunConfigurations(newOptions, hadoopConf);
        fillCommonConfigurations(newOptions, sqlConf);
        return new CaseInsensitiveStringMap(newOptions);
    }

    private void fillAliyunConfigurations(Map<String, String> options, Configuration hadoopConf) {
        if (!options.containsKey(METASTORE.key())) {
            // In Alibaba Cloud EMR, `hive.metastore.type` has two types: DLF or LOCAL, for DLF, we
            // set `metastore` to dlf, for LOCAL, do nothing.
            String aliyunEMRHiveMetastoreType = hadoopConf.get("hive.metastore.type", null);
            if ("dlf".equalsIgnoreCase(aliyunEMRHiveMetastoreType)) {
                options.put(METASTORE.key(), "dlf");
            }
        }
    }

    private void fillCommonConfigurations(Map<String, String> options, SQLConf sqlConf) {
        if (!options.containsKey(WAREHOUSE.key())) {
            String warehouse = sqlConf.warehousePath();
            options.put(WAREHOUSE.key(), warehouse);
        }
        if (!options.containsKey(METASTORE.key())) {
            String metastore = sqlConf.getConf(StaticSQLConf.CATALOG_IMPLEMENTATION());
            if (HiveCatalogOptions.IDENTIFIER.equals(metastore)) {
                options.put(METASTORE.key(), metastore);
            }
        }
    }

    @Override
    @SuppressWarnings("unchecked")
<<<<<<< HEAD
    public void setDelegateCatalog(CatalogPlugin sparkSessionCatalog) {
        if (sparkSessionCatalog instanceof TableCatalog
                && sparkSessionCatalog instanceof SupportsNamespaces
                && sparkSessionCatalog instanceof FunctionCatalog) {
            this.sessionCatalog = (T) sparkSessionCatalog;
        } else {
            throw new IllegalArgumentException("Invalid session catalog: " + sparkSessionCatalog);
=======
    public void setDelegateCatalog(CatalogPlugin delegate) {
        if (!underlyingSessionCatalogEnabled) {
            this.sessionCatalog = delegate;
>>>>>>> 8ff370b7
        }
    }

    private boolean usePaimon(String provider) {
        return provider == null || SparkSource.NAME().equalsIgnoreCase(provider);
    }

    private TableCatalog asTableCatalog() {
        return (TableCatalog) sessionCatalog;
    }

    private SupportsNamespaces asNamespaceCatalog() {
        return (SupportsNamespaces) sessionCatalog;
    }

    @Override
    public Identifier[] listFunctions(String[] namespace) throws NoSuchNamespaceException {
        if (namespace.length == 0 || isSystemNamespace(namespace) || namespaceExists(namespace)) {
            return new Identifier[0];
        }
        return getSessionCatalog().listFunctions(namespace);

    }

    @Override
    public UnboundFunction loadFunction(Identifier ident) throws NoSuchFunctionException {
        return getSessionCatalog().loadFunction(ident);
    }

    private static boolean isSystemNamespace(String[] namespace) {
        return namespace.length == 1 && namespace[0].equalsIgnoreCase("system");
    }

    private Table throwsOldIfExceptionHappens(Callable<Table> call, NoSuchTableException e)
            throws NoSuchTableException {
        try {
            return call.call();
        } catch (Exception exception) {
            throw e;
        }
    }
}<|MERGE_RESOLUTION|>--- conflicted
+++ resolved
@@ -38,11 +38,7 @@
 import org.apache.spark.sql.catalyst.catalog.SessionCatalog;
 import org.apache.spark.sql.connector.catalog.CatalogExtension;
 import org.apache.spark.sql.connector.catalog.CatalogPlugin;
-<<<<<<< HEAD
-import org.apache.spark.sql.connector.catalog.FunctionCatalog;
-=======
 import org.apache.spark.sql.connector.catalog.CatalogUtils;
->>>>>>> 8ff370b7
 import org.apache.spark.sql.connector.catalog.Identifier;
 import org.apache.spark.sql.connector.catalog.NamespaceChange;
 import org.apache.spark.sql.connector.catalog.SupportsNamespaces;
@@ -76,12 +72,7 @@
  *
  * <p>Most of the content of this class is referenced from Iceberg's SparkSessionCatalog.
  */
-<<<<<<< HEAD
-public class SparkGenericCatalog<T extends TableCatalog & SupportsNamespaces & FunctionCatalog>
-        extends SparkBaseCatalog implements CatalogExtension {
-=======
 public class SparkGenericCatalog extends SparkBaseCatalog implements CatalogExtension {
->>>>>>> 8ff370b7
 
     private static final Logger LOG = LoggerFactory.getLogger(SparkGenericCatalog.class);
 
@@ -307,19 +298,9 @@
 
     @Override
     @SuppressWarnings("unchecked")
-<<<<<<< HEAD
-    public void setDelegateCatalog(CatalogPlugin sparkSessionCatalog) {
-        if (sparkSessionCatalog instanceof TableCatalog
-                && sparkSessionCatalog instanceof SupportsNamespaces
-                && sparkSessionCatalog instanceof FunctionCatalog) {
-            this.sessionCatalog = (T) sparkSessionCatalog;
-        } else {
-            throw new IllegalArgumentException("Invalid session catalog: " + sparkSessionCatalog);
-=======
     public void setDelegateCatalog(CatalogPlugin delegate) {
         if (!underlyingSessionCatalogEnabled) {
             this.sessionCatalog = delegate;
->>>>>>> 8ff370b7
         }
     }
 
@@ -340,13 +321,13 @@
         if (namespace.length == 0 || isSystemNamespace(namespace) || namespaceExists(namespace)) {
             return new Identifier[0];
         }
-        return getSessionCatalog().listFunctions(namespace);
-
+
+        throw new NoSuchNamespaceException(namespace);
     }
 
     @Override
     public UnboundFunction loadFunction(Identifier ident) throws NoSuchFunctionException {
-        return getSessionCatalog().loadFunction(ident);
+        throw new NoSuchFunctionException(ident);
     }
 
     private static boolean isSystemNamespace(String[] namespace) {
