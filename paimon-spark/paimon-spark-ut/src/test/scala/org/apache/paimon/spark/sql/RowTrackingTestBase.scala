/*
 * Licensed to the Apache Software Foundation (ASF) under one
 * or more contributor license agreements.  See the NOTICE file
 * distributed with this work for additional information
 * regarding copyright ownership.  The ASF licenses this file
 * to you under the Apache License, Version 2.0 (the
 * "License"); you may not use this file except in compliance
 * with the License.  You may obtain a copy of the License at
 *
 *     http://www.apache.org/licenses/LICENSE-2.0
 *
 * Unless required by applicable law or agreed to in writing, software
 * distributed under the License is distributed on an "AS IS" BASIS,
 * WITHOUT WARRANTIES OR CONDITIONS OF ANY KIND, either express or implied.
 * See the License for the specific language governing permissions and
 * limitations under the License.
 */

package org.apache.paimon.spark.sql

import org.apache.paimon.Snapshot.CommitKind
import org.apache.paimon.spark.PaimonSparkTestBase

import org.apache.spark.sql.Row
import org.apache.spark.sql.catalyst.plans.logical.{Join, LogicalPlan}
import org.apache.spark.sql.execution.{QueryExecution, SparkPlan}
import org.apache.spark.sql.execution.adaptive.AdaptiveSparkPlanExec
import org.apache.spark.sql.execution.joins.BaseJoinExec
import org.apache.spark.sql.util.QueryExecutionListener

import scala.collection.mutable

abstract class RowTrackingTestBase extends PaimonSparkTestBase {

  Seq(false, true).foreach {
    bucketEnable =>
      {
        test(s"Row Tracking: read row Tracking, bucket: $bucketEnable") {
          withTable("t") {
            sql(
              s"CREATE TABLE t (id INT, data STRING) TBLPROPERTIES ('row-tracking.enabled' = 'true' ${bucketProperties(bucketEnable)})")
            sql("INSERT INTO t VALUES (11, 'a'), (11, 'b')")
            sql("INSERT INTO t VALUES (22, 'a'), (22, 'b')")

            checkAnswer(
              sql("SELECT *, _ROW_ID, _SEQUENCE_NUMBER FROM t"),
              Seq(Row(11, "a", 0, 1), Row(11, "b", 1, 1), Row(22, "a", 2, 2), Row(22, "b", 3, 2))
            )
            checkAnswer(
              sql("SELECT _ROW_ID, data, _SEQUENCE_NUMBER, id FROM t"),
              Seq(Row(0, "a", 1, 11), Row(1, "b", 1, 11), Row(2, "a", 2, 22), Row(3, "b", 2, 22))
            )
          }
        }
      }
  }

  test("Row Tracking: compact table") {
    withTable("t") {
      sql(
        s"CREATE TABLE t (id INT, data INT) TBLPROPERTIES ('row-tracking.enabled' = 'true', 'compaction.min.file-num'='2')")

      batchInsert(Seq((1, 1), (2, 2), (3, 3)), "t")
      checkAnswer(
        sql("SELECT *, _ROW_ID, _SEQUENCE_NUMBER FROM t ORDER BY id"),
        Seq(Row(1, 1, 0, 1), Row(2, 2, 1, 2), Row(3, 3, 2, 3))
      )

      sql("CALL sys.compact(table => 't')")
      val table = loadTable("t")
      assert(table.snapshotManager().latestSnapshot().commitKind().equals(CommitKind.COMPACT))
      checkAnswer(
        sql("SELECT *, _ROW_ID, _SEQUENCE_NUMBER FROM t ORDER BY id"),
        Seq(Row(1, 1, 0, 1), Row(2, 2, 1, 2), Row(3, 3, 2, 3))
      )
    }
  }

  test("Row Tracking: compact bucket table") {
    withTable("t") {
      sql(
        s"CREATE TABLE t (id INT, data INT) TBLPROPERTIES ('row-tracking.enabled' = 'true', 'compaction.min.file-num'='2' ${bucketProperties(true)})")

      batchInsert(Seq((1, 1), (2, 2), (3, 3)), "t")
      checkAnswer(
        sql("SELECT *, _ROW_ID, _SEQUENCE_NUMBER FROM t ORDER BY id"),
        Seq(Row(1, 1, 3, 3), Row(2, 2, 4, 3), Row(3, 3, 5, 4))
      )
    }
  }

  Seq(false, true).foreach {
    bucketEnable =>
      {
        test(s"Row Tracking: delete table, bucket: $bucketEnable") {
          withTable("t") {
            sql(
              s"CREATE TABLE t (id INT, data INT) TBLPROPERTIES ('row-tracking.enabled' = 'true' ${bucketProperties(bucketEnable)})")

            batchInsert(Seq((1, 1), (2, 2), (3, 3)), "t")

            sql("DELETE FROM t WHERE id = 2")
            checkAnswer(
              sql("SELECT *, _ROW_ID, _SEQUENCE_NUMBER FROM t ORDER BY id"),
              Seq(Row(1, 1, 0, 1), Row(3, 3, 2, 3))
            )
            sql("DELETE FROM t WHERE _ROW_ID = 2")
            checkAnswer(
              sql("SELECT *, _ROW_ID, _SEQUENCE_NUMBER FROM t ORDER BY id"),
              Seq(Row(1, 1, 0, 1))
            )
          }
        }
      }
  }

  Seq(false, true).foreach {
    bucketEnable =>
      {
        test(s"Row Tracking: update table, bucket: $bucketEnable") {
          withTable("t") {
            sql(
              s"CREATE TABLE t (id INT, data INT) TBLPROPERTIES ('row-tracking.enabled' = 'true' ${bucketProperties(bucketEnable)})")

            batchInsert(Seq((1, 1), (2, 2), (3, 3)), "t")
            checkAnswer(
              sql("SELECT *, _ROW_ID, _SEQUENCE_NUMBER FROM t ORDER BY id"),
              Seq(Row(1, 1, 0, 1), Row(2, 2, 1, 2), Row(3, 3, 2, 3))
            )

            sql("UPDATE t SET data = 22 WHERE id = 2")
            checkAnswer(
              sql("SELECT *, _ROW_ID, _SEQUENCE_NUMBER FROM t ORDER BY id"),
              Seq(Row(1, 1, 0, 1), Row(2, 22, 1, 4), Row(3, 3, 2, 3))
            )

            sql("UPDATE t SET data = 222 WHERE _ROW_ID = 1")
            checkAnswer(
              sql("SELECT *, _ROW_ID, _SEQUENCE_NUMBER FROM t ORDER BY id"),
              Seq(Row(1, 1, 0, 1), Row(2, 222, 1, 5), Row(3, 3, 2, 3))
            )
          }
        }
      }
  }

  Seq(false, true).foreach {
    bucketEnable =>
      {
        test(s"Row Tracking: update table without condition, bucket: $bucketEnable") {
          withTable("t") {
            sql(
              s"CREATE TABLE t (id INT, data INT) TBLPROPERTIES ('row-tracking.enabled' = 'true' ${bucketProperties(bucketEnable)})")

            batchInsert(Seq((1, 1), (2, 2), (3, 3)), "t")

            sql("UPDATE t SET data = 22")
            checkAnswer(
              sql("SELECT *, _ROW_ID, _SEQUENCE_NUMBER FROM t ORDER BY id"),
              Seq(Row(1, 22, 0, 4), Row(2, 22, 1, 4), Row(3, 22, 2, 4))
            )
          }
        }
      }
  }

  Seq(false, true).foreach {
    bucketEnable =>
      {
        test(s"Row Tracking: merge into table, bucket: $bucketEnable") {
          withTable("s", "t") {
            sql(
              s"CREATE TABLE s (id INT, b INT) TBLPROPERTIES ('row-tracking.enabled' = 'true' ${bucketProperties(bucketEnable)})")
            sql("INSERT INTO s VALUES (1, 11), (2, 22)")

            sql(
              s"CREATE TABLE t (id INT, b INT) TBLPROPERTIES ('row-tracking.enabled' = 'true' ${bucketProperties(bucketEnable)})")
            sql("INSERT INTO t VALUES(2, 2),(4, 4)")

            checkAnswer(
              sql("SELECT *, _ROW_ID, _SEQUENCE_NUMBER FROM t ORDER BY id"),
              Seq(Row(2, 2, 0, 1), Row(4, 4, 1, 1))
            )

            sql("""
                  |MERGE INTO t
                  |USING s
                  |ON t.id = s.id
                  |WHEN MATCHED THEN UPDATE SET t.b = s.b
                  |WHEN NOT MATCHED THEN INSERT *
                  |""".stripMargin)
            checkAnswer(
              sql("SELECT *, _ROW_ID, _SEQUENCE_NUMBER FROM t ORDER BY id"),
              Seq(Row(1, 11, 2, 2), Row(2, 22, 0, 2), Row(4, 4, 1, 1))
            )
          }
        }
      }
  }

  Seq(false, true).foreach {
    bucketEnable =>
      {
        test(s"Row Tracking: merge into table with only insert, bucket:$bucketEnable") {
          withTable("s", "t") {
            sql(
              s"CREATE TABLE s (id INT, b INT) TBLPROPERTIES ('row-tracking.enabled' = 'true' ${bucketProperties(bucketEnable)})")
            sql("INSERT INTO s VALUES (1, 11), (2, 22)")

            sql(
              s"CREATE TABLE t (id INT, b INT) TBLPROPERTIES ('row-tracking.enabled' = 'true' ${bucketProperties(bucketEnable)})")
            sql("INSERT INTO t VALUES(2, 2),(4, 4)")

            sql("""
                  |MERGE INTO t
                  |USING s
                  |ON t.id = s.id
                  |WHEN NOT MATCHED THEN INSERT *
                  |""".stripMargin)
            checkAnswer(
              sql("SELECT *, _ROW_ID, _SEQUENCE_NUMBER FROM t ORDER BY id"),
              Seq(Row(1, 11, 2, 2), Row(2, 2, 0, 1), Row(4, 4, 1, 1))
            )
          }
        }
      }
  }

  Seq(false, true).foreach {
    bucketEnable =>
      {
        test(s"Row Tracking: merge into table with only delete, bucket: $bucketEnable") {
          withTable("s", "t") {
            sql(
              s"CREATE TABLE s (id INT, b INT) TBLPROPERTIES ('row-tracking.enabled' = 'true' ${bucketProperties(bucketEnable)})")
            sql("INSERT INTO s VALUES (1, 11), (2, 22)")

            sql(
              s"CREATE TABLE t (id INT, b INT) TBLPROPERTIES ('row-tracking.enabled' = 'true' ${bucketProperties(bucketEnable)})")
            sql("INSERT INTO t VALUES(2, 2),(4, 4)")

            sql("""
                  |MERGE INTO t
                  |USING s
                  |ON t.id = s.id
                  |WHEN MATCHED THEN DELETE
                  |""".stripMargin)
            checkAnswer(
              sql("SELECT *, _ROW_ID, _SEQUENCE_NUMBER FROM t ORDER BY id"),
              Seq(Row(4, 4, 1, 1))
            )
          }
        }
      }
  }

  Seq(false, true).foreach {
    bucketEnable =>
      {
        test(s"Row Tracking: merge into table with only update, bucket: $bucketEnable") {
          withTable("s", "t") {
            sql(
              s"CREATE TABLE s (id INT, b INT) TBLPROPERTIES ('row-tracking.enabled' = 'true' ${bucketProperties(bucketEnable)})")
            sql("INSERT INTO s VALUES (1, 11), (2, 22)")

            sql(
              s"CREATE TABLE t (id INT, b INT) TBLPROPERTIES ('row-tracking.enabled' = 'true' ${bucketProperties(bucketEnable)})")
            sql("INSERT INTO t VALUES(2, 2),(4, 4)")

            sql("""
                  |MERGE INTO t
                  |USING s
                  |ON t.id = s.id
                  |WHEN MATCHED THEN UPDATE SET *
                  |""".stripMargin)
            checkAnswer(
              sql("SELECT *, _ROW_ID, _SEQUENCE_NUMBER FROM t ORDER BY id"),
              Seq(Row(2, 22, 0, 2), Row(4, 4, 1, 1))
            )
          }
        }
      }
  }

  Seq(false, true).foreach {
    bucketEnable =>
      {
        test(s"Data Evolution: insert into table with data-evolution, bucket: $bucketEnable") {
          withTable("s", "t") {
            sql("CREATE TABLE s (id INT, b INT)")
            sql("INSERT INTO s VALUES (1, 11), (2, 22)")

            sql(
              s"CREATE TABLE t (id INT, b INT, c INT) TBLPROPERTIES ('row-tracking.enabled' = 'true', 'data-evolution.enabled' = 'true' ${bucketProperties(bucketEnable)})")
            sql("INSERT INTO t VALUES(2, 2, 2),(4, 4, 4)")

            sql("""
                  |MERGE INTO t
                  |USING s
                  |ON t.id = s.id
                  |WHEN NOT MATCHED THEN INSERT (id, b, c) VALUES (id, b, 11)
                  |""".stripMargin)

            checkAnswer(
              sql("SELECT *, _ROW_ID, _SEQUENCE_NUMBER FROM t ORDER BY id"),
              Seq(Row(1, 11, 11, 2, 3), Row(2, 2, 2, 0, 1), Row(4, 4, 4, 1, 2))
            )
          }
        }
      }
  }

  Seq(false, true).foreach {
    bucketEnable =>
      {
        test(
          s"Data Evolution: insert into table with data-evolution partial insert, bucket: $bucketEnable") {
          withTable("s", "t") {
            sql("CREATE TABLE s (id INT, b INT)")
            sql("INSERT INTO s VALUES (1, 11), (2, 22)")

            sql(
              s"CREATE TABLE t (id INT, b INT, c INT) TBLPROPERTIES ('row-tracking.enabled' = 'true', 'data-evolution.enabled' = 'true' ${bucketProperties(bucketEnable)})")
            sql("INSERT INTO t SELECT /*+ REPARTITION(1) */ id, id AS b, id AS c FROM range(2, 4)")

            sql("""
                  |MERGE INTO t
                  |USING s
                  |ON t.id = s.id
                  |WHEN NOT MATCHED THEN INSERT (id, b) VALUES (-1, b)
                  |""".stripMargin)

            sql("""
                  |MERGE INTO t
                  |USING s
                  |ON t.id = s.id
                  |WHEN NOT MATCHED THEN INSERT (b) VALUES (b)
                  |""".stripMargin)

            sql("""
                  |MERGE INTO t
                  |USING s
                  |ON t.id = s.id
                  |WHEN NOT MATCHED THEN INSERT (id, c) VALUES (3, 4)
                  |""".stripMargin)

            checkAnswer(
              sql("SELECT * FROM t ORDER BY id"),
              Seq(
                Row(null, 11, null),
                Row(-1, 11, null),
                Row(2, 2, 2),
                Row(3, 3, 3),
                Row(3, null, 4))
            )
          }
        }
      }
  }

  Seq(false, true).foreach {
    bucketEnable =>
      {
        test(s"Data Evolution: merge into table with data-evolution, bucket: $bucketEnable") {
          withTable("s", "t") {
            sql("CREATE TABLE s (id INT, b INT)")
            sql("INSERT INTO s VALUES (1, 11), (2, 22)")

            sql(
              s"CREATE TABLE t (id INT, b INT, c INT) TBLPROPERTIES ('row-tracking.enabled' = 'true', 'data-evolution.enabled' = 'true' ${bucketProperties(bucketEnable)})")
            sql("INSERT INTO t VALUES (2, 2, 2),(4, 4, 4)")

            sql("""
                  |MERGE INTO t
                  |USING s
                  |ON t.id = s.id
                  |WHEN MATCHED THEN UPDATE SET t.b = s.b
                  |WHEN NOT MATCHED THEN INSERT (id, b, c) VALUES (id, b, 11)
                  |""".stripMargin)
            checkAnswer(sql("SELECT count(*) FROM t"), Seq(Row(3)))
            checkAnswer(
              sql("SELECT *, _ROW_ID, _SEQUENCE_NUMBER FROM t ORDER BY id"),
              Seq(Row(1, 11, 11, 2, 2), Row(2, 22, 2, 0, 2), Row(4, 4, 4, 1, 2))
            )
          }
        }
      }
  }

  Seq(false, true).foreach {
    bucketEnable =>
      {
        test(
          s"Data Evolution: merge into table with data-evolution complex, bucket: $bucketEnable") {
          withTable("source", "target") {
            sql("CREATE TABLE source (id INT, b INT, c STRING)")
            batchInsert(
              Seq(
                (1, 100, "c11"),
                (3, 300, "c33"),
                (5, 500, "c55"),
                (7, 700, "c77"),
                (9, 900, "c99")),
              "source")

            sql(
              s"CREATE TABLE target (id INT, b INT, c STRING) TBLPROPERTIES ('row-tracking.enabled' = 'true', 'data-evolution.enabled' = 'true' ${bucketProperties(bucketEnable)})")
            batchInsert(
              Seq((1, 10, "c1"), (2, 20, "c2"), (3, 30, "c3"), (4, 40, "c4"), (5, 50, "c5")),
              "target")

            sql(s"""
                   |MERGE INTO target
                   |USING source
                   |ON target.id = source.id
                   |WHEN MATCHED AND target.id = 5 THEN UPDATE SET b = source.b + target.b
                   |WHEN MATCHED AND source.c > 'c2' THEN UPDATE SET b = source.b, c = source.c
                   |WHEN NOT MATCHED AND c > 'c9' THEN INSERT (id, b, c) VALUES (id, b * 1.1, c)
                   |WHEN NOT MATCHED THEN INSERT *
                   |""".stripMargin)
            checkAnswer(
              sql("SELECT *, _ROW_ID, _SEQUENCE_NUMBER FROM target ORDER BY id"),
              Seq(
                Row(1, 10, "c1", 0, 6),
                Row(2, 20, "c2", 1, 6),
                Row(3, 300, "c33", 2, 6),
                Row(4, 40, "c4", 3, 6),
                Row(5, 550, "c5", 4, 6),
                Row(7, 700, "c77", 5, 6),
                Row(9, 990, "c99", 6, 6))
            )
          }
        }
      }
  }

  test(
    "Data Evolution: merge into bucket table with data-evolution update bucket key throw exception") {
    withTable("s", "t") {
      sql("CREATE TABLE s (id INT, b INT)")
      sql("INSERT INTO s VALUES (1, 11), (2, 22)")

      sql(
        "CREATE TABLE t (id INT, b INT, c INT) TBLPROPERTIES (" +
          "'row-tracking.enabled' = 'true', " +
          "'data-evolution.enabled' = 'true', " +
          "'bucket'='2', " +
          "'bucket-key'='id')")

      assertThrows[RuntimeException] {
        sql("""
              |MERGE INTO t
              |USING s
              |ON t.id = s.id
              |WHEN MATCHED THEN UPDATE SET t.id = s.id
              |WHEN NOT MATCHED THEN INSERT (id, b, c) VALUES (id, b, 11)
              |""".stripMargin)
      }
    }
  }

  Seq(false, true).foreach {
    bucketEnable =>
      {
        test(s"Data Evolution: update table throws exception, bucket: $bucketEnable") {
          withTable("t") {
            sql(
              s"CREATE TABLE t (id INT, b INT, c INT) TBLPROPERTIES ('row-tracking.enabled' = 'true', 'data-evolution.enabled' = 'true'  ${bucketProperties(bucketEnable)})")
            sql("INSERT INTO t SELECT /*+ REPARTITION(1) */ id, id AS b, id AS c FROM range(2, 4)")
            assert(
              intercept[RuntimeException] {
                sql("UPDATE t SET b = 22")
              }.getMessage
                .contains("Update operation is not supported when data evolution is enabled yet."))
          }
        }
      }
  }

  Seq(false, true).foreach {
    bucketEnable =>
      {
        test(s"Data Evolution: compact table throws exception, bucket:$bucketEnable") {
          withTable("t") {
            sql(
              s"CREATE TABLE t (id INT, b INT) TBLPROPERTIES ('row-tracking.enabled' = 'true', 'data-evolution.enabled' = 'true' ${bucketProperties(bucketEnable)})")
            for (i <- 1 to 6) {
              sql(s"INSERT INTO t VALUES ($i, $i)")
            }
            assert(
              intercept[RuntimeException] {
                sql("CALL sys.compact(table => 't')")
              }.getMessage
                .contains("Compact operation is not supported when data evolution is enabled yet."))
          }
        }
      }
  }

  Seq(false, true).foreach {
    bucketEnable =>
      {
        test(s"Data Evolution: delete table throws exception, bucket: $bucketEnable") {
          withTable("t") {
            sql(
              s"CREATE TABLE t (id INT, b INT, c INT) TBLPROPERTIES ('row-tracking.enabled' = 'true', 'data-evolution.enabled' = 'true' ${bucketProperties(bucketEnable)})")
            sql("INSERT INTO t SELECT /*+ REPARTITION(1) */ id, id AS b, id AS c FROM range(2, 4)")
            assert(
              intercept[RuntimeException] {
                sql("DELETE FROM t WHERE id = 2")
              }.getMessage
                .contains("Delete operation is not supported when data evolution is enabled yet."))
          }
        }
      }
  }

  Seq(false, true).foreach {
    bucketEnable =>
      {
        test(s"Row Tracking: merge into table not matched by source, bucket: $bucketEnable") {
          if (gteqSpark3_4) {
            withTable("source", "target") {
              sql(
                s"CREATE TABLE source (id INT, b INT, c STRING) TBLPROPERTIES ('row-tracking.enabled' = 'true' ${bucketProperties(bucketEnable)})")
              batchInsert(
                Seq(
                  (1, 100, "c11"),
                  (3, 300, "c33"),
                  (5, 500, "c55"),
                  (7, 700, "c77"),
                  (9, 900, "c99")),
                "source")

              sql(
                s"CREATE TABLE target (id INT, b INT, c STRING) TBLPROPERTIES ('row-tracking.enabled' = 'true' ${bucketProperties(bucketEnable)})")
              batchInsert(
                Seq((1, 10, "c1"), (2, 20, "c2"), (3, 30, "c3"), (4, 40, "c4"), (5, 50, "c5")),
                "target")

              sql(s"""
                     |MERGE INTO target
                     |USING source
                     |ON target.id = source.id
                     |WHEN MATCHED AND target.id = 5 THEN UPDATE SET b = source.b + target.b
                     |WHEN MATCHED AND source.c > 'c2' THEN UPDATE SET *
                     |WHEN NOT MATCHED AND c > 'c9' THEN INSERT (id, b, c) VALUES (id, b * 1.1, c)
                     |WHEN NOT MATCHED THEN INSERT *
                     |WHEN NOT MATCHED BY SOURCE AND id = 2 THEN UPDATE SET b = b * 10
                     |WHEN NOT MATCHED BY SOURCE THEN DELETE
                     |""".stripMargin)
              checkAnswer(
                sql("SELECT *, _ROW_ID, _SEQUENCE_NUMBER FROM target ORDER BY id"),
                Seq(
                  Row(1, 10, "c1", 0, 1),
                  Row(2, 200, "c2", 1, 6),
                  Row(3, 300, "c33", 2, 6),
                  Row(5, 550, "c5", 4, 6),
                  Row(7, 700, "c77", 9, 6),
                  Row(9, 990, "c99", 10, 6))
              )
            }
          }
        }
      }
  }

  def bucketProperties(enableBucket: Boolean): String = {
    if (enableBucket) {
      ",'bucket'='2','bucket-key'='id'"
    } else {
      ""
    }
  }

  def formatValue(value: Any): String = {
    if (value == null) return "NULL"

    value match {
      case b: java.lang.Boolean => if (b.booleanValue()) "TRUE" else "FALSE"
      case b: Boolean => if (b) "TRUE" else "FALSE"

<<<<<<< HEAD
      case n: Byte => n.toString
      case n: Short => n.toString
      case n: Int => n.toString
      case n: Long => n.toString
      case n: Float => n.toString
      case n: Double => n.toString
      case n: BigInt => n.toString
      case n: BigDecimal => n.bigDecimal.toPlainString
=======
  test("Data Evolution: merge into table with data-evolution on _ROW_ID") {
    withTable("source", "target") {
      sql(
        "CREATE TABLE source (a INT, b INT, c STRING) TBLPROPERTIES ('row-tracking.enabled' = 'true', 'data-evolution.enabled' = 'true')")
      sql(
        "INSERT INTO source VALUES (1, 100, 'c11'), (3, 300, 'c33'), (5, 500, 'c55'), (7, 700, 'c77'), (9, 900, 'c99')")

      sql(
        "CREATE TABLE target (a INT, b INT, c STRING) TBLPROPERTIES ('row-tracking.enabled' = 'true', 'data-evolution.enabled' = 'true')")
      sql("INSERT INTO target values (1, 10, 'c1'), (2, 20, 'c2'), (3, 30, 'c3')")

      sql(s"""
             |MERGE INTO target
             |USING source
             |ON target._ROW_ID = source._ROW_ID
             |WHEN MATCHED AND target.a = 2 THEN UPDATE SET b = source.b + target.b
             |WHEN MATCHED AND source.c > 'c2' THEN UPDATE SET b = source.b, c = source.c
             |WHEN NOT MATCHED AND c > 'c9' THEN INSERT (a, b, c) VALUES (a, b * 1.1, c)
             |WHEN NOT MATCHED THEN INSERT (a, b, c) VALUES (a, b, c)
             |""".stripMargin)

      checkAnswer(
        sql("SELECT *, _ROW_ID, _SEQUENCE_NUMBER FROM target ORDER BY a"),
        Seq(
          Row(1, 10, "c1", 0, 2),
          Row(2, 320, "c2", 1, 2),
          Row(3, 500, "c55", 2, 2),
          Row(7, 700, "c77", 3, 2),
          Row(9, 990, "c99", 4, 2))
      )
    }
  }

  test("Data Evolution: merge into table with data-evolution with _ROW_ID shortcut") {
    withTable("source", "target") {
      sql("CREATE TABLE source (target_ROW_ID BIGINT, b INT, c STRING)")
      sql(
        "INSERT INTO source VALUES (0, 100, 'c11'), (2, 300, 'c33'), (4, 500, 'c55'), (6, 700, 'c77'), (8, 900, 'c99')")

      sql(
        "CREATE TABLE target (a INT, b INT, c STRING) TBLPROPERTIES ('row-tracking.enabled' = 'true', 'data-evolution.enabled' = 'true')")
      sql(
        "INSERT INTO target values (1, 10, 'c1'), (2, 20, 'c2'), (3, 30, 'c3'), (4, 40, 'c4'), (5, 50, 'c5')")

      val capturedPlans: mutable.ListBuffer[LogicalPlan] = mutable.ListBuffer.empty
      val listener = new QueryExecutionListener {
        override def onSuccess(funcName: String, qe: QueryExecution, durationNs: Long): Unit = {
          capturedPlans += qe.analyzed
        }
        override def onFailure(funcName: String, qe: QueryExecution, exception: Exception): Unit = {
          capturedPlans += qe.analyzed
        }
      }
      spark.listenerManager.register(listener)
      sql(s"""
             |MERGE INTO target
             |USING source
             |ON target._ROW_ID = source.target_ROW_ID
             |WHEN MATCHED AND target.a = 5 THEN UPDATE SET b = source.b + target.b
             |WHEN MATCHED AND source.c > 'c2' THEN UPDATE SET b = source.b, c = source.c
             |WHEN NOT MATCHED AND c > 'c9' THEN INSERT (a, b, c) VALUES (target_ROW_ID, b * 1.1, c)
             |WHEN NOT MATCHED THEN INSERT (a, b, c) VALUES (target_ROW_ID, b, c)
             |""".stripMargin)
      // Assert that no Join operator was used during
      // `org.apache.paimon.spark.commands.MergeIntoPaimonDataEvolutionTable.targetRelatedSplits`
      assert(capturedPlans.head.collect { case plan: Join => plan }.isEmpty)
      spark.listenerManager.unregister(listener)

      checkAnswer(
        sql("SELECT *, _ROW_ID, _SEQUENCE_NUMBER FROM target ORDER BY a"),
        Seq(
          Row(1, 10, "c1", 0, 2),
          Row(2, 20, "c2", 1, 2),
          Row(3, 300, "c33", 2, 2),
          Row(4, 40, "c4", 3, 2),
          Row(5, 550, "c5", 4, 2),
          Row(6, 700, "c77", 5, 2),
          Row(8, 990, "c99", 6, 2))
      )
    }
  }

  test("Data Evolution: update table throws exception") {
    withTable("t") {
      sql(
        "CREATE TABLE t (id INT, b INT, c INT) TBLPROPERTIES ('row-tracking.enabled' = 'true', 'data-evolution.enabled' = 'true')")
      sql("INSERT INTO t SELECT /*+ REPARTITION(1) */ id, id AS b, id AS c FROM range(2, 4)")
      assert(
        intercept[RuntimeException] {
          sql("UPDATE t SET b = 22")
        }.getMessage
          .contains("Update operation is not supported when data evolution is enabled yet."))
    }
  }
>>>>>>> 310e6471

      case s: String => s"'${escapeSingleQuotes(s)}'"
      case c: Char => s"'${escapeSingleQuotes(c.toString)}'"

      case other => s"'${escapeSingleQuotes(String.valueOf(other))}'"
    }
  }

  def batchInsert(rows: Seq[Product], table: String): String = {
    rows
      .map {
        p =>
          val values = p.productIterator.toList
          val args = values.map(formatValue).mkString(", ")
          sql(s"INSERT INTO $table VALUES ($args)")
      }
      .mkString("")
  }

  private def escapeSingleQuotes(s: String): String = s.replace("'", "''")

}<|MERGE_RESOLUTION|>--- conflicted
+++ resolved
@@ -459,6 +459,99 @@
     }
   }
 
+  test("Data Evolution: merge into table with data-evolution on _ROW_ID") {
+    withTable("source", "target") {
+      sql(
+        "CREATE TABLE source (a INT, b INT, c STRING) TBLPROPERTIES ('row-tracking.enabled' = 'true', 'data-evolution.enabled' = 'true')")
+      sql(
+        "INSERT INTO source VALUES (1, 100, 'c11'), (3, 300, 'c33'), (5, 500, 'c55'), (7, 700, 'c77'), (9, 900, 'c99')")
+
+      sql(
+        "CREATE TABLE target (a INT, b INT, c STRING) TBLPROPERTIES ('row-tracking.enabled' = 'true', 'data-evolution.enabled' = 'true')")
+      sql("INSERT INTO target values (1, 10, 'c1'), (2, 20, 'c2'), (3, 30, 'c3')")
+
+      sql(s"""
+             |MERGE INTO target
+             |USING source
+             |ON target._ROW_ID = source._ROW_ID
+             |WHEN MATCHED AND target.a = 2 THEN UPDATE SET b = source.b + target.b
+             |WHEN MATCHED AND source.c > 'c2' THEN UPDATE SET b = source.b, c = source.c
+             |WHEN NOT MATCHED AND c > 'c9' THEN INSERT (a, b, c) VALUES (a, b * 1.1, c)
+             |WHEN NOT MATCHED THEN INSERT (a, b, c) VALUES (a, b, c)
+             |""".stripMargin)
+
+      checkAnswer(
+        sql("SELECT *, _ROW_ID, _SEQUENCE_NUMBER FROM target ORDER BY a"),
+        Seq(
+          Row(1, 10, "c1", 0, 2),
+          Row(2, 320, "c2", 1, 2),
+          Row(3, 500, "c55", 2, 2),
+          Row(7, 700, "c77", 3, 2),
+          Row(9, 990, "c99", 4, 2))
+      )
+    }
+  }
+
+  test("Data Evolution: merge into table with data-evolution with _ROW_ID shortcut") {
+    withTable("source", "target") {
+      sql("CREATE TABLE source (target_ROW_ID BIGINT, b INT, c STRING)")
+      sql(
+        "INSERT INTO source VALUES (0, 100, 'c11'), (2, 300, 'c33'), (4, 500, 'c55'), (6, 700, 'c77'), (8, 900, 'c99')")
+
+      sql(
+        "CREATE TABLE target (a INT, b INT, c STRING) TBLPROPERTIES ('row-tracking.enabled' = 'true', 'data-evolution.enabled' = 'true')")
+      sql(
+        "INSERT INTO target values (1, 10, 'c1'), (2, 20, 'c2'), (3, 30, 'c3'), (4, 40, 'c4'), (5, 50, 'c5')")
+
+      val capturedPlans: mutable.ListBuffer[LogicalPlan] = mutable.ListBuffer.empty
+      val listener = new QueryExecutionListener {
+        override def onSuccess(funcName: String, qe: QueryExecution, durationNs: Long): Unit = {
+          capturedPlans += qe.analyzed
+        }
+        override def onFailure(funcName: String, qe: QueryExecution, exception: Exception): Unit = {
+          capturedPlans += qe.analyzed
+        }
+      }
+      spark.listenerManager.register(listener)
+      sql(s"""
+             |MERGE INTO target
+             |USING source
+             |ON target._ROW_ID = source.target_ROW_ID
+             |WHEN MATCHED AND target.a = 5 THEN UPDATE SET b = source.b + target.b
+             |WHEN MATCHED AND source.c > 'c2' THEN UPDATE SET b = source.b, c = source.c
+             |WHEN NOT MATCHED AND c > 'c9' THEN INSERT (a, b, c) VALUES (target_ROW_ID, b * 1.1, c)
+             |WHEN NOT MATCHED THEN INSERT (a, b, c) VALUES (target_ROW_ID, b, c)
+             |""".stripMargin)
+      // Assert that no Join operator was used during
+      // `org.apache.paimon.spark.commands.MergeIntoPaimonDataEvolutionTable.targetRelatedSplits`
+      assert(capturedPlans.head.collect { case plan: Join => plan }.isEmpty)
+      spark.listenerManager.unregister(listener)
+
+      checkAnswer(
+        sql("SELECT *, _ROW_ID, _SEQUENCE_NUMBER FROM target ORDER BY a"),
+        Seq(
+          Row(1, 10, "c1", 0, 2),
+          Row(2, 20, "c2", 1, 2),
+          Row(3, 300, "c33", 2, 2),
+          Row(4, 40, "c4", 3, 2),
+          Row(5, 550, "c5", 4, 2),
+          Row(6, 700, "c77", 5, 2),
+          Row(8, 990, "c99", 6, 2))
+      )
+    }
+  }
+
+  test("Data Evolution: update table throws exception") {
+    withTable("t") {
+      sql(
+        "CREATE TABLE t (id INT, b INT, c INT) TBLPROPERTIES ('row-tracking.enabled' = 'true', 'data-evolution.enabled' = 'true')")
+      sql("INSERT INTO t SELECT /*+ REPARTITION(1) */ id, id AS b, id AS c FROM range(2, 4)")
+      assert(
+        intercept[RuntimeException] {
+          sql("UPDATE t SET b = 22")
+        }.getMessage
+          .contains("Update operation is not supported when data evolution is enabled yet."))
+    }
   Seq(false, true).foreach {
     bucketEnable =>
       {
@@ -580,7 +673,6 @@
       case b: java.lang.Boolean => if (b.booleanValue()) "TRUE" else "FALSE"
       case b: Boolean => if (b) "TRUE" else "FALSE"
 
-<<<<<<< HEAD
       case n: Byte => n.toString
       case n: Short => n.toString
       case n: Int => n.toString
@@ -589,102 +681,6 @@
       case n: Double => n.toString
       case n: BigInt => n.toString
       case n: BigDecimal => n.bigDecimal.toPlainString
-=======
-  test("Data Evolution: merge into table with data-evolution on _ROW_ID") {
-    withTable("source", "target") {
-      sql(
-        "CREATE TABLE source (a INT, b INT, c STRING) TBLPROPERTIES ('row-tracking.enabled' = 'true', 'data-evolution.enabled' = 'true')")
-      sql(
-        "INSERT INTO source VALUES (1, 100, 'c11'), (3, 300, 'c33'), (5, 500, 'c55'), (7, 700, 'c77'), (9, 900, 'c99')")
-
-      sql(
-        "CREATE TABLE target (a INT, b INT, c STRING) TBLPROPERTIES ('row-tracking.enabled' = 'true', 'data-evolution.enabled' = 'true')")
-      sql("INSERT INTO target values (1, 10, 'c1'), (2, 20, 'c2'), (3, 30, 'c3')")
-
-      sql(s"""
-             |MERGE INTO target
-             |USING source
-             |ON target._ROW_ID = source._ROW_ID
-             |WHEN MATCHED AND target.a = 2 THEN UPDATE SET b = source.b + target.b
-             |WHEN MATCHED AND source.c > 'c2' THEN UPDATE SET b = source.b, c = source.c
-             |WHEN NOT MATCHED AND c > 'c9' THEN INSERT (a, b, c) VALUES (a, b * 1.1, c)
-             |WHEN NOT MATCHED THEN INSERT (a, b, c) VALUES (a, b, c)
-             |""".stripMargin)
-
-      checkAnswer(
-        sql("SELECT *, _ROW_ID, _SEQUENCE_NUMBER FROM target ORDER BY a"),
-        Seq(
-          Row(1, 10, "c1", 0, 2),
-          Row(2, 320, "c2", 1, 2),
-          Row(3, 500, "c55", 2, 2),
-          Row(7, 700, "c77", 3, 2),
-          Row(9, 990, "c99", 4, 2))
-      )
-    }
-  }
-
-  test("Data Evolution: merge into table with data-evolution with _ROW_ID shortcut") {
-    withTable("source", "target") {
-      sql("CREATE TABLE source (target_ROW_ID BIGINT, b INT, c STRING)")
-      sql(
-        "INSERT INTO source VALUES (0, 100, 'c11'), (2, 300, 'c33'), (4, 500, 'c55'), (6, 700, 'c77'), (8, 900, 'c99')")
-
-      sql(
-        "CREATE TABLE target (a INT, b INT, c STRING) TBLPROPERTIES ('row-tracking.enabled' = 'true', 'data-evolution.enabled' = 'true')")
-      sql(
-        "INSERT INTO target values (1, 10, 'c1'), (2, 20, 'c2'), (3, 30, 'c3'), (4, 40, 'c4'), (5, 50, 'c5')")
-
-      val capturedPlans: mutable.ListBuffer[LogicalPlan] = mutable.ListBuffer.empty
-      val listener = new QueryExecutionListener {
-        override def onSuccess(funcName: String, qe: QueryExecution, durationNs: Long): Unit = {
-          capturedPlans += qe.analyzed
-        }
-        override def onFailure(funcName: String, qe: QueryExecution, exception: Exception): Unit = {
-          capturedPlans += qe.analyzed
-        }
-      }
-      spark.listenerManager.register(listener)
-      sql(s"""
-             |MERGE INTO target
-             |USING source
-             |ON target._ROW_ID = source.target_ROW_ID
-             |WHEN MATCHED AND target.a = 5 THEN UPDATE SET b = source.b + target.b
-             |WHEN MATCHED AND source.c > 'c2' THEN UPDATE SET b = source.b, c = source.c
-             |WHEN NOT MATCHED AND c > 'c9' THEN INSERT (a, b, c) VALUES (target_ROW_ID, b * 1.1, c)
-             |WHEN NOT MATCHED THEN INSERT (a, b, c) VALUES (target_ROW_ID, b, c)
-             |""".stripMargin)
-      // Assert that no Join operator was used during
-      // `org.apache.paimon.spark.commands.MergeIntoPaimonDataEvolutionTable.targetRelatedSplits`
-      assert(capturedPlans.head.collect { case plan: Join => plan }.isEmpty)
-      spark.listenerManager.unregister(listener)
-
-      checkAnswer(
-        sql("SELECT *, _ROW_ID, _SEQUENCE_NUMBER FROM target ORDER BY a"),
-        Seq(
-          Row(1, 10, "c1", 0, 2),
-          Row(2, 20, "c2", 1, 2),
-          Row(3, 300, "c33", 2, 2),
-          Row(4, 40, "c4", 3, 2),
-          Row(5, 550, "c5", 4, 2),
-          Row(6, 700, "c77", 5, 2),
-          Row(8, 990, "c99", 6, 2))
-      )
-    }
-  }
-
-  test("Data Evolution: update table throws exception") {
-    withTable("t") {
-      sql(
-        "CREATE TABLE t (id INT, b INT, c INT) TBLPROPERTIES ('row-tracking.enabled' = 'true', 'data-evolution.enabled' = 'true')")
-      sql("INSERT INTO t SELECT /*+ REPARTITION(1) */ id, id AS b, id AS c FROM range(2, 4)")
-      assert(
-        intercept[RuntimeException] {
-          sql("UPDATE t SET b = 22")
-        }.getMessage
-          .contains("Update operation is not supported when data evolution is enabled yet."))
-    }
-  }
->>>>>>> 310e6471
 
       case s: String => s"'${escapeSingleQuotes(s)}'"
       case c: Char => s"'${escapeSingleQuotes(c.toString)}'"
