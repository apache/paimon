--- conflicted
+++ resolved
@@ -22,10 +22,6 @@
 import org.apache.paimon.client.ClientPool;
 import org.apache.paimon.fs.Path;
 import org.apache.paimon.hive.HiveCatalog;
-<<<<<<< HEAD
-import org.apache.paimon.hive.HiveCatalogOptions;
-=======
->>>>>>> d33b8711
 import org.apache.paimon.hive.HiveTypeUtils;
 import org.apache.paimon.hive.pool.CachedClientPool;
 import org.apache.paimon.options.Options;
@@ -103,13 +99,7 @@
 
         this.clients =
                 new CachedClientPool(
-<<<<<<< HEAD
-                        hiveConf,
-                        options,
-                        HiveCatalogOptions.METASTORE_CLIENT_CLASS.defaultValue());
-=======
                         hiveConf, options, options.getString(IcebergOptions.HIVE_CLIENT_CLASS));
->>>>>>> d33b8711
     }
 
     @Override
