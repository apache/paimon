--- conflicted
+++ resolved
@@ -441,12 +441,7 @@
             // sync to hive hms
             Table table = client.getTable(identifier.getDatabaseName(), identifier.getObjectName());
             updateHmsTable(table, identifier, schema);
-<<<<<<< HEAD
             alterTableByEnvContext(identifier.getDatabaseName(), identifier.getObjectName(), table);
-=======
-            client.alter_table(
-                    identifier.getDatabaseName(), identifier.getObjectName(), table, true);
->>>>>>> 0ca18a7b
         } catch (Exception te) {
             schemaManager.deleteSchema(schema.id());
             throw new RuntimeException(te);
@@ -454,14 +449,14 @@
     }
 
     /**
-     * Avoid Hive metastore read SD location path data.
+     * Get EnvironmentContext with cascade param.
      *
      * @return EnvironmentContext
      */
     private EnvironmentContext getEnvironmentContext() {
         EnvironmentContext environmentContext = new EnvironmentContext();
         environmentContext.putToProperties(
-                StatsSetupConst.DO_NOT_UPDATE_STATS, StatsSetupConst.TRUE);
+                StatsSetupConst.CASCADE, StatsSetupConst.TRUE);
         return environmentContext;
     }
 
@@ -471,12 +466,14 @@
                 hiveConf.getBoolean(
                         HiveCatalogOptions.TABLE_STATS_SKIP.key(),
                         HiveCatalogOptions.TABLE_STATS_SKIP.defaultValue());
+        EnvironmentContext environmentContext = getEnvironmentContext();
         if (skipTableStatsProperty) {
-            client.alter_table_with_environmentContext(
-                    databaseName, objectName, table, getEnvironmentContext());
-            return;
-        }
-        client.alter_table(databaseName, objectName, table);
+            // Avoid Hive metastore read SD location path data.
+            environmentContext.putToProperties(
+                    StatsSetupConst.DO_NOT_UPDATE_STATS, StatsSetupConst.TRUE);
+        }
+        client.alter_table_with_environmentContext(
+                databaseName, objectName, table, environmentContext);
     }
 
     @Override
