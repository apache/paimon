--- conflicted
+++ resolved
@@ -1088,10 +1088,6 @@
         FormatTable.Format provider = FormatTable.parseFormat(coreOptions.formatType());
 
         Map<String, String> tblProperties = new HashMap<>(tableSchema.options());
-<<<<<<< HEAD
-
-=======
->>>>>>> bead1aab
         Table table = newHmsTable(identifier, tblProperties, provider, externalTable);
         updateHmsTable(table, identifier, tableSchema, provider, location);
 
