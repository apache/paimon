--- conflicted
+++ resolved
@@ -860,20 +860,9 @@
             throws TException, InterruptedException {
         updateHmsTablePars(table, newSchema);
         Path location = getTableLocation(identifier, table);
-<<<<<<< HEAD
         // file format is null, because only data table support alter table.
         updateHmsTable(table, identifier, newSchema, null, location);
-        clients.execute(
-                client ->
-                        client.alter_table(
-                                identifier.getDatabaseName(),
-                                identifier.getTableName(),
-                                table,
-                                true));
-=======
-        updateHmsTable(table, identifier, newSchema, newSchema.options().get("provider"), location);
         clients.execute(client -> HiveAlterTableUtils.alterTable(client, identifier, table));
->>>>>>> 8688206d
     }
 
     @Override
