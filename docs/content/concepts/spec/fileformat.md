--- conflicted
+++ resolved
@@ -421,48 +421,7 @@
     </tbody>
 </table>
 
-<<<<<<< HEAD
-The JSON format supports several configuration options to customize JSON parsing and serialization behavior:
-
-<table class="table table-bordered">
-    <thead>
-      <tr>
-        <th class="text-left">Option</th>
-        <th class="text-center">Type</th>
-        <th class="text-center">Default</th>
-        <th class="text-left">Description</th>
-      </tr>
-    </thead>
-    <tbody>
-    <tr>
-      <td>json.ignore-parse-errors</td>
-      <td>Boolean</td>
-      <td>false</td>
-      <td>Whether to ignore parse errors for JSON format. When enabled, malformed JSON lines will be skipped and returned as null instead of throwing exceptions.</td>
-    </tr>
-    <tr>
-      <td>json.map-null-key-mode</td>
-      <td>Enum</td>
-      <td>FAIL</td>
-      <td>How to handle map keys that are null. Available values: FAIL (throw exception), DROP (drop entries with null keys), LITERAL (replace null keys with literal string).</td>
-    </tr>
-    <tr>
-      <td>json.map-null-key-literal</td>
-      <td>String</td>
-      <td>"null"</td>
-      <td>Literal to use for null map keys when map-null-key-mode is set to LITERAL.</td>
-    </tr>
-    <tr>
-      <td>json.line-delimiter</td>
-      <td>String</td>
-      <td>"\n"</td>
-      <td>The line delimiter for JSON format. Each JSON record should be separated by this delimiter.</td>
-    </tr>
-    </tbody>
-</table>
-=======
 Paimon CSV format uses [jackson databind API](https://github.com/FasterXML/jackson-databind) to parse and generate CSV string.
->>>>>>> 473124d6
 
 The following table lists the type mapping from Paimon type to CSV type.
 
