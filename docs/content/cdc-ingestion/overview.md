--- conflicted
+++ resolved
@@ -38,13 +38,10 @@
 5. Kafka Synchronizing Database: synchronize one Kafka topic containing multiple tables or multiple topics containing one table each into one Paimon database.
 6. MongoDB Synchronizing Collection: synchronize one Collection from MongoDB into one Paimon table.
 7. MongoDB Synchronizing Database: synchronize the whole MongoDB database into one Paimon database.
-<<<<<<< HEAD
 8. PostgreSQL Synchronizing Table: synchronize one or multiple tables from PostgreSQL into one Paimon table.
 9. PostgreSQL Synchronizing Database: synchronize the whole PostgreSQL database into one Paimon database.
-=======
 8. Pulsar Synchronizing Table: synchronize one Pulsar topic's table into one Paimon table.
 9. Pulsar Synchronizing Database: synchronize one Pulsar topic containing multiple tables or multiple topics containing one table each into one Paimon database.
->>>>>>> 9c2fb10f
 
 ## What is Schema Evolution
 
