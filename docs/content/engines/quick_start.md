---
title: "Quick Start"
weight: 5
type: docs
aliases:
- /engines/quick_start.html
---
<!--
Licensed to the Apache Software Foundation (ASF) under one
or more contributor license agreements.  See the NOTICE file
distributed with this work for additional information
regarding copyright ownership.  The ASF licenses this file
to you under the Apache License, Version 2.0 (the
"License"); you may not use this file except in compliance
with the License.  You may obtain a copy of the License at

  http://www.apache.org/licenses/LICENSE-2.0

Unless required by applicable law or agreed to in writing,
software distributed under the License is distributed on an
"AS IS" BASIS, WITHOUT WARRANTIES OR CONDITIONS OF ANY
KIND, either express or implied.  See the License for the
specific language governing permissions and limitations
under the License.
-->


# Quick Start
This document describes how to use Docker and Docker Compose 
to quickly build a big data environment such as Paimon and 
the big data engine Flink/Spark. 
You can see more runtime information between Paimon and 
Flink/Spark by looking at the corresponding section in the 
documentation.

The following steps have been tested on a Windows 11 laptop 
with docker desktop and docker compose installed.

## Prerequisites
windows/Linux/MacOS

docker desktop for windows/Applicable to the docker of the corresponding system

docker compose

## Quick start paimon and flink

Look at the version mapping between paimon and Flink 
in the [Engines/Flink](https://paimon.apache.org/docs/master/engines/flink/) section of the document and select 
the version you want.

### Docker compose

docker compose is a convenient way to manage docker containers and quickly build the application environment 
you need. The following docker compose file is composed of three services, jobmanager, taskmanager and sql-client
, using the flink:1.17.1-scala_2.12 image.

Copy the following into a ```flink_docker_compose.yml``` file.

> Notice:
> 
> The /tmp path in the container is mapped to the local./tmp path so that multiple containers can share a file system path. The reason is because the 'warehouse'='file:/tmp/paimon' option is configured when the catalog is created. If you use another path as the warehouse address, modify the volumes option in the docker compose file simultaneously.

```shell

version: "2.2"
services:
  jobmanager:
    image: flink:1.17.1-scala_2.12
    ports:
      - "8081:8081"
    command: jobmanager
    user: flink
    environment:
      - |
        FLINK_PROPERTIES=
        jobmanager.rpc.address: jobmanager
    networks:
      - flink-network
    volumes:
      - ./custom_jars/flink-shaded-hadoop-2-uber-2.8.3-10.0.jar:/opt/flink/lib/flink-shaded-hadoop-2-uber-2.8.3-10.0.jar
      - ./custom_jars/paimon-flink-1.17-0.5-20230815.001819-123.jar:/opt/flink/lib/paimon-flink-1.17-0.5-20230815.001819-123.jar
      - ./tmp:/tmp

  taskmanager:
    image: flink:1.17.1-scala_2.12
    depends_on:
      - jobmanager
    command: taskmanager
    user: flink
    scale: 1
    environment:
      - |
        FLINK_PROPERTIES=
        jobmanager.rpc.address: jobmanager
        taskmanager.numberOfTaskSlots: 4
    networks:
      - flink-network
    volumes:
      - ./custom_jars/flink-shaded-hadoop-2-uber-2.8.3-10.0.jar:/opt/flink/lib/flink-shaded-hadoop-2-uber-2.8.3-10.0.jar
      - ./custom_jars/paimon-flink-1.17-0.5-20230815.001819-123.jar:/opt/flink/lib/paimon-flink-1.17-0.5-20230815.001819-123.jar
      - ./tmp:/tmp

  sql-client:
    image: flink:1.17.1-scala_2.12
    command: bin/sql-client.sh
    user: flink
    depends_on:
      - jobmanager
    environment:
      - |
        FLINK_PROPERTIES=
        jobmanager.rpc.address: jobmanager
        rest.address: jobmanager
    networks:
      - flink-network
    volumes:
      - ./custom_jars/flink-shaded-hadoop-2-uber-2.8.3-10.0.jar:/opt/flink/lib/flink-shaded-hadoop-2-uber-2.8.3-10.0.jar
      - ./custom_jars/paimon-flink-1.17-0.5-20230815.001819-123.jar:/opt/flink/lib/paimon-flink-1.17-0.5-20230815.001819-123.jar
      - ./tmp:/tmp

networks:
  flink-network:
    driver: bridge

```

### Step 1: Prepare the dependent jar files

Reading [Engines/Flink](https://paimon.apache.org/docs/master/engines/flink/) chapters, Download the appropriate versions of the ```paimon-flink-{{< version >}}.jar``` and ```flink-shaded-hadoop-2-uber-{{< version >}}.jar``` files to the specified path

For example, ```./incubator-paimon/docker/custom_jars```.

After creating a new custom_jars folder under the path```./incubator-paimon/docker/```, place the required jar files into it.

The file I downloaded here is ```flink-shaded-hadoop-2-uber-2.8.3-10.0.jar``` and ```paimon-flink-1.17-0.5-20230815.001819-123.jar```

With the jar files ready, you next need to place the ```flink_docker_compose.yml``` docker compose file in the ```./incubator-paimon/docker/``` path.

We can then quickly start the cluster through docker compose.

### Step 2: Start the flink cluster with docker compose
Open a CMD window and run the commands shown below.

#### 2.1 Switch to the specified path
```shell
cd ./incubator-paimon/docker/
```

#### 2.2 Start the Flink cluster
```shell
PS .\incubator-paimon\docker> docker-compose -f flink_docker_compose.yml up -d jobmanager taskmanager
[+] Running 3/3
 - Network docker_flink-network    Created                                                                                                                                                                  0.1s
 - Container docker-jobmanager-1   Started                                                                                                                                                                  1.1s
 - Container docker-taskmanager-1  Started                                                                                                                                                                  1.5s
```
You can now access the Flink Web UI at ```http://localhost:8081/``` .

#### 2.3 Use interactive mode to start an SQL-client for executing SQL
```shell
                                                                                                                                   
PS .\incubator-paimon\docker> docker-compose -f flink_docker_compose.yml run sql-client
[+] Running 1/0
 - Container docker-jobmanager-1  Running                                                                                                                                                                   0.0s
[0.019s][warning][perf,memops] Cannot use file /tmp/hsperfdata_flink/1 because it is locked by another process (errno = 11)

                                   ▒▓██▓██▒
                               ▓████▒▒█▓▒▓███▓▒
                            ▓███▓░░        ▒▒▒▓██▒  ▒
                          ░██▒   ▒▒▓▓█▓▓▒░      ▒████
                          ██▒         ░▒▓███▒    ▒█▒█▒
                            ░▓█            ███   ▓░▒██
                              ▓█       ▒▒▒▒▒▓██▓░▒░▓▓█
                            █░ █   ▒▒░       ███▓▓█ ▒█▒▒▒
                            ████░   ▒▓█▓      ██▒▒▒ ▓███▒
                         ░▒█▓▓██       ▓█▒    ▓█▒▓██▓ ░█░
                   ▓░▒▓████▒ ██         ▒█    █▓░▒█▒░▒█▒
                  ███▓░██▓  ▓█           █   █▓ ▒▓█▓▓█▒
                ░██▓  ░█░            █  █▒ ▒█████▓▒ ██▓░▒
               ███░ ░ █░          ▓ ░█ █████▒░░    ░█░▓  ▓░
              ██▓█ ▒▒▓▒          ▓███████▓░       ▒█▒ ▒▓ ▓██▓
           ▒██▓ ▓█ █▓█       ░▒█████▓▓▒░         ██▒▒  █ ▒  ▓█▒
           ▓█▓  ▓█ ██▓ ░▓▓▓▓▓▓▓▒              ▒██▓           ░█▒
           ▓█    █ ▓███▓▒░              ░▓▓▓███▓          ░▒░ ▓█
           ██▓    ██▒    ░▒▓▓███▓▓▓▓▓██████▓▒            ▓███  █
          ▓███▒ ███   ░▓▓▒░░   ░▓████▓░                  ░▒▓▒  █▓
          █▓▒▒▓▓██  ░▒▒░░░▒▒▒▒▓██▓░                            █▓
          ██ ▓░▒█   ▓▓▓▓▒░░  ▒█▓       ▒▓▓██▓    ▓▒          ▒▒▓
          ▓█▓ ▓▒█  █▓░  ░▒▓▓██▒            ░▓█▒   ▒▒▒░▒▒▓█████▒
           ██░ ▓█▒█▒  ▒▓▓▒  ▓█                █░      ░░░░   ░█▒
           ▓█   ▒█▓   ░     █░                ▒█              █▓
            █▓   ██         █░                 ▓▓        ▒█▓▓▓▒█░
             █▓ ░▓██░       ▓▒                  ▓█▓▒░░░▒▓█░    ▒█
              ██   ▓█▓░      ▒                    ░▒█▒██▒      ▓▓
               ▓█▒   ▒█▓▒░                         ▒▒ █▒█▓▒▒░░▒██
                ░██▒    ▒▓▓▒                     ▓██▓▒█▒ ░▓▓▓▓▒█▓
                  ░▓██▒                          ▓░  ▒█▓█  ░░▒▒▒
                      ▒▓▓▓▓▓▒▒▒▒▒▒▒▒▒▒▒▒▒▒▒▒▒▒▒▒▒▒▒░░▓▓  ▓░▒█░

    ______ _ _       _       _____  ____  _         _____ _ _            _  BETA
   |  ____| (_)     | |     / ____|/ __ \| |       / ____| (_)          | |
   | |__  | |_ _ __ | | __ | (___ | |  | | |      | |    | |_  ___ _ __ | |_
   |  __| | | | '_ \| |/ /  \___ \| |  | | |      | |    | | |/ _ \ '_ \| __|
   | |    | | | | | |   <   ____) | |__| | |____  | |____| | |  __/ | | | |_
   |_|    |_|_|_| |_|_|\_\ |_____/ \___\_\______|  \_____|_|_|\___|_| |_|\__|

        Welcome! Enter 'HELP;' to list all available commands. 'QUIT;' to exit.

Command history file path: /opt/flink/.flink-sql-history

Flink SQL>
```
Now you have an sql client that can interact.

Here you can continue to execute a variety of SQL code.

### Step 3: Create the paimon catalog and write and query the data

#### 3.1 Create Catalog

Use CREATE CATALOG my_catalog WITH (...) Statement creates a catalog named my_catalog.

> Note the 'warehouse'='file:/tmp/paimon' configuration here, which should be mentioned above in docker compose.
```shell
Flink SQL> CREATE CATALOG my_catalog WITH (
>     'type'='paimon',
>     'warehouse'='file:/tmp/paimon'
> );
[INFO] Execute statement succeed.

Flink SQL> USE CATALOG my_catalog;
[INFO] Execute statement succeed.

```

#### 3.2 Create Table

```shell
Flink SQL> CREATE TABLE word_count (
>     word STRING PRIMARY KEY NOT ENFORCED,
>     cnt BIGINT
> );
[INFO] Execute statement succeed.

Flink SQL> CREATE TEMPORARY TABLE word_table (
>     word STRING
> ) WITH (
>     'connector' = 'datagen',
>     'fields.word.length' = '1'
> );
[INFO] Execute statement succeed.

Flink SQL> SET 'execution.checkpointing.interval' = '10 s';
[INFO] Execute statement succeed.

```

#### 3.3 Insert Data To a Table

```shell
Flink SQL> INSERT INTO word_count SELECT word, COUNT(*) FROM word_table GROUP BY word;
[INFO] Submitting SQL update statement to the cluster...
Flink SQL> INSERT INTO word_count SELECT word, COUNT(*) FROM word_table GROUP BY word;[INFO] SQL update statement has been successfully submitted to the cluster:
Job ID: 19bc54af8dbbf44a90aae79e8534af2e

```

You should see a running job in the Flink Web UI. In the Flink Web UI you can view the detailed runtime information of the job.

#### 3.4 Query data from a table

```shell

Flink SQL>
> SET 'sql-client.execution.result-mode' = 'tableau';
[INFO] Execute statement succeed.

Flink SQL> RESET 'execution.checkpointing.interval';
[INFO] Execute statement succeed.

Flink SQL> SET 'execution.runtime-mode' = 'batch';
[INFO] Execute statement succeed.

Flink SQL> SELECT * FROM word_count;
+------+-------+
| word |   cnt |
+------+-------+
|    0 | 42632 |
|    1 | 42572 |
|    2 | 42603 |
|    3 | 42560 |
|    4 | 42318 |
|    5 | 42846 |
|    6 | 42606 |
|    7 | 42252 |
|    8 | 42404 |
|    9 | 42460 |
|    a | 42164 |
|    b | 42173 |
|    c | 42466 |
|    d | 42590 |
|    e | 42757 |
|    f | 42597 |
+------+-------+
16 rows in set

Flink SQL>
> SET 'execution.runtime-mode' = 'streaming';
[INFO] Execute statement succeed.

Flink SQL> SELECT `interval`, COUNT(*) AS interval_cnt FROM
Flink SQL> SELECT `interval`, COUNT(*) AS interval_cnt FROMOUP BY `interval`;
>     (SELECT cnt / 10000 AS `interval` FROM word_count) GROUP BY `interval`;+----+----------------------+----------------------+
| op |             interval |         interval_cnt |
+----+----------------------+----------------------+
| +I |                    7 |                    1 |
| -U |                    7 |                    1 |
| +U |                    7 |                    2 |
| -U |                    7 |                    2 |
| +U |                    7 |                    3 |
...
| -U |                    7 |                    9 |
| +U |                    7 |                    8 |
| -U |                    8 |                    7 |
| +U |                    8 |                    8 |
^CQuery terminated, received a total of 94 rows

Flink SQL>
```

<<<<<<< HEAD

## Use paimon in spark3

spark version: 3.3.x

### Step 1: Prepare the dependent jar files

[https://paimon.apache.org/docs/master/engines/spark3/](https://paimon.apache.org/docs/master/engines/spark3/)

Check the mapping between paimon and Spark versions, and download the corresponding jar file to a proper path,
for example,./incubator-paimon/docker/custom_jars

### Step 2: Start the spark3 cluster with docker compose
Open a CMD window and run the commands shown below.
```shell
# Start a spark master and a spark worker container
PS .\incubator-paimon\docker> docker-compose -f spark3_docker_compose.yml up -d spark-master spark-worker-1
time="2023-08-16T16:36:26+08:00" level=warning msg="Found orphan containers ([docker_sql-client_run_5b32db156b76 docker-taskmanager-1 docker-jobmanager-1]) for this
project. If you removed or renamed this service in your compose file, you can run this command with the --remove-orphans flag to clean it up."
[+] Running 2/2
 - Container docker-spark-master-1    Started                                                                                                                   1.2s
 - Container docker-spark-worker-1-1  Started                                                                                                                   1.7s


# Start a Spark-SQL container connected to the spark cluster
PS .\incubator-paimon\docker> docker-compose -f spark3_docker_compose.yml run spark-sql
time="2023-08-16T16:37:34+08:00" level=warning msg="Found orphan containers ([docker_sql-client_run_5b32db156b76 docker-taskmanager-1 docker-jobmanager-1]) for this
project. If you removed or renamed this service in your compose file, you can run this command with the --remove-orphans flag to clean it up."
[+] Running 1/0
 - Container docker-spark-master-1  Running                                                                                                                     0.0s
spark 08:37:35.46 
spark 08:37:35.46 Welcome to the Bitnami spark container
spark 08:37:35.46 Subscribe to project updates by watching https://github.com/bitnami/containers
spark 08:37:35.46 Submit issues and feature requests at https://github.com/bitnami/containers/issues
spark 08:37:35.47 
spark 08:37:35.47 INFO  ==> ** Starting Spark setup **
spark 08:37:35.48 ERROR ==> Invalid mode sql. Supported types are 'master/worker'
PS .\incubator-paimon\docker> docker-compose -f spark3_docker_compose.yml up -d spark-master spark-worker-1
time="2023-08-16T16:40:13+08:00" level=warning msg="Found otime="2023-08-16T16:40:13+08:00" level=warning msg="Found orphan containers ([docker_sql-client_run_5b32db156b76 docker-taskmanager-1 docker-jobmanager-1]) for this project. If you removed or renamed this serv
ice in your compose file, you can run this command with the --remove-orphans flag to clean it up."
[+] Running 2/2
 - Container docker-spark-master-1    Started                                                                                                                   2.5s
 - Container docker-spark-worker-1-1  Started                                                                                                                   2.9s
PS .\incubator-paimon\docker> docker-compose -f spark3_docker_compose.yml run spark-sql
time="2023-08-16T20:22:18+08:00" level=warning msg="Found orphan containers ([docker_sql-client_run_5b32db156b76 docker-taskmanager-1 docker-jobmanager-1]) for this project. If you removed or renamed this serv
ice in your compose file, you can run this command with the --remove-orphans flag to clean it up."
[+] Running 1/0
 - Container docker-spark-master-1  Running                                                                                                                                                                 0.0s
spark 12:22:19.68 
spark 12:22:19.68 Welcome to the Bitnami spark container
spark 12:22:19.68 Subscribe to project updates by watching https://github.com/bitnami/containers
spark 12:22:19.68 Submit issues and feature requests at https://github.com/bitnami/containers/issues
spark 12:22:19.68 

23/08/16 12:22:21 WARN NativeCodeLoader: Unable to load native-hadoop library for your platform... using builtin-java classes where applicable
Setting default log level to "WARN".
To adjust logging level use sc.setLogLevel(newLevel). For SparkR, use setLogLevel(newLevel).
23/08/16 12:22:24 WARN HiveConf: HiveConf of name hive.stats.jdbc.timeout does not exist
23/08/16 12:22:24 WARN HiveConf: HiveConf of name hive.stats.retries.wait does not exist
23/08/16 12:22:29 WARN ObjectStore: Version information not found in metastore. hive.metastore.schema.verification is not enabled so recording the schema version 2.3.0
23/08/16 12:22:29 WARN ObjectStore: setMetaStoreSchemaVersion called but recording version is disabled: version = 2.3.0, comment = Set by MetaStore UNKNOWN@192.168.112.4
23/08/16 12:22:29 WARN ObjectStore: Failed to get database default, returning NoSuchObjectException
Spark master: local[*], Application Id: local-1692188542905
spark-sql> 
```

### Step 3: Specify Paimon Catalog 、Create a table and Write Some Records 、Query table、Update the Records
```shell
spark-sql> USE paimon;
23/08/16 12:23:09 WARN ObjectStore: Failed to get database global_temp, returning NoSuchObjectException
Time taken: 1.425 seconds
spark-sql> USE default;
Time taken: 0.075 seconds
spark-sql> create table my_table (
         >     k int,
         >     v string
         > ) tblproperties (
         >     'primary-key' = 'k'
         > );
Time taken: 0.156 seconds
spark-sql> INSERT INTO my_table VALUES (1, 'Hi'), (2, 'Hello');
Time taken: 6.633 seconds
spark-sql> SELECT * FROM my_table;
1       Hi
2       Hello
Time taken: 1.324 seconds, Fetched 2 row(s)
spark-sql> INSERT INTO my_table VALUES (1, 'Hi Again'), (3, 'Test');
Time taken: 3.681 seconds
spark-sql> SELECT * FROM my_table;
1       Hi Again
2       Hello
3       Test
Time taken: 1.074 seconds, Fetched 3 row(s)
spark-sql> exit;
```
=======
Use ctrl+c to exit.
>>>>>>> ce1d9c49
<|MERGE_RESOLUTION|>--- conflicted
+++ resolved
@@ -26,14 +26,14 @@
 
 
 # Quick Start
-This document describes how to use Docker and Docker Compose 
-to quickly build a big data environment such as Paimon and 
-the big data engine Flink/Spark. 
-You can see more runtime information between Paimon and 
-Flink/Spark by looking at the corresponding section in the 
+This document describes how to use Docker and Docker Compose
+to quickly build a big data environment such as Paimon and
+the big data engine Flink/Spark.
+You can see more runtime information between Paimon and
+Flink/Spark by looking at the corresponding section in the
 documentation.
 
-The following steps have been tested on a Windows 11 laptop 
+The following steps have been tested on a Windows 11 laptop
 with docker desktop and docker compose installed.
 
 ## Prerequisites
@@ -45,20 +45,20 @@
 
 ## Quick start paimon and flink
 
-Look at the version mapping between paimon and Flink 
-in the [Engines/Flink](https://paimon.apache.org/docs/master/engines/flink/) section of the document and select 
+Look at the version mapping between paimon and Flink
+in the [Engines/Flink](https://paimon.apache.org/docs/master/engines/flink/) section of the document and select
 the version you want.
 
 ### Docker compose
 
-docker compose is a convenient way to manage docker containers and quickly build the application environment 
+docker compose is a convenient way to manage docker containers and quickly build the application environment
 you need. The following docker compose file is composed of three services, jobmanager, taskmanager and sql-client
 , using the flink:1.17.1-scala_2.12 image.
 
 Copy the following into a ```flink_docker_compose.yml``` file.
 
 > Notice:
-> 
+>
 > The /tmp path in the container is mapped to the local./tmp path so that multiple containers can share a file system path. The reason is because the 'warehouse'='file:/tmp/paimon' option is configured when the catalog is created. If you use another path as the warehouse address, modify the volumes option in the docker compose file simultaneously.
 
 ```shell
@@ -329,23 +329,118 @@
 Flink SQL>
 ```
 
-<<<<<<< HEAD
-
-## Use paimon in spark3
-
-spark version: 3.3.x
+Use ctrl+c to exit.
+
+## Quick start paimon and spark3
+
+Look at the version mapping between paimon and Spark in the [Engines/Spark](https://paimon.apache.org/docs/master/engines/spark3/) section of the document and select the version you want
+
+
+### Docker compose
+
+docker compose is a convenient way to manage docker containers and quickly build the application environment you need. The following docker compose file is composed of three services,
+spark-master、spark-worker-1、spark-sql,using the bitnami/spark:3.3.2 image.
+
+Copy the following into a ```spark3_docker_compose.yml``` file.
+> Notice:
+>
+> The /tmp path in the container is mapped to the local./tmp path so that multiple containers can share a file system path. The reason is because the 'warehouse'='file:/tmp/paimon' option is configured when the catalog is created. If you use another path as the warehouse address, modify the volumes option in the docker compose file simultaneously.
+
+```shell
+version: "2.2"
+services:
+  spark-master:
+    image: docker.io/bitnami/spark:3.3.2
+    environment:
+      - SPARK_MODE=master
+      - SPARK_RPC_AUTHENTICATION_ENABLED=no
+      - SPARK_RPC_ENCRYPTION_ENABLED=no
+      - SPARK_LOCAL_STORAGE_ENCRYPTION_ENABLED=no
+      - SPARK_SSL_ENABLED=no
+      - SPARK_USER=spark
+    ports:
+      - "8080:8080"
+      - "7077:7077"
+    networks:
+      - spark-network
+    volumes:
+      - ./custom_jars/paimon-spark-3.3-0.5-20230816.001807-122.jar:/opt/bitnami/spark/lib/paimon-spark-3.3-0.5-20230816.001807-122.jar
+      - ./tmp:/tmp
+
+  spark-worker-1:
+    image: bitnami/spark:3.3.2
+    depends_on:
+      - spark-master
+    environment:
+      - SPARK_MODE=worker
+      - SPARK_MASTER_URL=spark://spark-master:7077
+      - SPARK_WORKER_MEMORY=6G
+      - SPARK_WORKER_CORES=6
+      - SPARK_RPC_AUTHENTICATION_ENABLED=no
+      - SPARK_RPC_ENCRYPTION_ENABLED=no
+      - SPARK_LOCAL_STORAGE_ENCRYPTION_ENABLED=no
+      - SPARK_SSL_ENABLED=no
+      - SPARK_USER=spark
+    networks:
+      - spark-network
+    volumes:
+      - ./custom_jars/paimon-spark-3.3-0.5-20230816.001807-122.jar:/opt/bitnami/spark/lib/paimon-spark-3.3-0.5-20230816.001807-122.jar
+      - ./tmp:/tmp
+
+  spark-sql:
+    image: bitnami/spark:3.3.2
+    depends_on:
+      - spark-master
+    environment:
+      - SPARK_MASTER_URL=spark://spark-master:7077
+      - SPARK_RPC_AUTHENTICATION_ENABLED=no
+      - SPARK_RPC_ENCRYPTION_ENABLED=no
+      - SPARK_LOCAL_STORAGE_ENCRYPTION_ENABLED=no
+      - SPARK_SSL_ENABLED=no
+      - SPARK_USER=spark
+    command: [ "./bin/spark-sql",
+               "--jars", "/opt/bitnami/spark/lib/paimon-spark-3.3-0.5-20230816.001807-122.jar",
+               "--conf", "spark.sql.catalog.paimon=org.apache.paimon.spark.SparkCatalog",
+               "--conf", "spark.sql.catalog.paimon.warehouse=file:/tmp/paimo" ]
+    working_dir: /opt/bitnami/spark
+    networks:
+      - spark-network
+    volumes:
+      - ./custom_jars/paimon-spark-3.3-0.5-20230816.001807-122.jar:/opt/bitnami/spark/lib/paimon-spark-3.3-0.5-20230816.001807-122.jar
+      - ./tmp:/tmp
+
+networks:
+  spark-network:
+    driver: bridge
+
+```
 
 ### Step 1: Prepare the dependent jar files
 
 [https://paimon.apache.org/docs/master/engines/spark3/](https://paimon.apache.org/docs/master/engines/spark3/)
 
-Check the mapping between paimon and Spark versions, and download the corresponding jar file to a proper path,
-for example,./incubator-paimon/docker/custom_jars
+Reading Engines/Flink chapters, Download the appropriate versions of the ```paimon-spark-{{< version >}}.jar``` files to the specified path.
+
+For example,```./incubator-paimon/docker/custom_jars```
+
+The file I downloaded here is ```paimon-spark-3.3-0.5-20230816.001807-122.jar``` .
+
+With the jar files ready, you next need to place the ```spark3_docker_compose.yml``` docker compose file in the ```./incubator-paimon/docker/``` path.
+
+We can then quickly start the cluster through docker compose.
 
 ### Step 2: Start the spark3 cluster with docker compose
 Open a CMD window and run the commands shown below.
-```shell
-# Start a spark master and a spark worker container
+
+#### 2.1 Switch to the specified path
+```shell
+cd ./incubator-paimon/docker/
+```
+
+#### 2.2 Start the Spark cluster
+Start a spark master and a spark worker container.
+
+```shell
 PS .\incubator-paimon\docker> docker-compose -f spark3_docker_compose.yml up -d spark-master spark-worker-1
 time="2023-08-16T16:36:26+08:00" level=warning msg="Found orphan containers ([docker_sql-client_run_5b32db156b76 docker-taskmanager-1 docker-jobmanager-1]) for this
 project. If you removed or renamed this service in your compose file, you can run this command with the --remove-orphans flag to clean it up."
@@ -353,8 +448,12 @@
  - Container docker-spark-master-1    Started                                                                                                                   1.2s
  - Container docker-spark-worker-1-1  Started                                                                                                                   1.7s
 
-
-# Start a Spark-SQL container connected to the spark cluster
+```
+
+#### 2.3 Use interactive mode to start an SQL-client for executing SQL
+Start a Spark-SQL container connected to the spark cluster.
+
+```shell
 PS .\incubator-paimon\docker> docker-compose -f spark3_docker_compose.yml run spark-sql
 time="2023-08-16T16:37:34+08:00" level=warning msg="Found orphan containers ([docker_sql-client_run_5b32db156b76 docker-taskmanager-1 docker-jobmanager-1]) for this
 project. If you removed or renamed this service in your compose file, you can run this command with the --remove-orphans flag to clean it up."
@@ -395,14 +494,25 @@
 Spark master: local[*], Application Id: local-1692188542905
 spark-sql> 
 ```
-
-### Step 3: Specify Paimon Catalog 、Create a table and Write Some Records 、Query table、Update the Records
+Now you have an sql client that can interact.
+
+Here you can continue to execute a variety of SQL code.
+
+### Step 3: Create the paimon catalog and write and query the data
+
+#### 3.1 Run the following SQL to create and switch to database default.
 ```shell
 spark-sql> USE paimon;
 23/08/16 12:23:09 WARN ObjectStore: Failed to get database global_temp, returning NoSuchObjectException
 Time taken: 1.425 seconds
 spark-sql> USE default;
 Time taken: 0.075 seconds
+
+```
+
+#### 3.2 Create a table and Write Some Records
+
+```shell
 spark-sql> create table my_table (
          >     k int,
          >     v string
@@ -412,19 +522,25 @@
 Time taken: 0.156 seconds
 spark-sql> INSERT INTO my_table VALUES (1, 'Hi'), (2, 'Hello');
 Time taken: 6.633 seconds
+
+```
+
+#### 3.3 Query Table with SQL
+```shell
 spark-sql> SELECT * FROM my_table;
 1       Hi
 2       Hello
 Time taken: 1.324 seconds, Fetched 2 row(s)
 spark-sql> INSERT INTO my_table VALUES (1, 'Hi Again'), (3, 'Test');
 Time taken: 3.681 seconds
+```
+
+#### 3.4 Update the Records
+```shell
 spark-sql> SELECT * FROM my_table;
 1       Hi Again
 2       Hello
 3       Test
 Time taken: 1.074 seconds, Fetched 3 row(s)
 spark-sql> exit;
-```
-=======
-Use ctrl+c to exit.
->>>>>>> ce1d9c49
+```