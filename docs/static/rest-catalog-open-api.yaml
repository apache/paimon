#
# Licensed to the Apache Software Foundation (ASF) under one or more
# contributor license agreements.  See the NOTICE file distributed with
# this work for additional information regarding copyright ownership.
# The ASF licenses this file to You under the Apache License, Version 2.0
# (the "License"); you may not use this file except in compliance with
# the License.  You may obtain a copy of the License at
#
#    http://www.apache.org/licenses/LICENSE-2.0
#
# Unless required by applicable law or agreed to in writing, software
# distributed under the License is distributed on an "AS IS" BASIS,
# WITHOUT WARRANTIES OR CONDITIONS OF ANY KIND, either express or implied.
# See the License for the specific language governing permissions and
# limitations under the License.
#

---
openapi: 3.1.1
info:
  title: REST Catalog API
  description: This API exposes endpoints to RESTCatalog.
  license:
    name: Apache 2.0
    url: https://www.apache.org/licenses/LICENSE-2.0.html
  version: "1.0"
servers:
  - url: http://localhost:8080
    description: Server URL in Development environment
paths:
  /v1/config:
    get:
      tags:
        - config
      summary: Get Config
      operationId: getConfig
      parameters:
        - name: warehouse
          in: query
          required: false
          schema:
            type: string
          description: Warehouse location or identifier to request from the service
      responses:
        "200":
          description: Config defined in the server
          content:
            application/json:
              schema:
                $ref: '#/components/schemas/ConfigResponse'
              example: {
                "overrides": {
                  "key": "value"
                },
                "defaults": {
                  "prefix": "prefix"
                }
              }
        "401":
          $ref: '#/components/responses/UnauthorizedErrorResponse'
        "500":
          $ref: '#/components/responses/ServerErrorResponse'
  /v1/{prefix}/databases:
    get:
      tags:
        - database
      summary: List Databases
      operationId: listDatabases
      parameters:
        - name: prefix
          in: path
          required: true
          schema:
            type: string
        - name: maxResults
          in: query
          schema:
            type: integer
            format: int32
        - name: pageToken
          in: query
          schema:
            type: string
      responses:
        "200":
          description: List of database name
          content:
            application/json:
              schema:
                $ref: '#/components/schemas/ListDatabasesResponse'
        "401":
          $ref: '#/components/responses/UnauthorizedErrorResponse'
        "500":
          $ref: '#/components/responses/ServerErrorResponse'
    post:
      tags:
        - database
      summary: Create Database
      operationId: createDatabase
      parameters:
        - name: prefix
          in: path
          required: true
          schema:
            type: string
      requestBody:
        content:
          application/json:
            schema:
              $ref: '#/components/schemas/CreateDatabaseRequest'
      responses:
        "200":
          description: Success, no content
        "401":
          $ref: '#/components/responses/UnauthorizedErrorResponse'
        "409":
          $ref: '#/components/responses/DatabaseAlreadyExistErrorResponse'
        "500":
          $ref: '#/components/responses/ServerErrorResponse'
  /v1/{prefix}/databases/{database}:
    get:
      tags:
        - database
      summary: Get Database
      operationId: getDatabases
      parameters:
        - name: prefix
          in: path
          required: true
          schema:
            type: string
        - name: database
          in: path
          required: true
          schema:
            type: string
      responses:
        "200":
          description: Get a database by database name.
          content:
            application/json:
              schema:
                $ref: '#/components/schemas/GetDatabaseResponse'
        "401":
          $ref: '#/components/responses/UnauthorizedErrorResponse'
        "404":
          $ref: '#/components/responses/DatabaseNotExistErrorResponse'
        "500":
          $ref: '#/components/responses/ServerErrorResponse'
    delete:
      tags:
        - database
      summary: Drop Database
      operationId: dropDatabase
      parameters:
        - name: prefix
          in: path
          required: true
          schema:
            type: string
        - name: database
          in: path
          required: true
          schema:
            type: string
      responses:
        "200":
          description: Success, no content
        "401":
          $ref: '#/components/responses/UnauthorizedErrorResponse'
        "404":
          $ref: '#/components/responses/DatabaseNotExistErrorResponse'
        "500":
          $ref: '#/components/responses/ServerErrorResponse'
    post:
      tags:
        - database
      summary: Alter Database
      operationId: alterDatabase
      parameters:
        - name: prefix
          in: path
          required: true
          schema:
            type: string
        - name: database
          in: path
          required: true
          schema:
            type: string
      requestBody:
        content:
          application/json:
            schema:
              $ref: '#/components/schemas/AlterDatabaseRequest'
      responses:
        "200":
          description: OK
          content:
            application/json:
              schema:
                $ref: '#/components/schemas/AlterDatabaseResponse'
        "401":
          $ref: '#/components/responses/UnauthorizedErrorResponse'
        "404":
          $ref: '#/components/responses/DatabaseNotExistErrorResponse'
        "500":
          $ref: '#/components/responses/ServerErrorResponse'
  /v1/{prefix}/databases/{database}/tables:
    get:
      tags:
        - table
      summary: List tables
      operationId: listTables
      parameters:
        - name: prefix
          in: path
          required: true
          schema:
            type: string
        - name: database
          in: path
          required: true
          schema:
            type: string
        - name: maxResults
          in: query
          schema:
            type: integer
            format: int32
        - name: pageToken
          in: query
          schema:
            type: string
        - name: tableNamePattern
          description: A sql LIKE pattern (%) for table names. Currently, only prefix matching is supported.
          in: query
          schema:
            type: string
      responses:
        "200":
          description: OK
          content:
            application/json:
              schema:
                $ref: '#/components/schemas/ListTablesResponse'
        "401":
          $ref: '#/components/responses/UnauthorizedErrorResponse'
        "404":
          $ref: '#/components/responses/DatabaseNotExistErrorResponse'
        "500":
          $ref: '#/components/responses/ServerErrorResponse'
    post:
      tags:
        - table
      summary: Create table
      operationId: createTable
      parameters:
        - name: prefix
          in: path
          required: true
          schema:
            type: string
        - name: database
          in: path
          required: true
          schema:
            type: string
      requestBody:
        content:
          application/json:
            schema:
              $ref: '#/components/schemas/CreateTableRequest'
      responses:
        "200":
          description: Success, no content
        "400":
          $ref: '#/components/responses/BadRequestErrorResponse'
        "401":
          $ref: '#/components/responses/UnauthorizedErrorResponse'
        "404":
          $ref: '#/components/responses/DatabaseNotExistErrorResponse'
        "409":
          $ref: '#/components/responses/TableAlreadyExistErrorResponse'
        "500":
          $ref: '#/components/responses/ServerErrorResponse'
  /v1/{prefix}/databases/{database}/table-details:
    get:
      tags:
        - table
      summary: List table details
      operationId: listTableDetails
      parameters:
        - name: prefix
          in: path
          required: true
          schema:
            type: string
        - name: database
          in: path
          required: true
          schema:
            type: string
        - name: maxResults
          in: query
          schema:
            type: integer
            format: int32
        - name: pageToken
          in: query
          schema:
            type: string
        - name: tableNamePattern
          description: A sql LIKE pattern (%) for table names. Currently, only prefix matching is supported.
          in: query
          schema:
            type: string
      responses:
        "200":
          description: OK
          content:
            application/json:
              schema:
                $ref: '#/components/schemas/ListTableDetailsResponse'
        "401":
          $ref: '#/components/responses/UnauthorizedErrorResponse'
        "404":
          $ref: '#/components/responses/DatabaseNotExistErrorResponse'
        "500":
          $ref: '#/components/responses/ServerErrorResponse'
  /v1/{prefix}/tables:
    get:
      tags:
        - table
      summary: List tables globally
      operationId: ListTablesGlobally
      description: list tables paged globally which matches the given database name pattern and table name pattern both.
      parameters:
        - name: prefix
          in: path
          required: true
          schema:
            type: string
        - name: databaseNamePattern
          description: A sql LIKE pattern (%) for database names. All databases will be returned if not set or empty. Currently, only prefix matching is supported.
          in: path
          schema:
            type: string
        - name: tableNamePattern
          description: A sql LIKE pattern (%) for table names. All tables will be returned if not set or empty. Currently, only prefix matching is supported.
          in: query
          schema:
            type: string
        - name: maxResults
          in: query
          schema:
            type: integer
            format: int32
        - name: pageToken
          in: query
          schema:
            type: string

      responses:
        "200":
          description: OK
          content:
            application/json:
              schema:
                $ref: '#/components/schemas/ListTablesGloballyResponse'
        "401":
          $ref: '#/components/responses/UnauthorizedErrorResponse'
        "500":
          $ref: '#/components/responses/ServerErrorResponse'
  /v1/{prefix}/databases/{database}/tables/{table}:
    get:
      tags:
        - table
      summary: Get table
      operationId: getTable
      parameters:
        - name: prefix
          in: path
          required: true
          schema:
            type: string
        - name: database
          in: path
          required: true
          schema:
            type: string
        - name: table
          in: path
          required: true
          schema:
            type: string
      responses:
        "200":
          description: OK
          content:
            application/json:
              schema:
                $ref: '#/components/schemas/GetTableResponse'
        "401":
          $ref: '#/components/responses/UnauthorizedErrorResponse'
        "404":
          $ref: '#/components/responses/TableNotExistErrorResponse'
        "500":
          $ref: '#/components/responses/ServerErrorResponse'
    post:
      tags:
        - table
      summary: Alter table
      operationId: alterTable
      parameters:
        - name: prefix
          in: path
          required: true
          schema:
            type: string
        - name: database
          in: path
          required: true
          schema:
            type: string
        - name: table
          in: path
          required: true
          schema:
            type: string
      requestBody:
        content:
          application/json:
            schema:
              $ref: '#/components/schemas/AlterTableRequest'
      responses:
        "200":
          description: Success, no content
        "400":
          $ref: '#/components/responses/BadRequestErrorResponse'
        "401":
          $ref: '#/components/responses/UnauthorizedErrorResponse'
        "404":
          $ref: '#/components/responses/TableNotExistErrorResponse'
        "409":
          $ref: '#/components/responses/TableAlreadyExistErrorResponse'
        "500":
          $ref: '#/components/responses/ServerErrorResponse'
    delete:
      tags:
        - table
      summary: Drop table
      operationId: dropTable
      parameters:
        - name: prefix
          in: path
          required: true
          schema:
            type: string
        - name: database
          in: path
          required: true
          schema:
            type: string
        - name: table
          in: path
          required: true
          schema:
            type: string
      responses:
        "200":
          description: Success, no content
        "401":
          $ref: '#/components/responses/UnauthorizedErrorResponse'
        "404":
          $ref: '#/components/responses/TableNotExistErrorResponse'
        "500":
          $ref: '#/components/responses/ServerErrorResponse'
  /v1/{prefix}/tables/rename:
    post:
      tags:
        - table
      summary: Rename table
      operationId: renameTable
      parameters:
        - name: prefix
          in: path
          required: true
          schema:
            type: string
      requestBody:
        content:
          application/json:
            schema:
              $ref: '#/components/schemas/RenameTableRequest'
      responses:
        "200":
          description: Success, no content
        "400":
          $ref: '#/components/responses/BadRequestErrorResponse'
        "401":
          $ref: '#/components/responses/UnauthorizedErrorResponse'
        "404":
          $ref: '#/components/responses/TableNotExistErrorResponse'
        "409":
          $ref: '#/components/responses/TableAlreadyExistErrorResponse'
        "500":
          $ref: '#/components/responses/ServerErrorResponse'
  /v1/{prefix}/databases/{database}/tables/{table}/commit:
    post:
      tags:
        - table
      summary: Commit table
      operationId: commitTable
      parameters:
        - name: prefix
          in: path
          required: true
          schema:
            type: string
        - name: database
          in: path
          required: true
          schema:
            type: string
        - name: table
          in: path
          required: true
          schema:
            type: string
      requestBody:
        content:
          application/json:
            schema:
              $ref: '#/components/schemas/CommitTableRequest'
      responses:
        "200":
          description: OK
          content:
            application/json:
              schema:
                $ref: '#/components/schemas/CommitTableResponse'
        "400":
          $ref: '#/components/responses/BadRequestErrorResponse'
        "401":
          $ref: '#/components/responses/UnauthorizedErrorResponse'
        "404":
          $ref: '#/components/responses/TableNotExistErrorResponse'
        "500":
          $ref: '#/components/responses/ServerErrorResponse'
  /v1/{prefix}/databases/{database}/tables/{table}/rollback:
    post:
      tags:
        - table
      summary: Rollback table
      operationId: rollbackTable
      parameters:
        - name: prefix
          in: path
          required: true
          schema:
            type: string
        - name: database
          in: path
          required: true
          schema:
            type: string
        - name: table
          in: path
          required: true
          schema:
            type: string
      requestBody:
        content:
          application/json:
            schema:
              $ref: '#/components/schemas/RollbackTableRequest'
      responses:
        "200":
          description: Success, no content
        "401":
          $ref: '#/components/responses/UnauthorizedErrorResponse'
        404:
          description:
            Not Found
            - TableNotExistException, table does not exist
            - SnapshotNotExistException, the rollback snapshot does not exist
            - TagNotExistException, the rollback tag does not exist
          content:
            application/json:
              schema:
                $ref: '#/components/responses/ResourceNotExistErrorResponse'
              examples:
                TableNotExist:
                  $ref: '#/components/examples/TableNotExistError'
                SnapshotNotExist:
                  $ref: '#/components/examples/SnapshotNotExistError'
                TagNotExist:
                  $ref: '#/components/examples/TagNotExistError'
        "500":
          $ref: '#/components/responses/ServerErrorResponse'
  /v1/{prefix}/databases/{database}/tables/{table}/token:
    get:
      tags:
        - table
      summary: Get table token
      operationId: getTableToken
      parameters:
        - name: prefix
          in: path
          required: true
          schema:
            type: string
        - name: database
          in: path
          required: true
          schema:
            type: string
        - name: table
          in: path
          required: true
          schema:
            type: string
      responses:
        "200":
          description: DataToken for visit data.
          content:
            application/json:
              schema:
                $ref: '#/components/schemas/GetTableDataTokenResponse'
        "401":
          $ref: '#/components/responses/UnauthorizedErrorResponse'
        "404":
          $ref: '#/components/responses/TableNotExistErrorResponse'
        "500":
          $ref: '#/components/responses/ServerErrorResponse'
  /v1/{prefix}/databases/{database}/tables/{table}/auth:
    post:
      tags:
        - table
      summary: Auth table query
      operationId: authTableQuery
      parameters:
        - name: prefix
          in: path
          required: true
          schema:
            type: string
        - name: database
          in: path
          required: true
          schema:
            type: string
        - name: table
          in: path
          required: true
          schema:
            type: string
      requestBody:
        content:
          application/json:
            schema:
              $ref: '#/components/schemas/AuthTableQueryRequest'
      responses:
        "200":
          description: OK
          content:
            application/json:
              schema:
                $ref: '#/components/schemas/AuthTableQueryResponse'
        "401":
          $ref: '#/components/responses/UnauthorizedErrorResponse'
        "403":
          $ref: '#/components/responses/ForbiddenErrorResponse'
        404:
          description:
            Not Found
            - TableNotExistException, table does not exist
          content:
            application/json:
              schema:
                $ref: '#/components/responses/ResourceNotExistErrorResponse'
              examples:
                TableNotExist:
                  $ref: '#/components/examples/TableNotExistError'
        "500":
          $ref: '#/components/responses/ServerErrorResponse'
  /v1/{prefix}/databases/{database}/tables/{table}/snapshot:
    get:
      tags:
        - table
      summary: Get table snapshot
      operationId: getTableSnapshot
      parameters:
        - name: prefix
          in: path
          required: true
          schema:
            type: string
        - name: database
          in: path
          required: true
          schema:
            type: string
        - name: table
          in: path
          required: true
          schema:
            type: string
      responses:
        "200":
          description: OK
          content:
            application/json:
              schema:
                $ref: '#/components/schemas/GetTableSnapshotResponse'
        "401":
          $ref: '#/components/responses/UnauthorizedErrorResponse'
        404:
          description:
            Not Found
            - TableNotExistException, table does not exist
            - SnapshotNotExistException, the requested snapshot does not exist
          content:
            application/json:
              schema:
                $ref: '#/components/responses/ResourceNotExistErrorResponse'
              examples:
                TableNotExist:
                  $ref: '#/components/examples/TableNotExistError'
                SnapshotNotExist:
                  $ref: '#/components/examples/SnapshotNotExistError'
        "500":
          $ref: '#/components/responses/ServerErrorResponse'
  /v1/{prefix}/databases/{database}/tables/{table}/snapshots/{version}:
    get:
      tags:
        - table
      summary: Get version snapshot
      operationId: getVersionSnapshot
      parameters:
        - name: prefix
          in: path
          required: true
          schema:
            type: string
        - name: database
          in: path
          required: true
          schema:
            type: string
        - name: table
          in: path
          required: true
          schema:
            type: string
        - name: version
          in: path
          required: true
          schema:
            type: string
      responses:
        "200":
          description: OK
          content:
            application/json:
              schema:
                $ref: '#/components/schemas/GetVersionSnapshotResponse'
        "401":
          $ref: '#/components/responses/UnauthorizedErrorResponse'
        404:
          description:
            Not Found
            - TableNotExistException, table does not exist
            - SnapshotNotExistException, the requested snapshot does not exist
          content:
            application/json:
              schema:
                $ref: '#/components/responses/ResourceNotExistErrorResponse'
              examples:
                TableNotExist:
                  $ref: '#/components/examples/TableNotExistError'
                SnapshotNotExist:
                  $ref: '#/components/examples/SnapshotNotExistError'
        "500":
          $ref: '#/components/responses/ServerErrorResponse'
  /v1/{prefix}/databases/{database}/tables/{table}/snapshots:
    get:
      tags:
        - table
      summary: List snapshots
      operationId: listSnapshots
      parameters:
        - name: prefix
          in: path
          required: true
          schema:
            type: string
        - name: database
          in: path
          required: true
          schema:
            type: string
        - name: table
          in: path
          required: true
          schema:
            type: string
        - name: maxResults
          in: query
          schema:
            type: integer
            format: int32
        - name: pageToken
          in: query
          schema:
            type: string
      responses:
        "200":
          description: OK
          content:
            application/json:
              schema:
                $ref: '#/components/schemas/ListSnapshotsResponse'
        "401":
          $ref: '#/components/responses/UnauthorizedErrorResponse'
        "404":
          $ref: '#/components/responses/TableNotExistErrorResponse'
        "500":
          $ref: '#/components/responses/ServerErrorResponse'
  /v1/{prefix}/databases/{database}/tables/{table}/partitions:
    get:
      tags:
        - partition
      summary: List partitions
      operationId: listPartitions
      parameters:
        - name: prefix
          in: path
          required: true
          schema:
            type: string
        - name: database
          in: path
          required: true
          schema:
            type: string
        - name: table
          in: path
          required: true
          schema:
            type: string
        - name: maxResults
          in: query
          schema:
            type: integer
            format: int32
        - name: pageToken
          in: query
          schema:
            type: string
        - name: partitionNamePattern
          description: A sql LIKE pattern (%) for partition names. Currently, only prefix matching is supported.
          in: query
          schema:
            type: string
      responses:
        "200":
          description: OK
          content:
            application/json:
              schema:
                $ref: '#/components/schemas/ListPartitionsResponse'
        "401":
          $ref: '#/components/responses/UnauthorizedErrorResponse'
        "404":
          $ref: '#/components/responses/TableNotExistErrorResponse'
        "500":
          $ref: '#/components/responses/ServerErrorResponse'
  /v1/{prefix}/databases/{database}/tables/{table}/partitions/mark:
    post:
      tags:
        - partition
      summary: MarkDone partitions
      operationId: markDonePartitions
      parameters:
        - name: prefix
          in: path
          required: true
          schema:
            type: string
        - name: database
          in: path
          required: true
          schema:
            type: string
        - name: table
          in: path
          required: true
          schema:
            type: string
      requestBody:
        content:
          application/json:
            schema:
              $ref: '#/components/schemas/MarkDonePartitionsRequest'
      responses:
        "200":
          description: Success, no content
        "401":
          $ref: '#/components/responses/UnauthorizedErrorResponse'
        "404":
          $ref: '#/components/responses/TableNotExistErrorResponse'
        "500":
          $ref: '#/components/responses/ServerErrorResponse'
  /v1/{prefix}/databases/{database}/tables/{table}/branches:
    get:
      tags:
        - branch
      summary: List branches
      operationId: listBranches
      parameters:
        - name: prefix
          in: path
          required: true
          schema:
            type: string
        - name: database
          in: path
          required: true
          schema:
            type: string
        - name: table
          in: path
          required: true
          schema:
            type: string
      responses:
        "200":
          description: OK
          content:
            application/json:
              schema:
                $ref: '#/components/schemas/ListBranchesResponse'
        "401":
          $ref: '#/components/responses/UnauthorizedErrorResponse'
        "404":
          $ref: '#/components/responses/TableNotExistErrorResponse'
        "500":
          $ref: '#/components/responses/ServerErrorResponse'
    post:
      tags:
        - branch
      summary: Create branch
      operationId: createBranch
      parameters:
        - name: prefix
          in: path
          required: true
          schema:
            type: string
        - name: database
          in: path
          required: true
          schema:
            type: string
        - name: table
          in: path
          required: true
          schema:
            type: string
      requestBody:
        content:
          application/json:
            schema:
              $ref: '#/components/schemas/CreateBranchRequest'
      responses:
        "200":
          description: Success, no content
        "400":
          $ref: '#/components/responses/BadRequestErrorResponse'
        "401":
          $ref: '#/components/responses/UnauthorizedErrorResponse'
        "404":
          description:
            Not Found
            - TableNotExistException, table does not exist
            - TagNotExistException, the requested tag does not exist
          content:
            application/json:
              schema:
                $ref: '#/components/responses/ResourceNotExistErrorResponse'
              examples:
                TableNotExist:
                  $ref: '#/components/examples/TableNotExistError'
                TagNotExist:
                  $ref: '#/components/examples/TagNotExistError'
        "409":
          $ref: '#/components/responses/BranchAlreadyExistErrorResponse'
        "500":
          $ref: '#/components/responses/ServerErrorResponse'
  /v1/{prefix}/databases/{database}/tables/{table}/branches/{branch}:
    delete:
      tags:
        - branch
      summary: Drop branch
      operationId: dropBranch
      parameters:
        - name: prefix
          in: path
          required: true
          schema:
            type: string
        - name: database
          in: path
          required: true
          schema:
            type: string
        - name: table
          in: path
          required: true
          schema:
            type: string
        - name: branch
          in: path
          required: true
          schema:
            type: string
      responses:
        "200":
          description: Success, no content
        "401":
          $ref: '#/components/responses/UnauthorizedErrorResponse'
        "404":
          $ref: '#/components/responses/BranchNotExistErrorResponse'
        "500":
          $ref: '#/components/responses/ServerErrorResponse'
  /v1/{prefix}/databases/{database}/tables/{table}/branches/{branch}/forward:
    post:
      tags:
        - branch
      summary: forward branch
      operationId: forwardBranch
      parameters:
        - name: prefix
          in: path
          required: true
          schema:
            type: string
        - name: database
          in: path
          required: true
          schema:
            type: string
        - name: table
          in: path
          required: true
          schema:
            type: string
        - name: branch
          in: path
          required: true
          schema:
            type: string
      requestBody:
        content:
          application/json:
            schema:
              $ref: '#/components/schemas/ForwardBranchRequest'
      responses:
        "200":
          description: Success, no content
        "401":
          $ref: '#/components/responses/UnauthorizedErrorResponse'
        "404":
          $ref: '#/components/responses/BranchNotExistErrorResponse'
        "500":
          $ref: '#/components/responses/ServerErrorResponse'
  /v1/{prefix}/databases/{database}/views:
    get:
      tags:
        - view
      summary: List views
      operationId: listViews
      parameters:
        - name: prefix
          in: path
          required: true
          schema:
            type: string
        - name: database
          in: path
          required: true
          schema:
            type: string
        - name: maxResults
          in: query
          schema:
            type: integer
            format: int32
        - name: pageToken
          in: query
          schema:
            type: string
        - name: viewNamePattern
          description: A sql LIKE pattern (%) for view names. Currently, only prefix matching is supported.
          in: query
          schema:
            type: string
      responses:
        "200":
          description: OK
          content:
            application/json:
              schema:
                $ref: '#/components/schemas/ListViewsResponse'
        "401":
          $ref: '#/components/responses/UnauthorizedErrorResponse'
        "404":
          $ref: '#/components/responses/DatabaseNotExistErrorResponse'
        "500":
          $ref: '#/components/responses/ServerErrorResponse'
    post:
      tags:
        - view
      summary: Create view
      operationId: createView
      parameters:
        - name: prefix
          in: path
          required: true
          schema:
            type: string
        - name: database
          in: path
          required: true
          schema:
            type: string
      requestBody:
        content:
          application/json:
            schema:
              $ref: '#/components/schemas/CreateViewRequest'
      responses:
        "200":
          description: Success, no content
        "400":
          $ref: '#/components/responses/BadRequestErrorResponse'
        "401":
          $ref: '#/components/responses/UnauthorizedErrorResponse'
        "404":
          $ref: '#/components/responses/DatabaseNotExistErrorResponse'
        "409":
          $ref: '#/components/responses/ViewAlreadyExistErrorResponse'
        "500":
          $ref: '#/components/responses/ServerErrorResponse'
  /v1/{prefix}/databases/{database}/view-details:
    get:
      tags:
        - view
      summary: List view details
      operationId: listViewDetails
      parameters:
        - name: prefix
          in: path
          required: true
          schema:
            type: string
        - name: database
          in: path
          required: true
          schema:
            type: string
        - name: maxResults
          in: query
          schema:
            type: integer
            format: int32
        - name: pageToken
          in: query
          schema:
            type: string
        - name: viewNamePattern
          description: A sql LIKE pattern (%) for view names. Currently, only prefix matching is supported.
          in: query
          schema:
            type: string
      responses:
        "200":
          description: OK
          content:
            application/json:
              schema:
                $ref: '#/components/schemas/ListViewDetailsResponse'
        "401":
          $ref: '#/components/responses/UnauthorizedErrorResponse'
        "404":
          $ref: '#/components/responses/DatabaseNotExistErrorResponse'
        "500":
          $ref: '#/components/responses/ServerErrorResponse'
  /v1/{prefix}/views:
    get:
      tags:
        - view
      summary: List views globally
      operationId: listViewsGlobally
      description: List views globally which matches the given database name pattern and view name pattern both.
      parameters:
        - name: prefix
          in: path
          required: true
          schema:
            type: string
        - name: databaseNamePattern
          description: A sql LIKE pattern (%) for database names. All databases will be returned if not set or empty. Currently, only prefix matching is supported.
          in: path
          schema:
            type: string
        - name: viewNamePattern
          description: A sql LIKE pattern (%) for view names. All views will be returned if not set or empty. Currently, only prefix matching is supported.
          in: query
          schema:
            type: string
        - name: maxResults
          in: query
          schema:
            type: integer
            format: int32
        - name: pageToken
          in: query
          schema:
            type: string

      responses:
        "200":
          description: OK
          content:
            application/json:
              schema:
                $ref: '#/components/schemas/ListViewsGloballyResponse'
        "401":
          $ref: '#/components/responses/UnauthorizedErrorResponse'
        "500":
          $ref: '#/components/responses/ServerErrorResponse'
  /v1/{prefix}/databases/{database}/views/{view}:
    get:
      tags:
        - view
      summary: Get view
      operationId: getView
      parameters:
        - name: prefix
          in: path
          required: true
          schema:
            type: string
        - name: database
          in: path
          required: true
          schema:
            type: string
        - name: view
          in: path
          required: true
          schema:
            type: string
      responses:
        "200":
          description: OK
          content:
            application/json:
              schema:
                $ref: '#/components/schemas/GetViewResponse'
        "401":
          $ref: '#/components/responses/UnauthorizedErrorResponse'
        "404":
          $ref: '#/components/responses/ViewNotExistErrorResponse'
        "500":
          $ref: '#/components/responses/ServerErrorResponse'
    post:
      tags:
        - view
      summary: Alter view
      operationId: alterView
      parameters:
        - name: prefix
          in: path
          required: true
          schema:
            type: string
        - name: database
          in: path
          required: true
          schema:
            type: string
        - name: view
          in: path
          required: true
          schema:
            type: string
      requestBody:
        content:
          application/json:
            schema:
              $ref: '#/components/schemas/AlterViewRequest'
      responses:
        "200":
          description: Success, no content
        "401":
          $ref: '#/components/responses/UnauthorizedErrorResponse'
        "404":
          $ref: '#/components/responses/ViewNotExistErrorResponse'
        "500":
          $ref: '#/components/responses/ServerErrorResponse'
    delete:
      tags:
        - view
      summary: Drop view
      operationId: dropView
      parameters:
        - name: prefix
          in: path
          required: true
          schema:
            type: string
        - name: database
          in: path
          required: true
          schema:
            type: string
        - name: view
          in: path
          required: true
          schema:
            type: string
      responses:
        "200":
          description: Success, no content
        "401":
          $ref: '#/components/responses/UnauthorizedErrorResponse'
        "404":
          $ref: '#/components/responses/ViewNotExistErrorResponse'
        "500":
          $ref: '#/components/responses/ServerErrorResponse'
  /v1/{prefix}/views/rename:
    post:
      tags:
        - view
      summary: Rename view
      operationId: renameView
      parameters:
        - name: prefix
          in: path
          required: true
          schema:
            type: string
      requestBody:
        content:
          application/json:
            schema:
              $ref: '#/components/schemas/RenameTableRequest'
      responses:
        "200":
          description: Success, no content
        "400":
          $ref: '#/components/responses/BadRequestErrorResponse'
        "401":
          $ref: '#/components/responses/UnauthorizedErrorResponse'
        "404":
          $ref: '#/components/responses/ViewNotExistErrorResponse'
        "409":
          $ref: '#/components/responses/ViewAlreadyExistErrorResponse'
        "500":
          $ref: '#/components/responses/ServerErrorResponse'
  /v1/{prefix}/databases/{database}/functions:
    get:
      tags:
        - function
      summary: List functions
      operationId: listFunctions
      parameters:
        - name: prefix
          in: path
          required: true
          schema:
            type: string
        - name: database
          in: path
          required: true
          schema:
            type: string
        - name: maxResults
          in: query
          schema:
            type: integer
            format: int32
        - name: pageToken
          in: query
          schema:
            type: string
        - name: functionNamePattern
          description: A sql LIKE pattern (%) for function names. Currently, only prefix matching is supported.
          in: query
          schema:
            type: string
      responses:
        "200":
          description: OK
          content:
            application/json:
              schema:
                $ref: '#/components/schemas/ListFunctionsResponse'
        "401":
          $ref: '#/components/responses/UnauthorizedErrorResponse'
        "404":
          $ref: '#/components/responses/DatabaseNotExistErrorResponse'
        "500":
          $ref: '#/components/responses/ServerErrorResponse'
    post:
      tags:
        - function
      summary: Create Function
      operationId: createFunction
      parameters:
        - name: prefix
          in: path
          required: true
          schema:
            type: string
        - name: database
          in: path
          required: true
          schema:
            type: string
      requestBody:
        content:
          application/json:
            schema:
              $ref: '#/components/schemas/CreateFunctionRequest'
      responses:
        "200":
          description: Success, no content
        "400":
          $ref: '#/components/responses/BadRequestErrorResponse'
        "401":
          $ref: '#/components/responses/UnauthorizedErrorResponse'
        "404":
          $ref: '#/components/responses/DatabaseNotExistErrorResponse'
        "409":
          $ref: '#/components/responses/FunctionAlreadyExistErrorResponse'
        "500":
          $ref: '#/components/responses/ServerErrorResponse'

  /v1/{prefix}/databases/{database}/function-details:
    get:
      tags:
        - function
      summary: List function details
      operationId: listFunctionDetails
      parameters:
        - name: prefix
          in: path
          required: true
          schema:
            type: string
        - name: database
          in: path
          required: true
          schema:
            type: string
        - name: maxResults
          in: query
          schema:
            type: integer
            format: int32
        - name: pageToken
          in: query
          schema:
            type: string
        - name: functionNamePattern
          description: A sql LIKE pattern (%) for function names. Currently, only prefix matching is supported.
          in: query
          schema:
            type: string
      responses:
        "200":
          description: OK
          content:
            application/json:
              schema:
                $ref: '#/components/schemas/ListFunctionDetailsResponse'
        "401":
          $ref: '#/components/responses/UnauthorizedErrorResponse'
        "404":
          $ref: '#/components/responses/DatabaseNotExistErrorResponse'
        "500":
          $ref: '#/components/responses/ServerErrorResponse'

  /v1/{prefix}/functions:
    get:
      tags:
        - function
      summary: List functions globally
      operationId: listFunctionsGlobally
      description: List functions globally which matches the given database name pattern and function name pattern both.
      parameters:
        - name: prefix
          in: path
          required: true
          schema:
            type: string
        - name: databaseNamePattern
          description: A sql LIKE pattern (%) for database names. All databases will be returned if not set or empty. Currently, only prefix matching is supported.
          in: path
          schema:
            type: string
        - name: functionNamePattern
          description: A sql LIKE pattern (%) for function names. All functions will be returned if not set or empty. Currently, only prefix matching is supported.
          in: query
          schema:
            type: string
        - name: maxResults
          in: query
          schema:
            type: integer
            format: int32
        - name: pageToken
          in: query
          schema:
            type: string

      responses:
        "200":
          description: OK
          content:
            application/json:
              schema:
                $ref: '#/components/schemas/ListFunctionsGloballyResponse'
        "401":
          $ref: '#/components/responses/UnauthorizedErrorResponse'
        "500":
          $ref: '#/components/responses/ServerErrorResponse'


  /v1/{prefix}/databases/{database}/functions/{function}:
    get:
      tags:
        - function
      summary: Get function
      operationId: getFunction
      parameters:
        - name: prefix
          in: path
          required: true
          schema:
            type: string
        - name: database
          in: path
          required: true
          schema:
            type: string
        - name: function
          in: path
          required: true
          schema:
            type: string
      responses:
        "200":
          description: OK
          content:
            application/json:
              schema:
                $ref: '#/components/schemas/GetFunctionResponse'
        "401":
          $ref: '#/components/responses/UnauthorizedErrorResponse'
        "404":
          $ref: '#/components/responses/FunctionNotExistErrorResponse'
        "500":
          $ref: '#/components/responses/ServerErrorResponse'
    post:
      tags:
        - function
      summary: Alter function
      operationId: alterFunction
      parameters:
        - name: prefix
          in: path
          required: true
          schema:
            type: string
        - name: database
          in: path
          required: true
          schema:
            type: string
        - name: function
          in: path
          required: true
          schema:
            type: string
      requestBody:
        content:
          application/json:
            schema:
              $ref: '#/components/schemas/AlterFunctionRequest'
      responses:
        "200":
          description: Success, no content
        "401":
          $ref: '#/components/responses/UnauthorizedErrorResponse'
        "404":
          $ref: '#/components/responses/FunctionNotExistErrorResponse'
        "500":
          $ref: '#/components/responses/ServerErrorResponse'
    delete:
      tags:
        - function
      summary: Drop function
      operationId: dropFunction
      parameters:
        - name: prefix
          in: path
          required: true
          schema:
            type: string
        - name: database
          in: path
          required: true
          schema:
            type: string
        - name: function
          in: path
          required: true
          schema:
            type: string
      responses:
        "200":
          description: Success, no content
        "401":
          $ref: '#/components/responses/UnauthorizedErrorResponse'
        "404":
          $ref: '#/components/responses/FunctionNotExistErrorResponse'
        "500":
          $ref: '#/components/responses/ServerErrorResponse'

components:
  #############################
  # Reusable Response Objects #
  #############################
  responses:
    BadRequestErrorResponse:
      description:
        Used for 400 errors, means illegal request.
      content:
        application/json:
          schema:
            $ref: '#/components/schemas/ErrorResponse'
          example: {
            "message": "Malformed request",
            "code": 400
          }
    UnauthorizedErrorResponse:
      description:
        Used for 401 errors.
      content:
        application/json:
          schema:
            $ref: '#/components/schemas/ErrorResponse'
          example: {
            "message": "No auth for this resource",
            "code": 401
          }
    ForbiddenErrorResponse:
      description:
        Used for 403 errors.
      content:
        application/json:
          schema:
            $ref: '#/components/schemas/ErrorResponse'
          example: {
            "message": "Table has no permission",
            "code": 403
          }
    ResourceNotExistErrorResponse:
      description:
        Used for 404 errors, which means the resource does not exist.
      content:
        application/json:
          schema:
            $ref: '#/components/schemas/ErrorResponse'
          example: {
            "message": "Resource is not exist",
            "resourceType": "TABLE",
            "resourceName": "user",
            "code": 404
          }
    DatabaseNotExistErrorResponse:
      description:
        Not Found - DatabaseNotExistException, the database does not exist
      content:
        application/json:
          schema:
            $ref: '#/components/responses/ResourceNotExistErrorResponse'
          example:
            {
              "message": "The given database does not exist",
              "resourceType": "DATABASE",
              "resourceName": "db",
              "code": 404
            }
    TableNotExistErrorResponse:
      description:
        Not Found - TableNotExistException, the table does not exist
      content:
        application/json:
          schema:
            $ref: '#/components/responses/ResourceNotExistErrorResponse'
          example:
            {
              "message": "The given table does not exist",
              "resourceType": "TABLE",
              "resourceName": "table",
              "code": 404
            }
    SnapshotNotExistErrorResponse:
      description:
        Not Found - SnapshotNotExistException, the snapshot does not exist
      content:
        application/json:
          schema:
            $ref: '#/components/responses/ResourceNotExistErrorResponse'
          example:
            {
              "message": "The given snapshot does not exist",
              "resourceType": "SNAPSHOT",
              "resourceName": "1",
              "code": 404
            }
    BranchNotExistErrorResponse:
      description:
        Not Found - BranchNotExistException, the branch does not exist
      content:
        application/json:
          schema:
            $ref: '#/components/responses/ResourceNotExistErrorResponse'
          example:
            {
              "message": "The given branch does not exist",
              "resourceType": "BRANCH",
              "resourceName": "branch",
              "code": 404
            }
    ViewNotExistErrorResponse:
      description:
        Not Found - ViewNotExistException, the view does not exist
      content:
        application/json:
          schema:
            $ref: '#/components/responses/ResourceNotExistErrorResponse'
          example:
            {
              "message": "The given view does not exist",
              "resourceType": "VIEW",
              "resourceName": "view",
              "code": 404
            }
    FunctionNotExistErrorResponse:
      description:
        Not Found - FunctionNotExistException, the function does not exist
      content:
        application/json:
          schema:
            $ref: '#/components/responses/ResourceNotExistErrorResponse'
          example:
            {
              "message": "The given function does not exist",
              "resourceType": "FUNCTION",
              "resourceName": "function",
              "code": 404
            }
    ResourceAlreadyExistErrorResponse:
      description:
        Used for 409 errors.
      content:
        application/json:
          schema:
            $ref: '#/components/schemas/ErrorResponse'
          example: {
            "message": "Resource has exist",
            "resourceType": "TABLE",
            "resourceName": "account",
            "code": 409
          }
    DatabaseAlreadyExistErrorResponse:
      description: Conflict - The database already exists
      content:
        application/json:
          schema:
            $ref: '#/components/responses/ResourceAlreadyExistErrorResponse'
          example:
            {
              "message": "The given database already exists",
              "resourceType": "DATABASE",
              "resourceName": "db",
              "code": 409
            }
    TableAlreadyExistErrorResponse:
      description: Conflict - The table already exists
      content:
        application/json:
          schema:
            $ref: '#/components/responses/ResourceAlreadyExistErrorResponse'
          example:
            {
              "message": "The given table already exists",
              "resourceType": "TABLE",
              "resourceName": "table",
              "code": 409
            }
    BranchAlreadyExistErrorResponse:
      description: Conflict - The branch already exists
      content:
        application/json:
          schema:
            $ref: '#/components/responses/ResourceAlreadyExistErrorResponse'
          example:
            {
              "message": "The given branch already exists",
              "resourceType": "BRANCH",
              "resourceName": "branch",
              "code": 409
            }
    ViewAlreadyExistErrorResponse:
      description: Conflict - The view already exists
      content:
        application/json:
          schema:
            $ref: '#/components/responses/ResourceAlreadyExistErrorResponse'
          example:
            {
              "message": "The given view already exists",
              "resourceType": "VIEW",
              "resourceName": "view",
              "code": 409
            }
    FunctionAlreadyExistErrorResponse:
      description: Conflict - The view already exists
      content:
        application/json:
          schema:
            $ref: '#/components/responses/ResourceAlreadyExistErrorResponse'
          example:
            {
              "message": "The given function already exists",
              "resourceType": "FUNCTION",
              "resourceName": "function",
              "code": 409
            }
    ServerErrorResponse:
      description:
        Used for server 5xx errors.
      content:
        application/json:
          schema:
            $ref: '#/components/schemas/ErrorResponse'
          example: {
            "message": "Internal Server Error",
            "code": 500
          }
  schemas:
    CreateDatabaseRequest:
      type: object
      properties:
        name:
          type: string
        options:
          type: object
          additionalProperties:
            type: string
    DropPartitionsRequest:
      type: object
      properties:
        specs:
          type: array
          items:
            type: object
    AlterTableRequest:
      type: object
      properties:
        changes:
          type: array
          items:
            $ref: '#/components/schemas/SchemaChange'
    MarkDonePartitionsRequest:
      type: object
      properties:
        specs:
          type: array
          items:
            type: object
    CreateDatabaseResponse:
      type: object
      properties:
        name:
          type: string
        options:
          type: object
          additionalProperties:
            type: string
    ErrorResponse:
      type: object
      properties:
        message:
          type: string
        resourceType:
          type: string
          nullable: true
          enum: [ "DATABASE", "TABLE", "COLUMN", "SNAPSHOT", "BRANCH", "TAG", "VIEW", "DIALECT", "UNKNOWN" ]
        resourceName:
          type: string
          nullable: true
        code:
          type: integer
          format: int32
    CreateTableRequest:
      type: object
      properties:
        identifier:
          $ref: '#/components/schemas/Identifier'
        schema:
          $ref: '#/components/schemas/Schema'
    CreateViewRequest:
      type: object
      properties:
        identifier:
          $ref: '#/components/schemas/Identifier'
        schema:
          $ref: '#/components/schemas/ViewSchema'
    AlterViewRequest:
      type: object
      properties:
        changes:
          type: array
          items:
            $ref: '#/components/schemas/ViewChange'
    CreateFunctionRequest:
      type: object
      properties:
        name:
          type: string
        inputParams:
          type: array
          items:
            $ref: '#/components/schemas/DataField'
        returnParams:
          type: array
          items:
            $ref: '#/components/schemas/DataField'
        deterministic:
          type: boolean
        definitions:
          type: object
          additionalProperties:
            $ref: "#/components/schemas/FunctionDefinition"
        comment:
          type: string
        options:
          type: object
          additionalProperties:
            type: string
    AlterFunctionRequest:
      type: object
      properties:
        changes:
          type: array
          items:
            $ref: '#/components/schemas/FunctionChange'
    FunctionChange:
      anyOf:
        - $ref: '#/components/schemas/SetFunctionOption'
        - $ref: '#/components/schemas/RemoveFunctionOption'
        - $ref: '#/components/schemas/UpdateFunctionComment'
        - $ref: '#/components/schemas/AddDefinition'
        - $ref: '#/components/schemas/UpdateDefinition'
        - $ref: '#/components/schemas/DropDefinition'
    BaseFunctionChange:
      discriminator:
        propertyName: action
        mapping:
          setOption: '#/components/schemas/SetFunctionOption'
          removeOption: '#/components/schemas/RemoveFunctionOption'
          updateComment: '#/components/schemas/UpdateFunctionComment'
          addDefinition: '#/components/schemas/AddDefinition'
          updateDefinition: '#/components/schemas/UpdateDefinition'
          dropDefinition: '#/components/schemas/DropDefinition'
      type: object
      required:
        - action
      properties:
        action:
          type: string
    SetFunctionOption:
      allOf:
        - $ref: '#/components/schemas/BaseFunctionChange'
      properties:
        action:
          type: string
          const: "setOption"
        key:
          type: string
        value:
          type: string
    RemoveFunctionOption:
      allOf:
        - $ref: '#/components/schemas/BaseFunctionChange'
      properties:
        action:
          type: string
          const: "removeOption"
        key:
          type: string
    UpdateFunctionComment:
      allOf:
        - $ref: '#/components/schemas/BaseFunctionChange'
      properties:
        action:
          type: string
          const: "updateComment"
        comment:
          type: string
    AddDefinition:
      allOf:
        - $ref: '#/components/schemas/BaseFunctionChange'
      properties:
        action:
          type: string
          const: "addDefinition"
        name:
          type: string
        definition:
          $ref: "#/components/schemas/FunctionDefinition"
    UpdateDefinition:
      allOf:
        - $ref: '#/components/schemas/BaseFunctionChange'
      properties:
        action:
          type: string
          const: "updateDefinition"
        name:
          type: string
        definition:
          $ref: "#/components/schemas/FunctionDefinition"
    DropDefinition:
      allOf:
        - $ref: '#/components/schemas/BaseFunctionChange'
      properties:
        action:
          type: string
          const: "dropDefinition"
        name:
          type: string
    FunctionDefinition:
      anyOf:
        - $ref: '#/components/schemas/FileFunctionDefinition'
        - $ref: '#/components/schemas/SQLFunctionDefinition'
        - $ref: '#/components/schemas/LambdaFunctionDefinition'
    BaseFunctionDefinition:
      discriminator:
        propertyName: type
        mapping:
          file: '#/components/schemas/FileFunctionDefinition'
          sql: '#/components/schemas/SQLFunctionDefinition'
          lambda: '#/components/schemas/LambdaFunctionDefinition'
      type: object
      required:
        - type
      properties:
        type:
          type: string
    SQLFunctionDefinition:
      allOf:
        - $ref: '#/components/schemas/BaseFunctionDefinition'
      properties:
        type:
          type: string
          const: "sql"
        definition:
          type: string
    FileFunctionDefinition:
      allOf:
        - $ref: '#/components/schemas/BaseFunctionDefinition'
      properties:
        type:
          type: string
          const: "file"
        fileResources:
          type: array
          items:
            $ref: '#/components/schemas/FunctionFileResource'
        language:
          type: string
        className:
          type: string
        functionName:
          type: string
    LambdaFunctionDefinition:
      allOf:
        - $ref: '#/components/schemas/BaseFunctionDefinition'
      properties:
        type:
          type: string
          const: "lambda"
        definition:
          type: string
        language:
          type: string
    FunctionFileResource:
      type: object
      properties:
        resourceType:
          type: string
        uri:
          type: string
    ViewChange:
      anyOf:
        - $ref: '#/components/schemas/SetViewOption'
        - $ref: '#/components/schemas/RemoveViewOption'
        - $ref: '#/components/schemas/UpdateViewComment'
        - $ref: '#/components/schemas/AddDialect'
        - $ref: '#/components/schemas/UpdateDialect'
        - $ref: '#/components/schemas/DropDialect'
    BaseViewChange:
      discriminator:
        propertyName: action
        mapping:
          setOption: '#/components/schemas/SetViewOption'
          removeOption: '#/components/schemas/RemoveViewOption'
          updateComment: '#/components/schemas/UpdateViewComment'
          addDialect: '#/components/schemas/AddDialect'
          updateDialect: '#/components/schemas/UpdateDialect'
          dropDialect: '#/components/schemas/DropDialect'
      type: object
      required:
        - action
      properties:
        action:
          type: string
    SetViewOption:
      allOf:
        - $ref: '#/components/schemas/BaseViewChange'
      properties:
        action:
          type: string
          const: "setOption"
        key:
          type: string
        value:
          type: string
    RemoveViewOption:
      allOf:
        - $ref: '#/components/schemas/BaseViewChange'
      properties:
        action:
          type: string
          const: "removeOption"
        key:
          type: string
    UpdateViewComment:
      allOf:
        - $ref: '#/components/schemas/BaseViewChange'
      properties:
        action:
          type: string
          const: "updateComment"
        key:
          type: string
    AddDialect:
      allOf:
        - $ref: '#/components/schemas/BaseViewChange'
      properties:
        action:
          type: string
          const: "addDialect"
        dialect:
          type: string
        query:
          type: string
    UpdateDialect:
      allOf:
        - $ref: '#/components/schemas/BaseViewChange'
      properties:
        action:
          type: string
          const: "updateDialect"
        dialect:
          type: string
        query:
          type: string
    DropDialect:
      allOf:
        - $ref: '#/components/schemas/BaseViewChange'
      properties:
        action:
          type: string
          const: "dropDialect"
        dialect:
          type: string
    DataField:
      type: object
      properties:
        id:
          type: integer
          format: int32
        name:
          type: string
        type:
          $ref: '#/components/schemas/DataType'
        description:
          type: string
    DataType:
      oneOf:
        - $ref: '#/components/schemas/PrimitiveType'
        - $ref: '#/components/schemas/ArrayType'
        - $ref: '#/components/schemas/MultisetType'
        - $ref: '#/components/schemas/MapType'
        - $ref: '#/components/schemas/RowType'
    PrimitiveType:
      type: string
    ArrayType:
      type: object
      properties:
        type:
          type: string
          pattern: ^ARRAY.*
          example: ARRAY
        element:
          $ref: '#/components/schemas/DataType'
    MultisetType:
      type: object
      properties:
        type:
          type: string
          pattern: ^MULTISET.*
          example: MULTISET
        element:
          $ref: '#/components/schemas/DataType'
    MapType:
      type: object
      properties:
        type:
          type: string
          pattern: ^MAP.*
          example: MAP
        key:
          $ref: '#/components/schemas/DataType'
        value:
          $ref: '#/components/schemas/DataType'
    RowType:
      type: object
      properties:
        type:
          type: string
          pattern: ^ROW.*
          example: ROW
        fields:
          type: array
          items:
            $ref: '#/components/schemas/DataField'
    Identifier:
      type: object
      properties:
        database:
          type: string
        object:
          type: string
    Schema:
      type: object
      properties:
        fields:
          type: array
          items:
            $ref: '#/components/schemas/DataField'
        partitionKeys:
          type: array
          items:
            type: string
        primaryKeys:
          type: array
          items:
            type: string
        options:
          type: object
          additionalProperties:
            type: string
        comment:
          type: string
    GetTableResponse:
      type: object
      properties:
        id:
          type: string
        name:
          type: string
        path:
          type: string
        isExternal:
          type: boolean
        schemaId:
          type: integer
          format: int64
        schema:
          $ref: '#/components/schemas/Schema'
        owner:
          type: string
        createdAt:
          format: int64
        createdBy:
          type: string
        updatedAt:
          format: int64
        updatedBy:
          type: string
    SchemaChange:
      anyOf:
        - $ref: '#/components/schemas/SetOption'
        - $ref: '#/components/schemas/RemoveOption'
        - $ref: '#/components/schemas/UpdateComment'
        - $ref: '#/components/schemas/AddColumn'
        - $ref: '#/components/schemas/RenameColumn'
        - $ref: '#/components/schemas/DropColumn'
        - $ref: '#/components/schemas/UpdateColumnComment'
        - $ref: '#/components/schemas/UpdateColumnType'
        - $ref: '#/components/schemas/UpdateColumnPosition'
        - $ref: '#/components/schemas/UpdateColumnNullability'
    BaseSchemaChange:
      discriminator:
        propertyName: action
        mapping:
          setOption: '#/components/schemas/SetOption'
          removeOption: '#/components/schemas/RemoveOption'
          updateComment: '#/components/schemas/UpdateComment'
          addColumn: '#/components/schemas/AddColumn'
          renameColumn: '#/components/schemas/RenameColumn'
          dropColumn: '#/components/schemas/DropColumn'
          updateColumnComment: '#/components/schemas/UpdateColumnComment'
          updateColumnType: '#/components/schemas/UpdateColumnType'
          updateColumnPosition: '#/components/schemas/UpdateColumnPosition'
          updateColumnNullability: '#/components/schemas/UpdateColumnNullability'
      type: object
      required:
        - action
      properties:
        action:
          type: string
    SetOption:
      allOf:
        - $ref: '#/components/schemas/BaseSchemaChange'
      properties:
        action:
          type: string
          const: "setOption"
        key:
          type: string
        value:
          type: string
    RemoveOption:
      allOf:
        - $ref: '#/components/schemas/BaseSchemaChange'
      properties:
        action:
          type: string
          const: "removeOption"
        key:
          type: string
    UpdateComment:
      allOf:
        - $ref: '#/components/schemas/BaseSchemaChange'
      properties:
        action:
          type: string
          const: "updateComment"
        comment:
          type: string
    AddColumn:
      allOf:
        - $ref: '#/components/schemas/BaseSchemaChange'
      properties:
        action:
          type: string
          const: "addColumn"
        fieldNames:
          type: array
          items:
            type: string
        dataType:
          $ref: '#/components/schemas/DataType'
        comment:
          type: string
        move:
          $ref: '#/components/schemas/Move'
    RenameColumn:
      allOf:
        - $ref: '#/components/schemas/BaseSchemaChange'
      properties:
        action:
          type: string
          const: "renameColumn"
        fieldNames:
          type: array
          items:
            type: string
        newName:
          type: string
    DropColumn:
      allOf:
        - $ref: '#/components/schemas/BaseSchemaChange'
      properties:
        action:
          type: string
          const: "dropColumn"
        fieldNames:
          type: array
          items:
            type: string
    UpdateColumnComment:
      allOf:
        - $ref: '#/components/schemas/BaseSchemaChange'
      properties:
        action:
          type: string
          const: "updateColumnComment"
        fieldNames:
          type: array
          items:
            type: string
        newComment:
          type: string
    UpdateColumnType:
      allOf:
        - $ref: '#/components/schemas/BaseSchemaChange'
      properties:
        action:
          type: string
          const: "updateColumnType"
        fieldNames:
          type: array
          items:
            type: string
        newDataType:
          $ref: '#/components/schemas/DataType'
        keepNullability:
          type: boolean
    UpdateColumnPosition:
      allOf:
        - $ref: '#/components/schemas/BaseSchemaChange'
      properties:
        action:
          type: string
          const: "updateColumnPosition"
        move:
          $ref: '#/components/schemas/Move'
    UpdateColumnNullability:
      allOf:
        - $ref: '#/components/schemas/BaseSchemaChange'
      properties:
        action:
          type: string
          const: "updateColumnNullability"
        fieldNames:
          type: array
          items:
            type: string
        newNullability:
          type: boolean
    Move:
      type: object
      properties:
        fieldName:
          type: string
        referenceFieldName:
          type: string
        type:
          type: string
    RenameTableRequest:
      type: object
      properties:
        source:
          $ref: '#/components/schemas/Identifier'
        destination:
          $ref: '#/components/schemas/Identifier'
    CommitTableRequest:
      type: object
      properties:
        tableId:
          type: string
        snapshot:
          $ref: '#/components/schemas/Snapshot'
        statistics:
          type: array
          items:
            $ref: '#/components/schemas/PartitionStatistics'
    RollbackTableRequest:
      type: object
      properties:
        instant:
          $ref: '#/components/schemas/Instant'
    Instant:
      anyOf:
        - $ref: '#/components/schemas/SnapshotInstant'
        - $ref: '#/components/schemas/TagInstant'
    BaseInstant:
      discriminator:
        propertyName: action
        mapping:
          snapshot: '#/components/schemas/SnapshotInstant'
          tag: '#/components/schemas/TagInstant'
      type: object
      required:
        - type
      properties:
        type:
          type: string
    SnapshotInstant:
      allOf:
        - $ref: '#/components/schemas/BaseInstant'
      properties:
        type:
          type: string
          const: "snapshot"
        snapshotId:
          type: integer
          format: int64
    TagInstant:
      allOf:
        - $ref: '#/components/schemas/BaseInstant'
      properties:
        type:
          type: string
          const: "tag"
        tagName:
          type: string
    Snapshot:
      type: object
      properties:
        version:
          type: integer
          format: int32
          nullable: true
        id:
          type: integer
          format: int64
        schemaId:
          type: integer
          format: int64
        baseManifestList:
          type: string
        deltaManifestList:
          type: string
        changelogManifestList:
          type: string
          nullable: true
        indexManifest:
          type: string
        commitUser:
          type: string
        commitIdentifier:
          type: string
        commitKind:
          type: string
          enum: [ "APPEND", "COMPACT", "OVERWRITE", "ANALYZE" ]
        timeMillis:
          type: integer
          format: int64
        logOffsets:
          type: object
          additionalProperties:
            type: integer
            format: int64
        totalRecordCount:
          type: integer
          format: int64
        deltaRecordCount:
          type: integer
          format: int64
        changelogRecordCount:
          type: integer
          format: int64
        watermark:
          type: integer
          format: int64
        statistics:
          type: string
    TableSnapshot:
      type: object
      properties:
        snapshot:
          $ref: '#/components/schemas/Snapshot'
        recordCount:
          type: integer
          format: int64
        fileSizeInBytes:
          type: integer
          format: int64
        fileCount:
          type: integer
          format: int64
        lastFileCreationTime:
          type: integer
          format: int64
    CommitTableResponse:
      type: object
      properties:
        success:
          type: boolean
    GetTableDataTokenResponse:
      type: object
      properties:
        token:
          type: object
          additionalProperties:
            type: string
        expiresAt:
          type: integer
          format: int64
    GetTableSnapshotResponse:
      type: object
      properties:
        snapshot:
          $ref: '#/components/schemas/TableSnapshot'
    GetVersionSnapshotResponse:
      type: object
      properties:
        snapshot:
          $ref: '#/components/schemas/Snapshot'
    ListSnapshotsResponse:
      type: object
      properties:
        snapshots:
          type: array
          items:
            $ref: '#/components/schemas/Snapshot'
        nextPageToken:
          type: string
    AuthTableQueryRequest:
      type: object
      properties:
        select:
          type: array
          items:
            type: string
    AuthTableQueryResponse:
      type: object
      properties:
        filter:
          type: array
          items:
            type: string
    AlterDatabaseRequest:
      type: object
      properties:
        removals:
          type: array
          items:
            type: string
        updates:
          type: object
          additionalProperties:
            type: string
    AlterDatabaseResponse:
      type: object
      properties:
        removed:
          type: array
          items:
            type: string
        updated:
          type: array
          items:
            type: string
        missing:
          type: array
          items:
            type: string
    ListDatabasesResponse:
      type: object
      properties:
        databases:
          type: array
          items:
            type: string
        nextPageToken:
          type: string
    GetDatabaseResponse:
      type: object
      properties:
        id:
          type: string
        name:
          type: string
        location:
          type: string
        options:
          type: object
          additionalProperties:
            type: string
        owner:
          type: string
        createdAt:
          format: int64
        createdBy:
          type: string
        updatedAt:
          format: int64
        updatedBy:
          type: string
    ListTablesResponse:
      type: object
      properties:
        tables:
          type: array
          items:
            type: string
            description: table name of the table.
        nextPageToken:
          type: string
    ListTableDetailsResponse:
      type: object
      properties:
        tableDetails:
          type: array
          items:
            $ref: '#/components/schemas/GetTableResponse'
        nextPageToken:
          type: string
    ListTablesGloballyResponse:
      type: object
      properties:
        tables:
          type: array
          items:
            identifier:
              $ref: '#/components/schemas/Identifier'
        nextPageToken:
          type: string
    ConfigResponse:
      type: object
      properties:
        defaults:
          type: object
          additionalProperties:
            type: string
        overrides:
          type: object
          additionalProperties:
            type: string
    ListPartitionsResponse:
      type: object
      properties:
        partitions:
          type: array
          items:
            $ref: '#/components/schemas/Partition'
        nextPageToken:
          type: string
    CreateBranchRequest:
      type: object
      properties:
        branch:
          type: string
        fromTag:
          nullable: true
          type: string
    ForwardBranchRequest:
      type: object
      properties:
        branch:
          type: string
    ListBranchesResponse:
      type: object
      properties:
        branches:
          type: array
          items:
            type: string
    GetViewResponse:
      type: object
      properties:
        id:
          type: string
        name:
          type: string
        schema:
          $ref: '#/components/schemas/ViewSchema'
        owner:
          type: string
        createdAt:
          format: int64
        createdBy:
          type: string
        updatedAt:
          format: int64
        updatedBy:
          type: string
    ListViewsResponse:
      type: object
      properties:
        views:
          type: array
          items:
            type: string
            description: view name of the view.
        nextPageToken:
          type: string
    ListViewDetailsResponse:
      type: object
      properties:
        viewDetails:
          type: array
          items:
            $ref: '#/components/schemas/GetViewResponse'
        nextPageToken:
          type: string
<<<<<<< HEAD
    ListFunctionsGloballyResponse:
      type: object
      properties:
        functions:
          type: array
          items:
            $ref: '#/components/schemas/Identifier'
=======
    ListViewsGloballyResponse:
      type: object
      properties:
        tables:
          type: array
          items:
            identifier:
              $ref: '#/components/schemas/Identifier'
>>>>>>> 77eb8187
        nextPageToken:
          type: string
    ListFunctionsResponse:
      type: object
      properties:
        functions:
          type: array
          items:
            type: string
        nextPageToken:
          type: string
    ListFunctionDetailsResponse:
      type: object
      properties:
        functionDetails:
          type: array
          items:
            $ref: '#/components/schemas/GetFunctionResponse'
        nextPageToken:
          type: string
    GetFunctionResponse:
      type: object
      properties:
        name:
          type: string
        inputParams:
          type: array
          items:
            $ref: '#/components/schemas/DataField'
        returnParams:
          type: array
          items:
            $ref: '#/components/schemas/DataField'
        deterministic:
          type: boolean
        definitions:
          type: object
          additionalProperties:
            $ref: "#/components/schemas/FunctionDefinition"
        comment:
          type: string
        options:
          type: object
          additionalProperties:
            type: string
        owner:
          type: string
        createdAt:
          format: int64
        createdBy:
          type: string
        updatedAt:
          format: int64
        updatedBy:
          type: string
    ViewSchema:
      type: object
      properties:
        fields:
          type: array
          items:
            $ref: '#/components/schemas/DataField'
        query:
          type: string
        dialects:
          type: object
          additionalProperties:
            type: string
        comment:
          type: string
        options:
          type: object
          additionalProperties:
            type: string
    Partition:
      type: object
      properties:
        spec:
          type: object
        recordCount:
          type: integer
          format: int64
        fileSizeInBytes:
          type: integer
          format: int64
        fileCount:
          type: integer
          format: int64
        lastFileCreationTime:
          type: integer
          format: int64
        done:
          type: boolean
    PartitionStatistics:
      type: object
      properties:
        spec:
          type: object
        recordCount:
          type: integer
          format: int64
        fileSizeInBytes:
          type: integer
          format: int64
        fileCount:
          type: integer
          format: int64
        lastFileCreationTime:
          type: integer
          format: int64
  #######################################
  # Examples of different values #
  #######################################
  examples:
    TableNotExistError:
      summary: The requested table does not exist
      value: {
        "message": "The given table does not exist",
        "resourceType": "TABLE",
        "resourceName": "table",
        "code": 404
      }
    SnapshotNotExistError:
      summary: The requested snapshot does not exist
      value: {
        "message": "The given snapshot does not exist",
        "resourceType": "SNAPSHOT",
        "resourceName": "1",
        "code": 404
      }
    TagNotExistError:
      summary: The requested tag does not exist
      value: {
        "message": "The given tag does not exist",
        "resourceType": "TAG",
        "resourceName": "tag1",
        "code": 404
      }
  securitySchemes:
    BearerAuth:
      type: http
      scheme: bearer<|MERGE_RESOLUTION|>--- conflicted
+++ resolved
@@ -2820,7 +2820,6 @@
             $ref: '#/components/schemas/GetViewResponse'
         nextPageToken:
           type: string
-<<<<<<< HEAD
     ListFunctionsGloballyResponse:
       type: object
       properties:
@@ -2828,7 +2827,6 @@
           type: array
           items:
             $ref: '#/components/schemas/Identifier'
-=======
     ListViewsGloballyResponse:
       type: object
       properties:
@@ -2837,7 +2835,6 @@
           items:
             identifier:
               $ref: '#/components/schemas/Identifier'
->>>>>>> 77eb8187
         nextPageToken:
           type: string
     ListFunctionsResponse:
