{{/*
Licensed to the Apache Software Foundation (ASF) under one
or more contributor license agreements.  See the NOTICE file
distributed with this work for additional information
regarding copyright ownership.  The ASF licenses this file
to you under the Apache License, Version 2.0 (the
"License"); you may not use this file except in compliance
with the License.  You may obtain a copy of the License at

  http://www.apache.org/licenses/LICENSE-2.0

Unless required by applicable law or agreed to in writing,
software distributed under the License is distributed on an
"AS IS" BASIS, WITHOUT WARRANTIES OR CONDITIONS OF ANY
KIND, either express or implied.  See the License for the
specific language governing permissions and limitations
under the License.
*/}}
<table class="configuration table table-bordered">
    <thead>
        <tr>
            <th class="text-left" style="width: 20%">Key</th>
            <th class="text-left" style="width: 15%">Default</th>
            <th class="text-left" style="width: 10%">Type</th>
            <th class="text-left" style="width: 55%">Description</th>
        </tr>
    </thead>
    <tbody>
        <tr>
            <td><h5>aggregation.remove-record-on-delete</h5></td>
            <td style="word-wrap: break-word;">false</td>
            <td>Boolean</td>
            <td>Whether to remove the whole row in aggregation engine when -D records are received.</td>
        </tr>
        <tr>
            <td><h5>alter-column-null-to-not-null.disabled</h5></td>
            <td style="word-wrap: break-word;">true</td>
            <td>Boolean</td>
            <td>If true, it disables altering column type from null to not null. Default is true. Users can disable this option to explicitly convert null column type to not null.</td>
        </tr>
        <tr>
            <td><h5>async-file-write</h5></td>
            <td style="word-wrap: break-word;">true</td>
            <td>Boolean</td>
            <td>Whether to enable asynchronous IO writing when writing files.</td>
        </tr>
        <tr>
            <td><h5>auto-create</h5></td>
            <td style="word-wrap: break-word;">false</td>
            <td>Boolean</td>
            <td>Whether to create underlying storage when reading and writing the table.</td>
        </tr>
        <tr>
            <td><h5>bucket</h5></td>
            <td style="word-wrap: break-word;">-1</td>
            <td>Integer</td>
            <td>Bucket number for file store.<br />It should either be equal to -1 (dynamic bucket mode), -2 (postpone bucket mode), or it must be greater than 0 (fixed bucket mode).</td>
        </tr>
        <tr>
            <td><h5>bucket-append-ordered</h5></td>
            <td style="word-wrap: break-word;">true</td>
            <td>Boolean</td>
            <td>Whether to ignore the order of the buckets when reading data from an append-only table.</td>
        </tr>
        <tr>
            <td><h5>bucket-function.type</h5></td>
            <td style="word-wrap: break-word;">default</td>
            <td><p>Enum</p></td>
            <td>The bucket function for paimon bucket.<br /><br />Possible values:<ul><li>"default": The default bucket function which will use arithmetic: bucket_id = Math.abs(hash_bucket_binary_row % numBuckets) to get bucket.</li><li>"mod": The modulus bucket function which will use modulus arithmetic: bucket_id = Math.floorMod(bucket_key_value, numBuckets) to get bucket. Note: the bucket key must be a single field of INT or BIGINT datatype.</li></ul></td>
        </tr>
        <tr>
            <td><h5>bucket-key</h5></td>
            <td style="word-wrap: break-word;">(none)</td>
            <td>String</td>
            <td>Specify the paimon distribution policy. Data is assigned to each bucket according to the hash value of bucket-key.<br />If you specify multiple fields, delimiter is ','.<br />If not specified, the primary key will be used; if there is no primary key, the full row will be used.</td>
        </tr>
        <tr>
            <td><h5>cache-page-size</h5></td>
            <td style="word-wrap: break-word;">64 kb</td>
            <td>MemorySize</td>
            <td>Memory page size for caching.</td>
        </tr>
        <tr>
            <td><h5>changelog-file.compression</h5></td>
            <td style="word-wrap: break-word;">(none)</td>
            <td>String</td>
            <td>Changelog file compression.</td>
        </tr>
        <tr>
            <td><h5>changelog-file.format</h5></td>
            <td style="word-wrap: break-word;">(none)</td>
            <td>String</td>
            <td>Specify the message format of changelog files, currently parquet, avro and orc are supported.</td>
        </tr>
        <tr>
            <td><h5>changelog-file.prefix</h5></td>
            <td style="word-wrap: break-word;">"changelog-"</td>
            <td>String</td>
            <td>Specify the file name prefix of changelog files.</td>
        </tr>
        <tr>
            <td><h5>changelog-file.stats-mode</h5></td>
            <td style="word-wrap: break-word;">(none)</td>
            <td>String</td>
            <td>Changelog file metadata stats collection. none, counts, truncate(16), full is available.</td>
        </tr>
        <tr>
            <td><h5>changelog-producer</h5></td>
            <td style="word-wrap: break-word;">none</td>
            <td><p>Enum</p></td>
            <td>Whether to double write to a changelog file. This changelog file keeps the details of data changes, it can be read directly during stream reads. This can be applied to tables with primary keys. <br /><br />Possible values:<ul><li>"none": No changelog file.</li><li>"input": Double write to a changelog file when flushing memory table, the changelog is from input.</li><li>"full-compaction": Generate changelog files with each full compaction.</li><li>"lookup": Generate changelog files through 'lookup' before committing the data writing.</li></ul></td>
        </tr>
        <tr>
            <td><h5>changelog-producer.row-deduplicate</h5></td>
            <td style="word-wrap: break-word;">false</td>
            <td>Boolean</td>
            <td>Whether to generate -U, +U changelog for the same record. This configuration is only valid for the changelog-producer is lookup or full-compaction.</td>
        </tr>
        <tr>
            <td><h5>changelog-producer.row-deduplicate-ignore-fields</h5></td>
            <td style="word-wrap: break-word;">(none)</td>
            <td>String</td>
            <td>Fields that are ignored for comparison while generating -U, +U changelog for the same record. This configuration is only valid for the changelog-producer.row-deduplicate is true.</td>
        </tr>
        <tr>
            <td><h5>changelog.num-retained.max</h5></td>
            <td style="word-wrap: break-word;">(none)</td>
            <td>Integer</td>
            <td>The maximum number of completed changelog to retain. Should be greater than or equal to the minimum number.</td>
        </tr>
        <tr>
            <td><h5>changelog.num-retained.min</h5></td>
            <td style="word-wrap: break-word;">(none)</td>
            <td>Integer</td>
            <td>The minimum number of completed changelog to retain. Should be greater than or equal to 1.</td>
        </tr>
        <tr>
            <td><h5>changelog.time-retained</h5></td>
            <td style="word-wrap: break-word;">(none)</td>
            <td>Duration</td>
            <td>The maximum time of completed changelog to retain.</td>
        </tr>
        <tr>
            <td><h5>clustering.columns</h5></td>
            <td style="word-wrap: break-word;">(none)</td>
            <td>String</td>
            <td>Specifies the column name(s) used for comparison during range partitioning, in the format 'columnName1,columnName2'. If not set or set to an empty string, it indicates that the range partitioning feature is not enabled. This option will be effective only for append table without primary keys and batch execution mode.</td>
        </tr>
        <tr>
            <td><h5>clustering.strategy</h5></td>
            <td style="word-wrap: break-word;">"auto"</td>
            <td>String</td>
            <td>Specifies the comparison algorithm used for range partitioning, including 'zorder', 'hilbert', and 'order', corresponding to the z-order curve algorithm, hilbert curve algorithm, and basic type comparison algorithm, respectively. When not configured, it will automatically determine the algorithm based on the number of columns in 'clustering.by-columns'. 'order' is used for 1 column, 'zorder' for less than 5 columns, and 'hilbert' for 5 or more columns.</td>
        </tr>
        <tr>
            <td><h5>commit.callback.#.param</h5></td>
            <td style="word-wrap: break-word;">(none)</td>
            <td>String</td>
            <td>Parameter string for the constructor of class #. Callback class should parse the parameter by itself.</td>
        </tr>
        <tr>
            <td><h5>commit.callbacks</h5></td>
            <td style="word-wrap: break-word;">(none)</td>
            <td>String</td>
            <td>A list of commit callback classes to be called after a successful commit. Class names are connected with comma (example: com.test.CallbackA,com.sample.CallbackB).</td>
        </tr>
        <tr>
            <td><h5>commit.force-compact</h5></td>
            <td style="word-wrap: break-word;">false</td>
            <td>Boolean</td>
            <td>Whether to force a compaction before commit.</td>
        </tr>
        <tr>
            <td><h5>commit.force-create-snapshot</h5></td>
            <td style="word-wrap: break-word;">false</td>
            <td>Boolean</td>
            <td>In streaming job, whether to force creating snapshot when there is no data in this write-commit phase.</td>
        </tr>
        <tr>
            <td><h5>commit.max-retries</h5></td>
            <td style="word-wrap: break-word;">10</td>
            <td>Integer</td>
            <td>Maximum number of retries when commit failed.</td>
        </tr>
        <tr>
            <td><h5>commit.max-retry-wait</h5></td>
            <td style="word-wrap: break-word;">10 s</td>
            <td>Duration</td>
            <td>Max retry wait time when commit failed.</td>
        </tr>
        <tr>
            <td><h5>commit.min-retry-wait</h5></td>
            <td style="word-wrap: break-word;">10 ms</td>
            <td>Duration</td>
            <td>Min retry wait time when commit failed.</td>
        </tr>
        <tr>
            <td><h5>commit.strict-mode.last-safe-snapshot</h5></td>
            <td style="word-wrap: break-word;">(none)</td>
            <td>Long</td>
            <td>If set, committer will check if there are other commit user's COMPACT / OVERWRITE snapshot, starting from the snapshot after this one. If found, commit will be aborted. If the value of this option is -1, committer will not check for its first commit.</td>
        </tr>
        <tr>
            <td><h5>commit.timeout</h5></td>
            <td style="word-wrap: break-word;">(none)</td>
            <td>Duration</td>
            <td>Timeout duration of retry when commit failed.</td>
        </tr>
        <tr>
            <td><h5>commit.user-prefix</h5></td>
            <td style="word-wrap: break-word;">(none)</td>
            <td>String</td>
            <td>Specifies the commit user prefix.</td>
        </tr>
        <tr>
            <td><h5>compaction.delete-ratio-threshold</h5></td>
            <td style="word-wrap: break-word;">0.2</td>
            <td>Double</td>
            <td>Ratio of the deleted rows in a data file to be forced compacted for append-only table.</td>
        </tr>
        <tr>
            <td><h5>compaction.force-rewrite-all-files</h5></td>
            <td style="word-wrap: break-word;">false</td>
            <td>Boolean</td>
            <td>Whether to force pick all files for a full compaction. Usually seen in a compaction task to external paths.</td>
        </tr>
        <tr>
            <td><h5>compaction.force-up-level-0</h5></td>
            <td style="word-wrap: break-word;">false</td>
            <td>Boolean</td>
            <td>If set to true, compaction strategy will always include all level 0 files in candidates.</td>
        </tr>
        <tr>
            <td><h5>compaction.max-size-amplification-percent</h5></td>
            <td style="word-wrap: break-word;">200</td>
            <td>Integer</td>
            <td>The size amplification is defined as the amount (in percentage) of additional storage needed to store a single byte of data in the merge tree for changelog mode table.</td>
        </tr>
        <tr>
            <td><h5>compaction.min.file-num</h5></td>
            <td style="word-wrap: break-word;">5</td>
            <td>Integer</td>
            <td>For file set [f_0,...,f_N], the minimum file number to trigger a compaction for append-only table.</td>
        </tr>
        <tr>
            <td><h5>compaction.offpeak-ratio</h5></td>
            <td style="word-wrap: break-word;">0</td>
            <td>Integer</td>
            <td>Allows you to set a different (by default, more aggressive) percentage ratio for determining  whether larger sorted run's size are included in compactions during off-peak hours. Works in the  same way as compaction.size-ratio. Only applies if offpeak.start.hour and  offpeak.end.hour are also enabled. <br /> For instance, if your cluster experiences low pressure between 2 AM  and 6 PM ,  you can configure `compaction.offpeak.start.hour=2` and `compaction.offpeak.end.hour=18` to define this period as off-peak hours.  During these hours, you can increase the off-peak compaction ratio (e.g. `compaction.offpeak-ratio=20`) to enable more aggressive data compaction</td>
        </tr>
        <tr>
            <td><h5>compaction.offpeak.end.hour</h5></td>
            <td style="word-wrap: break-word;">-1</td>
            <td>Integer</td>
            <td>The end of off-peak hours, expressed as an integer between 0 and 23, exclusive. Set to -1 to disable off-peak.</td>
        </tr>
        <tr>
            <td><h5>compaction.offpeak.start.hour</h5></td>
            <td style="word-wrap: break-word;">-1</td>
            <td>Integer</td>
            <td>The start of off-peak hours, expressed as an integer between 0 and 23, inclusive Set to -1 to disable off-peak</td>
        </tr>
        <tr>
            <td><h5>compaction.optimization-interval</h5></td>
            <td style="word-wrap: break-word;">(none)</td>
            <td>Duration</td>
            <td>Implying how often to perform an optimization compaction, this configuration is used to ensure the query timeliness of the read-optimized system table.</td>
        </tr>
        <tr>
            <td><h5>compaction.size-ratio</h5></td>
            <td style="word-wrap: break-word;">1</td>
            <td>Integer</td>
            <td>Percentage flexibility while comparing sorted run size for changelog mode table. If the candidate sorted run(s) size is 1% smaller than the next sorted run's size, then include next sorted run into this candidate set.</td>
        </tr>
        <tr>
            <td><h5>compaction.total-size-threshold</h5></td>
            <td style="word-wrap: break-word;">(none)</td>
            <td>MemorySize</td>
            <td>When total size is smaller than this threshold, force a full compaction.</td>
        </tr>
        <tr>
            <td><h5>consumer-id</h5></td>
            <td style="word-wrap: break-word;">(none)</td>
            <td>String</td>
            <td>Consumer id for recording the offset of consumption in the storage.</td>
        </tr>
        <tr>
            <td><h5>consumer.expiration-time</h5></td>
            <td style="word-wrap: break-word;">(none)</td>
            <td>Duration</td>
            <td>The expiration interval of consumer files. A consumer file will be expired if it's lifetime after last modification is over this value.</td>
        </tr>
        <tr>
            <td><h5>consumer.ignore-progress</h5></td>
            <td style="word-wrap: break-word;">false</td>
            <td>Boolean</td>
            <td>Whether to ignore consumer progress for the newly started job.</td>
        </tr>
        <tr>
            <td><h5>consumer.mode</h5></td>
            <td style="word-wrap: break-word;">exactly-once</td>
            <td><p>Enum</p></td>
            <td>Specify the consumer consistency mode for table.<br /><br />Possible values:<ul><li>"exactly-once": Readers consume data at snapshot granularity, and strictly ensure that the snapshot-id recorded in the consumer is the snapshot-id + 1 that all readers have exactly consumed.</li><li>"at-least-once": Each reader consumes snapshots at a different rate, and the snapshot with the slowest consumption progress among all readers will be recorded in the consumer.</li></ul></td>
        </tr>
        <tr>
            <td><h5>continuous.discovery-interval</h5></td>
            <td style="word-wrap: break-word;">10 s</td>
            <td>Duration</td>
            <td>The discovery interval of continuous reading.</td>
        </tr>
        <tr>
            <td><h5>cross-partition-upsert.bootstrap-parallelism</h5></td>
            <td style="word-wrap: break-word;">10</td>
            <td>Integer</td>
            <td>The parallelism for bootstrap in a single task for cross partition upsert.</td>
        </tr>
        <tr>
            <td><h5>cross-partition-upsert.index-ttl</h5></td>
            <td style="word-wrap: break-word;">(none)</td>
            <td>Duration</td>
            <td>The TTL in rocksdb index for cross partition upsert (primary keys not contain all partition fields), this can avoid maintaining too many indexes and lead to worse and worse performance, but please note that this may also cause data duplication.</td>
        </tr>
        <tr>
            <td><h5>data-evolution.enabled</h5></td>
            <td style="word-wrap: break-word;">false</td>
            <td>Boolean</td>
            <td>Whether enable data evolution for row tracking table.</td>
        </tr>
        <tr>
            <td><h5>data-file.external-paths</h5></td>
            <td style="word-wrap: break-word;">(none)</td>
            <td>String</td>
            <td>The external paths where the data of this table will be written, multiple elements separated by commas.</td>
        </tr>
        <tr>
            <td><h5>data-file.external-paths.specific-fs</h5></td>
            <td style="word-wrap: break-word;">(none)</td>
            <td>String</td>
            <td>The specific file system of the external path when data-file.external-paths.strategy is set to specific-fs, should be the prefix scheme of the external path, now supported are s3 and oss.</td>
        </tr>
        <tr>
            <td><h5>data-file.external-paths.strategy</h5></td>
            <td style="word-wrap: break-word;">none</td>
            <td><p>Enum</p></td>
            <td>The strategy of selecting an external path when writing data.<br /><br />Possible values:<ul><li>"none": Do not choose any external storage, data will still be written to the default warehouse path.</li><li>"specific-fs": Select a specific file system as the external path. Currently supported are S3 and OSS.</li><li>"round-robin": When writing a new file, a path is chosen from data-file.external-paths in turn.</li></ul></td>
        </tr>
        <tr>
            <td><h5>data-file.path-directory</h5></td>
            <td style="word-wrap: break-word;">(none)</td>
            <td>String</td>
            <td>Specify the path directory of data files.</td>
        </tr>
        <tr>
            <td><h5>data-file.prefix</h5></td>
            <td style="word-wrap: break-word;">"data-"</td>
            <td>String</td>
            <td>Specify the file name prefix of data files.</td>
        </tr>
        <tr>
            <td><h5>data-file.thin-mode</h5></td>
            <td style="word-wrap: break-word;">false</td>
            <td>Boolean</td>
            <td>Enable data file thin mode to avoid duplicate columns storage.</td>
        </tr>
        <tr>
            <td><h5>delete-file.thread-num</h5></td>
            <td style="word-wrap: break-word;">(none)</td>
            <td>Integer</td>
            <td>The maximum number of concurrent deleting files. By default is the number of processors available to the Java virtual machine.</td>
        </tr>
        <tr>
            <td><h5>delete.force-produce-changelog</h5></td>
            <td style="word-wrap: break-word;">false</td>
            <td>Boolean</td>
            <td>Force produce changelog in delete sql, or you can use 'streaming-read-overwrite' to read changelog from overwrite commit.</td>
        </tr>
        <tr>
            <td><h5>deletion-vector.index-file.target-size</h5></td>
            <td style="word-wrap: break-word;">2 mb</td>
            <td>MemorySize</td>
            <td>The target size of deletion vector index file.</td>
        </tr>
        <tr>
            <td><h5>deletion-vectors.bitmap64</h5></td>
            <td style="word-wrap: break-word;">false</td>
            <td>Boolean</td>
            <td>Enable 64 bit bitmap implementation. Note that only 64 bit bitmap implementation is compatible with Iceberg.</td>
        </tr>
        <tr>
            <td><h5>deletion-vectors.enabled</h5></td>
            <td style="word-wrap: break-word;">false</td>
            <td>Boolean</td>
            <td>Whether to enable deletion vectors mode. In this mode, index files containing deletion vectors are generated when data is written, which marks the data for deletion. During read operations, by applying these index files, merging can be avoided.</td>
        </tr>
        <tr>
            <td><h5>disable-explicit-type-casting</h5></td>
            <td style="word-wrap: break-word;">false</td>
            <td>Boolean</td>
            <td>If true, it disables explicit type casting. For ex: it disables converting LONG type to INT type. Users can enable this option to disable explicit type casting</td>
        </tr>
        <tr>
            <td><h5>dynamic-bucket.assigner-parallelism</h5></td>
            <td style="word-wrap: break-word;">(none)</td>
            <td>Integer</td>
            <td>Parallelism of assigner operator for dynamic bucket mode, it is related to the number of initialized bucket, too small will lead to insufficient processing speed of assigner.</td>
        </tr>
        <tr>
            <td><h5>dynamic-bucket.initial-buckets</h5></td>
            <td style="word-wrap: break-word;">(none)</td>
            <td>Integer</td>
            <td>Initial buckets for a partition in assigner operator for dynamic bucket mode.</td>
        </tr>
        <tr>
            <td><h5>dynamic-bucket.max-buckets</h5></td>
            <td style="word-wrap: break-word;">-1</td>
            <td>Integer</td>
            <td>Max buckets for a partition in dynamic bucket mode, It should either be equal to -1 (unlimited), or it must be greater than 0 (fixed upper bound).</td>
        </tr>
        <tr>
            <td><h5>dynamic-bucket.target-row-num</h5></td>
            <td style="word-wrap: break-word;">2000000</td>
            <td>Long</td>
            <td>If the bucket is -1, for primary key table, is dynamic bucket mode, this option controls the target row number for one bucket.</td>
        </tr>
        <tr>
            <td><h5>dynamic-partition-overwrite</h5></td>
            <td style="word-wrap: break-word;">true</td>
            <td>Boolean</td>
            <td>Whether only overwrite dynamic partition when overwriting a partitioned table with dynamic partition columns. Works only when the table has partition keys.</td>
        </tr>
        <tr>
            <td><h5>end-input.check-partition-expire</h5></td>
            <td style="word-wrap: break-word;">false</td>
            <td>Boolean</td>
            <td>Optional endInput check partition expire used in case of batch mode or bounded stream.</td>
        </tr>
        <tr>
            <td><h5>fields.default-aggregate-function</h5></td>
            <td style="word-wrap: break-word;">(none)</td>
            <td>String</td>
            <td>Default aggregate function of all fields for partial-update and aggregate merge function.</td>
        </tr>
        <tr>
            <td><h5>file-index.in-manifest-threshold</h5></td>
            <td style="word-wrap: break-word;">500 bytes</td>
            <td>MemorySize</td>
            <td>The threshold to store file index bytes in manifest.</td>
        </tr>
        <tr>
            <td><h5>file-index.read.enabled</h5></td>
            <td style="word-wrap: break-word;">true</td>
            <td>Boolean</td>
            <td>Whether enabled read file index.</td>
        </tr>
        <tr>
            <td><h5>file-reader-async-threshold</h5></td>
            <td style="word-wrap: break-word;">10 mb</td>
            <td>MemorySize</td>
            <td>The threshold for read file async.</td>
        </tr>
        <tr>
            <td><h5>file.block-size</h5></td>
            <td style="word-wrap: break-word;">(none)</td>
            <td>MemorySize</td>
            <td>File block size of format, default value of orc stripe is 64 MB, and parquet row group is 128 MB.</td>
        </tr>
        <tr>
            <td><h5>file.compression</h5></td>
            <td style="word-wrap: break-word;">"zstd"</td>
            <td>String</td>
            <td>Default file compression. For faster read and write, it is recommended to use zstd.</td>
        </tr>
        <tr>
            <td><h5>file.compression.per.level</h5></td>
            <td style="word-wrap: break-word;"></td>
            <td>Map</td>
            <td>Define different compression policies for different level, you can add the conf like this: 'file.compression.per.level' = '0:lz4,1:zstd'.</td>
        </tr>
        <tr>
            <td><h5>file.compression.zstd-level</h5></td>
            <td style="word-wrap: break-word;">1</td>
            <td>Integer</td>
            <td>Default file compression zstd level. For higher compression rates, it can be configured to 9, but the read and write speed will significantly decrease.</td>
        </tr>
        <tr>
            <td><h5>file.format</h5></td>
            <td style="word-wrap: break-word;">"parquet"</td>
            <td>String</td>
            <td>Specify the message format of data files, currently orc, parquet and avro are supported.</td>
        </tr>
        <tr>
            <td><h5>file.format.per.level</h5></td>
            <td style="word-wrap: break-word;"></td>
            <td>Map</td>
            <td>Define different file format for different level, you can add the conf like this: 'file.format.per.level' = '0:avro,3:parquet', if the file format for level is not provided, the default format which set by `file.format` will be used.</td>
        </tr>
        <tr>
            <td><h5>file.suffix.include.compression</h5></td>
            <td style="word-wrap: break-word;">false</td>
            <td>Boolean</td>
            <td>Whether to add file compression type in the file name of data file and changelog file.</td>
        </tr>
        <tr>
            <td><h5>force-lookup</h5></td>
            <td style="word-wrap: break-word;">false</td>
            <td>Boolean</td>
            <td>Whether to force the use of lookup for compaction.</td>
        </tr>
        <tr>
<<<<<<< HEAD
            <td><h5>format-table.implementation</h5></td>
            <td style="word-wrap: break-word;">engine</td>
            <td><p>Enum</p></td>
            <td>Format table uses paimon or engine.<br /><br />Possible values:<ul><li>"paimon": Paimon format table implementation.</li><li>"engine": Engine format table implementation.</li></ul></td>
=======
            <td><h5>format-table.partition-path-only-value</h5></td>
            <td style="word-wrap: break-word;">false</td>
            <td>Boolean</td>
            <td>Format table file path only contain partition value.</td>
>>>>>>> bead1aab
        </tr>
        <tr>
            <td><h5>full-compaction.delta-commits</h5></td>
            <td style="word-wrap: break-word;">(none)</td>
            <td>Integer</td>
            <td>Full compaction will be constantly triggered after delta commits.</td>
        </tr>
        <tr>
            <td><h5>ignore-delete</h5></td>
            <td style="word-wrap: break-word;">false</td>
            <td>Boolean</td>
            <td>Whether to ignore delete records.</td>
        </tr>
        <tr>
            <td><h5>ignore-update-before</h5></td>
            <td style="word-wrap: break-word;">false</td>
            <td>Boolean</td>
            <td>Whether to ignore update-before records.</td>
        </tr>
        <tr>
            <td><h5>incremental-between</h5></td>
            <td style="word-wrap: break-word;">(none)</td>
            <td>String</td>
            <td>Read incremental changes between start snapshot (exclusive) and end snapshot (inclusive), for example, '5,10' means changes between snapshot 5 and snapshot 10.</td>
        </tr>
        <tr>
            <td><h5>incremental-between-scan-mode</h5></td>
            <td style="word-wrap: break-word;">auto</td>
            <td><p>Enum</p></td>
            <td>Scan kind when Read incremental changes between start snapshot (exclusive) and end snapshot (inclusive). <br /><br />Possible values:<ul><li>"auto": Scan changelog files for the table which produces changelog files. Otherwise, scan newly changed files.</li><li>"delta": Scan newly changed files between snapshots.</li><li>"changelog": Scan changelog files between snapshots.</li><li>"diff": Get diff by comparing data of end snapshot with data of start snapshot.</li></ul></td>
        </tr>
        <tr>
            <td><h5>incremental-between-timestamp</h5></td>
            <td style="word-wrap: break-word;">(none)</td>
            <td>String</td>
            <td>Read incremental changes between start timestamp (exclusive) and end timestamp (inclusive), for example, 't1,t2' means changes between timestamp t1 and timestamp t2.</td>
        </tr>
        <tr>
            <td><h5>incremental-to-auto-tag</h5></td>
            <td style="word-wrap: break-word;">(none)</td>
            <td>String</td>
            <td>Used to specify the end tag (inclusive), and Paimon will find an earlier tag and return changes between them. If the tag doesn't exist or the earlier tag doesn't exist, return empty. This option requires 'tag.creation-period' and 'tag.period-formatter' configured.</td>
        </tr>
        <tr>
            <td><h5>index-file-in-data-file-dir</h5></td>
            <td style="word-wrap: break-word;">false</td>
            <td>Boolean</td>
            <td>Whether index file in data file directory.</td>
        </tr>
        <tr>
            <td><h5>local-merge-buffer-size</h5></td>
            <td style="word-wrap: break-word;">(none)</td>
            <td>MemorySize</td>
            <td>Local merge will buffer and merge input records before they're shuffled by bucket and written into sink. The buffer will be flushed when it is full.
Mainly to resolve data skew on primary keys. We recommend starting with 64 mb when trying out this feature.</td>
        </tr>
        <tr>
            <td><h5>local-sort.max-num-file-handles</h5></td>
            <td style="word-wrap: break-word;">128</td>
            <td>Integer</td>
            <td>The maximal fan-in for external merge sort. It limits the number of file handles. If it is too small, may cause intermediate merging. But if it is too large, it will cause too many files opened at the same time, consume memory and lead to random reading.</td>
        </tr>
        <tr>
            <td><h5>lookup-compact</h5></td>
            <td style="word-wrap: break-word;">RADICAL</td>
            <td><p>Enum</p></td>
            <td>Lookup compact mode used for lookup compaction.<br /><br />Possible values:<ul><li>"RADICAL"</li><li>"GENTLE"</li></ul></td>
        </tr>
        <tr>
            <td><h5>lookup-compact.max-interval</h5></td>
            <td style="word-wrap: break-word;">(none)</td>
            <td>Integer</td>
            <td>The max interval for a gentle mode lookup compaction to be triggered. For every interval, a forced lookup compaction will be performed to flush L0 files to higher level. This option is only valid when lookup-compact mode is gentle.</td>
        </tr>
        <tr>
            <td><h5>lookup-wait</h5></td>
            <td style="word-wrap: break-word;">true</td>
            <td>Boolean</td>
            <td>When need to lookup, commit will wait for compaction by lookup.</td>
        </tr>
        <tr>
            <td><h5>lookup.cache-file-retention</h5></td>
            <td style="word-wrap: break-word;">1 h</td>
            <td>Duration</td>
            <td>The cached files retention time for lookup. After the file expires, if there is a need for access, it will be re-read from the DFS to build an index on the local disk.</td>
        </tr>
        <tr>
            <td><h5>lookup.cache-max-disk-size</h5></td>
            <td style="word-wrap: break-word;">infinite</td>
            <td>MemorySize</td>
            <td>Max disk size for lookup cache, you can use this option to limit the use of local disks.</td>
        </tr>
        <tr>
            <td><h5>lookup.cache-max-memory-size</h5></td>
            <td style="word-wrap: break-word;">256 mb</td>
            <td>MemorySize</td>
            <td>Max memory size for lookup cache.</td>
        </tr>
        <tr>
            <td><h5>lookup.cache-spill-compression</h5></td>
            <td style="word-wrap: break-word;">"zstd"</td>
            <td>String</td>
            <td>Spill compression for lookup cache, currently zstd, none, lz4 and lzo are supported.</td>
        </tr>
        <tr>
            <td><h5>lookup.cache.bloom.filter.enabled</h5></td>
            <td style="word-wrap: break-word;">true</td>
            <td>Boolean</td>
            <td>Whether to enable the bloom filter for lookup cache.</td>
        </tr>
        <tr>
            <td><h5>lookup.cache.bloom.filter.fpp</h5></td>
            <td style="word-wrap: break-word;">0.05</td>
            <td>Double</td>
            <td>Define the default false positive probability for lookup cache bloom filters.</td>
        </tr>
        <tr>
            <td><h5>lookup.cache.high-priority-pool-ratio</h5></td>
            <td style="word-wrap: break-word;">0.25</td>
            <td>Double</td>
            <td>The fraction of cache memory that is reserved for high-priority data like index, filter.</td>
        </tr>
        <tr>
            <td><h5>lookup.hash-load-factor</h5></td>
            <td style="word-wrap: break-word;">0.75</td>
            <td>Float</td>
            <td>The index load factor for lookup.</td>
        </tr>
        <tr>
            <td><h5>lookup.local-file-type</h5></td>
            <td style="word-wrap: break-word;">sort</td>
            <td><p>Enum</p></td>
            <td>The local file type for lookup.<br /><br />Possible values:<ul><li>"sort": Construct a sorted file for lookup.</li><li>"hash": Construct a hash file for lookup.</li></ul></td>
        </tr>
        <tr>
            <td><h5>lookup.merge-buffer-size</h5></td>
            <td style="word-wrap: break-word;">8 mb</td>
            <td>MemorySize</td>
            <td>Buffer memory size for one key merging in lookup.</td>
        </tr>
        <tr>
            <td><h5>lookup.merge-records-threshold</h5></td>
            <td style="word-wrap: break-word;">1024</td>
            <td>Integer</td>
            <td>Threshold for merging records to binary buffer in lookup.</td>
        </tr>
        <tr>
            <td><h5>manifest.compression</h5></td>
            <td style="word-wrap: break-word;">"zstd"</td>
            <td>String</td>
            <td>Default file compression for manifest.</td>
        </tr>
        <tr>
            <td><h5>manifest.delete-file-drop-stats</h5></td>
            <td style="word-wrap: break-word;">false</td>
            <td>Boolean</td>
            <td>For DELETE manifest entry in manifest file, drop stats to reduce memory and storage. Default value is false only for compatibility of old reader.</td>
        </tr>
        <tr>
            <td><h5>manifest.format</h5></td>
            <td style="word-wrap: break-word;">"avro"</td>
            <td>String</td>
            <td>Specify the message format of manifest files.</td>
        </tr>
        <tr>
            <td><h5>manifest.full-compaction-threshold-size</h5></td>
            <td style="word-wrap: break-word;">16 mb</td>
            <td>MemorySize</td>
            <td>The size threshold for triggering full compaction of manifest.</td>
        </tr>
        <tr>
            <td><h5>manifest.merge-min-count</h5></td>
            <td style="word-wrap: break-word;">30</td>
            <td>Integer</td>
            <td>To avoid frequent manifest merges, this parameter specifies the minimum number of ManifestFileMeta to merge.</td>
        </tr>
        <tr>
            <td><h5>manifest.target-file-size</h5></td>
            <td style="word-wrap: break-word;">8 mb</td>
            <td>MemorySize</td>
            <td>Suggested file size of a manifest file.</td>
        </tr>
        <tr>
            <td><h5>merge-engine</h5></td>
            <td style="word-wrap: break-word;">deduplicate</td>
            <td><p>Enum</p></td>
            <td>Specify the merge engine for table with primary key.<br /><br />Possible values:<ul><li>"deduplicate": De-duplicate and keep the last row.</li><li>"partial-update": Partial update non-null fields.</li><li>"aggregation": Aggregate fields with same primary key.</li><li>"first-row": De-duplicate and keep the first row.</li></ul></td>
        </tr>
        <tr>
            <td><h5>metadata.stats-dense-store</h5></td>
            <td style="word-wrap: break-word;">true</td>
            <td>Boolean</td>
            <td>Whether to store statistic densely in metadata (manifest files), which will significantly reduce the storage size of metadata when the none statistic mode is set.<br />Note, when this mode is enabled with 'metadata.stats-mode:none', the Paimon sdk in reading engine requires at least version 0.9.1 or 1.0.0 or higher.</td>
        </tr>
        <tr>
            <td><h5>metadata.stats-keep-first-n-columns</h5></td>
            <td style="word-wrap: break-word;">-1</td>
            <td>Integer</td>
            <td>Define how many columns' stats are kept in metadata file from front to end. Default value '-1' means ignoring this config.</td>
        </tr>
        <tr>
            <td><h5>metadata.stats-mode</h5></td>
            <td style="word-wrap: break-word;">"truncate(16)"</td>
            <td>String</td>
            <td>The mode of metadata stats collection. none, counts, truncate(16), full is available.<br /><ul><li>"none": means disable the metadata stats collection.</li></ul><ul><li>"counts" means only collect the null count.</li></ul><ul><li>"full": means collect the null count, min/max value.</li></ul><ul><li>"truncate(16)": means collect the null count, min/max value with truncated length of 16.</li></ul><ul><li>Field level stats mode can be specified by fields.{field_name}.stats-mode</li></ul></td>
        </tr>
        <tr>
            <td><h5>metadata.stats-mode.per.level</h5></td>
            <td style="word-wrap: break-word;"></td>
            <td>Map</td>
            <td>Define different 'metadata.stats-mode' for different level, you can add the conf like this: 'metadata.stats-mode.per.level' = '0:none', if the metadata.stats-mode for level is not provided, the default mode which set by `metadata.stats-mode` will be used.</td>
        </tr>
        <tr>
            <td><h5>metastore.partitioned-table</h5></td>
            <td style="word-wrap: break-word;">false</td>
            <td>Boolean</td>
            <td>Whether to create this table as a partitioned table in metastore.
For example, if you want to list all partitions of a Paimon table in Hive, you need to create this table as a partitioned table in Hive metastore.
This config option does not affect the default filesystem metastore.</td>
        </tr>
        <tr>
            <td><h5>metastore.tag-to-partition</h5></td>
            <td style="word-wrap: break-word;">(none)</td>
            <td>String</td>
            <td>Whether to create this table as a partitioned table for mapping non-partitioned table tags in metastore. This allows the Hive engine to view this table in a partitioned table view and use partitioning field to read specific partitions (specific tags).</td>
        </tr>
        <tr>
            <td><h5>metastore.tag-to-partition.preview</h5></td>
            <td style="word-wrap: break-word;">none</td>
            <td><p>Enum</p></td>
            <td>Whether to preview tag of generated snapshots in metastore. This allows the Hive engine to query specific tag before creation.<br /><br />Possible values:<ul><li>"none": No automatically created tags.</li><li>"process-time": Based on the time of the machine, create TAG once the processing time passes period time plus delay.</li><li>"watermark": Based on the watermark of the input, create TAG once the watermark passes period time plus delay.</li><li>"batch": In the batch processing scenario, the tag corresponding to the current snapshot is generated after the task is completed.</li></ul></td>
        </tr>
        <tr>
            <td><h5>num-levels</h5></td>
            <td style="word-wrap: break-word;">(none)</td>
            <td>Integer</td>
            <td>Total level number, for example, there are 3 levels, including 0,1,2 levels.</td>
        </tr>
        <tr>
            <td><h5>num-sorted-run.compaction-trigger</h5></td>
            <td style="word-wrap: break-word;">5</td>
            <td>Integer</td>
            <td>The sorted run number to trigger compaction. Includes level0 files (one file one sorted run) and high-level runs (one level one sorted run).</td>
        </tr>
        <tr>
            <td><h5>num-sorted-run.stop-trigger</h5></td>
            <td style="word-wrap: break-word;">(none)</td>
            <td>Integer</td>
            <td>The number of sorted runs that trigger the stopping of writes, the default value is 'num-sorted-run.compaction-trigger' + 3.</td>
        </tr>
        <tr>
            <td><h5>page-size</h5></td>
            <td style="word-wrap: break-word;">64 kb</td>
            <td>MemorySize</td>
            <td>Memory page size.</td>
        </tr>
        <tr>
            <td><h5>parquet.enable.dictionary</h5></td>
            <td style="word-wrap: break-word;">(none)</td>
            <td>Integer</td>
            <td>Turn off the dictionary encoding for all fields in parquet.</td>
        </tr>
        <tr>
            <td><h5>partial-update.remove-record-on-delete</h5></td>
            <td style="word-wrap: break-word;">false</td>
            <td>Boolean</td>
            <td>Whether to remove the whole row in partial-update engine when -D records are received.</td>
        </tr>
        <tr>
            <td><h5>partial-update.remove-record-on-sequence-group</h5></td>
            <td style="word-wrap: break-word;">(none)</td>
            <td>String</td>
            <td>When -D records of the given sequence groups are received, remove the whole row.</td>
        </tr>
        <tr>
            <td><h5>partition</h5></td>
            <td style="word-wrap: break-word;">(none)</td>
            <td>String</td>
            <td>Define partition by table options, cannot define partition on DDL and table options at the same time.</td>
        </tr>
        <tr>
            <td><h5>partition.default-name</h5></td>
            <td style="word-wrap: break-word;">"__DEFAULT_PARTITION__"</td>
            <td>String</td>
            <td>The default partition name in case the dynamic partition column value is null/empty string.</td>
        </tr>
        <tr>
            <td><h5>partition.end-input-to-done</h5></td>
            <td style="word-wrap: break-word;">false</td>
            <td>Boolean</td>
            <td>Whether mark the done status to indicate that the data is ready when end input.</td>
        </tr>
        <tr>
            <td><h5>partition.expiration-batch-size</h5></td>
            <td style="word-wrap: break-word;">(none)</td>
            <td>Integer</td>
            <td>The batch size of partition expiration. By default, all partitions to be expired will be expired together, which may cause a risk of out-of-memory. Use this parameter to divide partition expiration process and mitigate memory pressure.</td>
        </tr>
        <tr>
            <td><h5>partition.expiration-check-interval</h5></td>
            <td style="word-wrap: break-word;">1 h</td>
            <td>Duration</td>
            <td>The check interval of partition expiration.</td>
        </tr>
        <tr>
            <td><h5>partition.expiration-max-num</h5></td>
            <td style="word-wrap: break-word;">100</td>
            <td>Integer</td>
            <td>The default deleted num of partition expiration.</td>
        </tr>
        <tr>
            <td><h5>partition.expiration-strategy</h5></td>
            <td style="word-wrap: break-word;">values-time</td>
            <td><p>Enum</p></td>
            <td>The strategy determines how to extract the partition time and compare it with the current time.<br /><br />Possible values:<ul><li>"values-time": This strategy compares the time extracted from the partition value with the current time.</li><li>"update-time": This strategy compares the last update time of the partition with the current time.</li><li>"custom": This strategy use custom class to expire partitions.</li></ul></td>
        </tr>
        <tr>
            <td><h5>partition.expiration-time</h5></td>
            <td style="word-wrap: break-word;">(none)</td>
            <td>Duration</td>
            <td>The expiration interval of a partition. A partition will be expired if it‘s lifetime is over this value. Partition time is extracted from the partition value.</td>
        </tr>
        <tr>
            <td><h5>partition.idle-time-to-report-statistic</h5></td>
            <td style="word-wrap: break-word;">0 ms</td>
            <td>Duration</td>
            <td>Set a time duration when a partition has no new data after this time duration, start to report the partition statistics to hms.</td>
        </tr>
        <tr>
            <td><h5>partition.legacy-name</h5></td>
            <td style="word-wrap: break-word;">true</td>
            <td>Boolean</td>
            <td>The legacy partition name is using `toString` fpr all types. If false, using cast to string for all types.</td>
        </tr>
        <tr>
            <td><h5>partition.mark-done-action</h5></td>
            <td style="word-wrap: break-word;">"success-file"</td>
            <td>String</td>
            <td>Action to mark a partition done is to notify the downstream application that the partition has finished writing, the partition is ready to be read.<br />1. 'success-file': add '_success' file to directory.<br />2. 'done-partition': add 'xxx.done' partition to metastore.<br />3. 'mark-event': mark partition event to metastore.<br />4. 'http-report': report partition mark done to remote http server.<br />5. 'custom': use policy class to create a mark-partition policy.<br />Both can be configured at the same time: 'done-partition,success-file,mark-event,custom'.</td>
        </tr>
        <tr>
            <td><h5>partition.mark-done-action.custom.class</h5></td>
            <td style="word-wrap: break-word;">(none)</td>
            <td>String</td>
            <td>The partition mark done class for implement PartitionMarkDoneAction interface. Only work in custom mark-done-action.</td>
        </tr>
        <tr>
            <td><h5>partition.mark-done-action.http.params</h5></td>
            <td style="word-wrap: break-word;">(none)</td>
            <td>String</td>
            <td>Http client request parameters will be written to the request body, this can only be used by http-report partition mark done action.</td>
        </tr>
        <tr>
            <td><h5>partition.mark-done-action.http.url</h5></td>
            <td style="word-wrap: break-word;">(none)</td>
            <td>String</td>
            <td>Mark done action will reports the partition to the remote http server, this can only be used by http-report partition mark done action.</td>
        </tr>
        <tr>
            <td><h5>partition.sink-strategy</h5></td>
            <td style="word-wrap: break-word;">NONE</td>
            <td><p>Enum</p></td>
            <td>This is only for partitioned append table or postpone pk table, and the purpose is to reduce small files and improve write performance. Through this repartitioning strategy to reduce the number of partitions written by each task to as few as possible.<ul><li>none: Rebalanced or Forward partitioning, this is the default behavior, this strategy is suitable for the number of partitions you write in a batch is much smaller than write parallelism.</li><li>hash: Hash the partitions value, this strategy is suitable for the number of partitions you write in a batch is greater equals than write parallelism.</li></ul><br /><br />Possible values:<ul><li>"NONE"</li><li>"HASH"</li></ul></td>
        </tr>
        <tr>
            <td><h5>partition.timestamp-formatter</h5></td>
            <td style="word-wrap: break-word;">(none)</td>
            <td>String</td>
            <td>The formatter to format timestamp from string. It can be used with 'partition.timestamp-pattern' to create a formatter using the specified value.<ul><li>Default formatter is 'yyyy-MM-dd HH:mm:ss' and 'yyyy-MM-dd'.</li><li>Supports multiple partition fields like '$year-$month-$day $hour:00:00'.</li><li>The timestamp-formatter is compatible with Java's DateTimeFormatter.</li></ul></td>
        </tr>
        <tr>
            <td><h5>partition.timestamp-pattern</h5></td>
            <td style="word-wrap: break-word;">(none)</td>
            <td>String</td>
            <td>You can specify a pattern to get a timestamp from partitions. The formatter pattern is defined by 'partition.timestamp-formatter'.<ul><li>By default, read from the first field.</li><li>If the timestamp in the partition is a single field called 'dt', you can use '$dt'.</li><li>If it is spread across multiple fields for year, month, day, and hour, you can use '$year-$month-$day $hour:00:00'.</li><li>If the timestamp is in fields dt and hour, you can use '$dt $hour:00:00'.</li></ul></td>
        </tr>
        <tr>
            <td><h5>primary-key</h5></td>
            <td style="word-wrap: break-word;">(none)</td>
            <td>String</td>
            <td>Define primary key by table options, cannot define primary key on DDL and table options at the same time.</td>
        </tr>
        <tr>
            <td><h5>query-auth.enabled</h5></td>
            <td style="word-wrap: break-word;">false</td>
            <td>Boolean</td>
            <td>Enable query auth to give Catalog the opportunity to perform column level and row level permission validation on queries.</td>
        </tr>
        <tr>
            <td><h5>read.batch-size</h5></td>
            <td style="word-wrap: break-word;">1024</td>
            <td>Integer</td>
            <td>Read batch size for any file format if it supports.</td>
        </tr>
        <tr>
            <td><h5>record-level.expire-time</h5></td>
            <td style="word-wrap: break-word;">(none)</td>
            <td>Duration</td>
            <td>Record level expire time for primary key table, expiration happens in compaction, there is no strong guarantee to expire records in time. You must specific 'record-level.time-field' too.</td>
        </tr>
        <tr>
            <td><h5>record-level.time-field</h5></td>
            <td style="word-wrap: break-word;">(none)</td>
            <td>String</td>
            <td>Time field for record level expire. It supports the following types: `timestamps in seconds with INT`,`timestamps in seconds with BIGINT`, `timestamps in milliseconds with BIGINT` or `timestamp`.</td>
        </tr>
        <tr>
            <td><h5>row-tracking.enabled</h5></td>
            <td style="word-wrap: break-word;">false</td>
            <td>Boolean</td>
            <td>Whether enable unique row id for append table.</td>
        </tr>
        <tr>
            <td><h5>rowkind.field</h5></td>
            <td style="word-wrap: break-word;">(none)</td>
            <td>String</td>
            <td>The field that generates the row kind for primary key table, the row kind determines which data is '+I', '-U', '+U' or '-D'.</td>
        </tr>
        <tr>
            <td><h5>scan.bounded.watermark</h5></td>
            <td style="word-wrap: break-word;">(none)</td>
            <td>Long</td>
            <td>End condition "watermark" for bounded streaming mode. Stream reading will end when a larger watermark snapshot is encountered.</td>
        </tr>
        <tr>
            <td><h5>scan.creation-time-millis</h5></td>
            <td style="word-wrap: break-word;">(none)</td>
            <td>Long</td>
            <td>Optional timestamp used in case of "from-creation-timestamp" scan mode.</td>
        </tr>
        <tr>
            <td><h5>scan.fallback-branch</h5></td>
            <td style="word-wrap: break-word;">(none)</td>
            <td>String</td>
            <td>When a batch job queries from a table, if a partition does not exist in the current branch, the reader will try to get this partition from this fallback branch.</td>
        </tr>
        <tr>
            <td><h5>scan.file-creation-time-millis</h5></td>
            <td style="word-wrap: break-word;">(none)</td>
            <td>Long</td>
            <td>After configuring this time, only the data files created after this time will be read. It is independent of snapshots, but it is imprecise filtering (depending on whether or not compaction occurs).</td>
        </tr>
        <tr>
            <td><h5>scan.manifest.parallelism</h5></td>
            <td style="word-wrap: break-word;">(none)</td>
            <td>Integer</td>
            <td>The parallelism of scanning manifest files, default value is the size of cpu processor. Note: Scale-up this parameter will increase memory usage while scanning manifest files. We can consider downsize it when we encounter an out of memory exception while scanning</td>
        </tr>
        <tr>
            <td><h5>scan.max-splits-per-task</h5></td>
            <td style="word-wrap: break-word;">10</td>
            <td>Integer</td>
            <td>Max split size should be cached for one task while scanning. If splits size cached in enumerator are greater than tasks size multiply by this value, scanner will pause scanning.</td>
        </tr>
        <tr>
            <td><h5>scan.mode</h5></td>
            <td style="word-wrap: break-word;">default</td>
            <td><p>Enum</p></td>
            <td>Specify the scanning behavior of the source.<br /><br />Possible values:<ul><li>"default": Determines actual startup mode according to other table properties. If "scan.timestamp-millis" is set the actual startup mode will be "from-timestamp", and if "scan.snapshot-id" or "scan.tag-name" is set the actual startup mode will be "from-snapshot". Otherwise the actual startup mode will be "latest-full".</li><li>"latest-full": For streaming sources, produces the latest snapshot on the table upon first startup, and continue to read the latest changes. For batch sources, just produce the latest snapshot but does not read new changes.</li><li>"full": Deprecated. Same as "latest-full".</li><li>"latest": For streaming sources, continuously reads latest changes without producing a snapshot at the beginning. For batch sources, behaves the same as the "latest-full" startup mode.</li><li>"compacted-full": For streaming sources, produces a snapshot after the latest compaction on the table upon first startup, and continue to read the latest changes. For batch sources, just produce a snapshot after the latest compaction but does not read new changes. Snapshots of full compaction are picked when scheduled full-compaction is enabled.</li><li>"from-timestamp": For streaming sources, continuously reads changes starting from timestamp specified by "scan.timestamp-millis", without producing a snapshot at the beginning. For batch sources, produces a snapshot at timestamp specified by "scan.timestamp-millis" but does not read new changes.</li><li>"from-creation-timestamp": For streaming sources and batch sources, If timestamp specified by "scan.creation-time-millis" is during in the range of earliest snapshot and latest snapshot: mode is from-snapshot which snapshot is equal or later the timestamp. If timestamp is earlier than earliest snapshot or later than latest snapshot, mode is from-file-creation-time.</li><li>"from-file-creation-time": For streaming and batch sources, consumes a snapshot and filters the data files by creation time. For streaming sources, upon first startup, and continue to read the latest changes.</li><li>"from-snapshot": For streaming sources, continuously reads changes starting from snapshot specified by "scan.snapshot-id", without producing a snapshot at the beginning. For batch sources, produces a snapshot specified by "scan.snapshot-id" or "scan.tag-name" but does not read new changes.</li><li>"from-snapshot-full": For streaming sources, produces from snapshot specified by "scan.snapshot-id" on the table upon first startup, and continuously reads changes. For batch sources, produces a snapshot specified by "scan.snapshot-id" but does not read new changes.</li><li>"incremental": Read incremental changes between start and end snapshot or timestamp.</li></ul></td>
        </tr>
        <tr>
            <td><h5>scan.plan-sort-partition</h5></td>
            <td style="word-wrap: break-word;">false</td>
            <td>Boolean</td>
            <td>Whether to sort plan files by partition fields, this allows you to read according to the partition order, even if your partition writes are out of order.<br />It is recommended that you use this for streaming read of the 'append-only' table. By default, streaming read will read the full snapshot first. In order to avoid the disorder reading for partitions, you can open this option.</td>
        </tr>
        <tr>
            <td><h5>scan.snapshot-id</h5></td>
            <td style="word-wrap: break-word;">(none)</td>
            <td>Long</td>
            <td>Optional snapshot id used in case of "from-snapshot" or "from-snapshot-full" scan mode</td>
        </tr>
        <tr>
            <td><h5>scan.tag-name</h5></td>
            <td style="word-wrap: break-word;">(none)</td>
            <td>String</td>
            <td>Optional tag name used in case of "from-snapshot" scan mode.</td>
        </tr>
        <tr>
            <td><h5>scan.timestamp</h5></td>
            <td style="word-wrap: break-word;">(none)</td>
            <td>String</td>
            <td>Optional timestamp used in case of "from-timestamp" scan mode, it will be automatically converted to timestamp in unix milliseconds, use local time zone</td>
        </tr>
        <tr>
            <td><h5>scan.timestamp-millis</h5></td>
            <td style="word-wrap: break-word;">(none)</td>
            <td>Long</td>
            <td>Optional timestamp used in case of "from-timestamp" scan mode. If there is no snapshot earlier than this time, the earliest snapshot will be chosen.</td>
        </tr>
        <tr>
            <td><h5>scan.watermark</h5></td>
            <td style="word-wrap: break-word;">(none)</td>
            <td>Long</td>
            <td>Optional watermark used in case of "from-snapshot" scan mode. If there is no snapshot later than this watermark, will throw an exceptions.</td>
        </tr>
        <tr>
            <td><h5>sequence.field</h5></td>
            <td style="word-wrap: break-word;">(none)</td>
            <td>String</td>
            <td>The field that generates the sequence number for primary key table, the sequence number determines which data is the most recent.</td>
        </tr>
        <tr>
            <td><h5>sequence.field.sort-order</h5></td>
            <td style="word-wrap: break-word;">ascending</td>
            <td><p>Enum</p></td>
            <td>Specify the order of sequence.field.<br /><br />Possible values:<ul><li>"ascending": specifies sequence.field sort order is ascending.</li><li>"descending": specifies sequence.field sort order is descending.</li></ul></td>
        </tr>
        <tr>
            <td><h5>sink.process-time-zone</h5></td>
            <td style="word-wrap: break-word;">(none)</td>
            <td>String</td>
            <td>The time zone to parse the long process time to TIMESTAMP value. The default value is JVM's default time zone. If you want to specify a time zone, you should either set a full name such as 'America/Los_Angeles' or a custom zone id such as 'GMT-08:00'. This option currently is used for extract tag name.</td>
        </tr>
        <tr>
            <td><h5>sink.watermark-time-zone</h5></td>
            <td style="word-wrap: break-word;">"UTC"</td>
            <td>String</td>
            <td>The time zone to parse the long watermark value to TIMESTAMP value. The default value is 'UTC', which means the watermark is defined on TIMESTAMP column or not defined. If the watermark is defined on TIMESTAMP_LTZ column, the time zone of watermark is user configured time zone, the value should be the user configured local time zone. The option value is either a full name such as 'America/Los_Angeles', or a custom timezone id such as 'GMT-08:00'.</td>
        </tr>
        <tr>
            <td><h5>snapshot.clean-empty-directories</h5></td>
            <td style="word-wrap: break-word;">false</td>
            <td>Boolean</td>
            <td>Whether to try to clean empty directories when expiring snapshots, if enabled, please note:<ul><li>hdfs: may print exceptions in NameNode.</li><li>oss/s3: may cause performance issue.</li></ul></td>
        </tr>
        <tr>
            <td><h5>snapshot.expire.execution-mode</h5></td>
            <td style="word-wrap: break-word;">sync</td>
            <td><p>Enum</p></td>
            <td>Specifies the execution mode of expire.<br /><br />Possible values:<ul><li>"sync": Execute expire synchronously. If there are too many files, it may take a long time and block stream processing.</li><li>"async": Execute expire asynchronously. If the generation of snapshots is greater than the deletion, there will be a backlog of files.</li></ul></td>
        </tr>
        <tr>
            <td><h5>snapshot.expire.limit</h5></td>
            <td style="word-wrap: break-word;">50</td>
            <td>Integer</td>
            <td>The maximum number of snapshots allowed to expire at a time.</td>
        </tr>
        <tr>
            <td><h5>snapshot.ignore-empty-commit</h5></td>
            <td style="word-wrap: break-word;">(none)</td>
            <td>Boolean</td>
            <td>Whether ignore empty commit.</td>
        </tr>
        <tr>
            <td><h5>snapshot.num-retained.max</h5></td>
            <td style="word-wrap: break-word;">infinite</td>
            <td>Integer</td>
            <td>The maximum number of completed snapshots to retain. Should be greater than or equal to the minimum number.</td>
        </tr>
        <tr>
            <td><h5>snapshot.num-retained.min</h5></td>
            <td style="word-wrap: break-word;">10</td>
            <td>Integer</td>
            <td>The minimum number of completed snapshots to retain. Should be greater than or equal to 1.</td>
        </tr>
        <tr>
            <td><h5>snapshot.time-retained</h5></td>
            <td style="word-wrap: break-word;">1 h</td>
            <td>Duration</td>
            <td>The maximum time of completed snapshots to retain.</td>
        </tr>
        <tr>
            <td><h5>snapshot.watermark-idle-timeout</h5></td>
            <td style="word-wrap: break-word;">(none)</td>
            <td>Duration</td>
            <td>In watermarking, if a source remains idle beyond the specified timeout duration, it triggers snapshot advancement and facilitates tag creation.</td>
        </tr>
        <tr>
            <td><h5>sort-compaction.local-sample.magnification</h5></td>
            <td style="word-wrap: break-word;">1000</td>
            <td>Integer</td>
            <td>The magnification of local sample for sort-compaction.The size of local sample is sink parallelism * magnification.</td>
        </tr>
        <tr>
            <td><h5>sort-compaction.range-strategy</h5></td>
            <td style="word-wrap: break-word;">QUANTITY</td>
            <td><p>Enum</p></td>
            <td>The range strategy of sort compaction, the default value is quantity.
If the data size allocated for the sorting task is uneven,which may lead to performance bottlenecks, the config can be set to size.<br /><br />Possible values:<ul><li>"SIZE"</li><li>"QUANTITY"</li></ul></td>
        </tr>
        <tr>
            <td><h5>sort-engine</h5></td>
            <td style="word-wrap: break-word;">loser-tree</td>
            <td><p>Enum</p></td>
            <td>Specify the sort engine for table with primary key.<br /><br />Possible values:<ul><li>"min-heap": Use min-heap for multiway sorting.</li><li>"loser-tree": Use loser-tree for multiway sorting. Compared with heapsort, loser-tree has fewer comparisons and is more efficient.</li></ul></td>
        </tr>
        <tr>
            <td><h5>sort-spill-buffer-size</h5></td>
            <td style="word-wrap: break-word;">64 mb</td>
            <td>MemorySize</td>
            <td>Amount of data to spill records to disk in spilled sort.</td>
        </tr>
        <tr>
            <td><h5>sort-spill-threshold</h5></td>
            <td style="word-wrap: break-word;">(none)</td>
            <td>Integer</td>
            <td>If the maximum number of sort readers exceeds this value, a spill will be attempted. This prevents too many readers from consuming too much memory and causing OOM.</td>
        </tr>
        <tr>
            <td><h5>source.split.open-file-cost</h5></td>
            <td style="word-wrap: break-word;">4 mb</td>
            <td>MemorySize</td>
            <td>Open file cost of a source file. It is used to avoid reading too many files with a source split, which can be very slow.</td>
        </tr>
        <tr>
            <td><h5>source.split.target-size</h5></td>
            <td style="word-wrap: break-word;">128 mb</td>
            <td>MemorySize</td>
            <td>Target size of a source split when scanning a bucket.</td>
        </tr>
        <tr>
            <td><h5>spill-compression</h5></td>
            <td style="word-wrap: break-word;">"zstd"</td>
            <td>String</td>
            <td>Compression for spill, currently zstd, lzo and zstd are supported.</td>
        </tr>
        <tr>
            <td><h5>spill-compression.zstd-level</h5></td>
            <td style="word-wrap: break-word;">1</td>
            <td>Integer</td>
            <td>Default spill compression zstd level. For higher compression rates, it can be configured to 9, but the read and write speed will significantly decrease.</td>
        </tr>
        <tr>
            <td><h5>streaming-read-append-overwrite</h5></td>
            <td style="word-wrap: break-word;">false</td>
            <td>Boolean</td>
            <td>Whether to read the delta from append table's overwrite commit in streaming mode.</td>
        </tr>
        <tr>
            <td><h5>streaming-read-mode</h5></td>
            <td style="word-wrap: break-word;">(none)</td>
            <td><p>Enum</p></td>
            <td>The mode of streaming read that specifies to read the data of table file or log.<br /><br />Possible values:<ul><li>"log": Read from the data of table log store.</li><li>"file": Read from the data of table file store.</li></ul></td>
        </tr>
        <tr>
            <td><h5>streaming-read-overwrite</h5></td>
            <td style="word-wrap: break-word;">false</td>
            <td>Boolean</td>
            <td>Whether to read the changes from overwrite in streaming mode. Cannot be set to true when changelog producer is full-compaction or lookup because it will read duplicated changes.</td>
        </tr>
        <tr>
            <td><h5>streaming.read.snapshot.delay</h5></td>
            <td style="word-wrap: break-word;">(none)</td>
            <td>Duration</td>
            <td>The delay duration of stream read when scan incremental snapshots.</td>
        </tr>
        <tr>
            <td><h5>tag.automatic-completion</h5></td>
            <td style="word-wrap: break-word;">false</td>
            <td>Boolean</td>
            <td>Whether to automatically complete missing tags.</td>
        </tr>
        <tr>
            <td><h5>tag.automatic-creation</h5></td>
            <td style="word-wrap: break-word;">none</td>
            <td><p>Enum</p></td>
            <td>Whether to create tag automatically. And how to generate tags.<br /><br />Possible values:<ul><li>"none": No automatically created tags.</li><li>"process-time": Based on the time of the machine, create TAG once the processing time passes period time plus delay.</li><li>"watermark": Based on the watermark of the input, create TAG once the watermark passes period time plus delay.</li><li>"batch": In the batch processing scenario, the tag corresponding to the current snapshot is generated after the task is completed.</li></ul></td>
        </tr>
        <tr>
            <td><h5>tag.batch.customized-name</h5></td>
            <td style="word-wrap: break-word;">(none)</td>
            <td>String</td>
            <td>Use customized name when creating tags in Batch mode.</td>
        </tr>
        <tr>
            <td><h5>tag.callback.#.param</h5></td>
            <td style="word-wrap: break-word;">(none)</td>
            <td>String</td>
            <td>Parameter string for the constructor of class #. Callback class should parse the parameter by itself.</td>
        </tr>
        <tr>
            <td><h5>tag.callbacks</h5></td>
            <td style="word-wrap: break-word;">(none)</td>
            <td>String</td>
            <td>A list of commit callback classes to be called after a successful tag. Class names are connected with comma (example: com.test.CallbackA,com.sample.CallbackB).</td>
        </tr>
        <tr>
            <td><h5>tag.create-success-file</h5></td>
            <td style="word-wrap: break-word;">false</td>
            <td>Boolean</td>
            <td>Whether to create tag success file for new created tags.</td>
        </tr>
        <tr>
            <td><h5>tag.creation-delay</h5></td>
            <td style="word-wrap: break-word;">0 ms</td>
            <td>Duration</td>
            <td>How long is the delay after the period ends before creating a tag. This can allow some late data to enter the Tag.</td>
        </tr>
        <tr>
            <td><h5>tag.creation-period</h5></td>
            <td style="word-wrap: break-word;">daily</td>
            <td><p>Enum</p></td>
            <td>What frequency is used to generate tags.<br /><br />Possible values:<ul><li>"daily": Generate a tag every day.</li><li>"hourly": Generate a tag every hour.</li><li>"two-hours": Generate a tag every two hours.</li></ul></td>
        </tr>
        <tr>
            <td><h5>tag.creation-period-duration</h5></td>
            <td style="word-wrap: break-word;">(none)</td>
            <td>Duration</td>
            <td>The period duration for tag auto create periods.If user set it, tag.creation-period would be invalid.</td>
        </tr>
        <tr>
            <td><h5>tag.default-time-retained</h5></td>
            <td style="word-wrap: break-word;">(none)</td>
            <td>Duration</td>
            <td>The default maximum time retained for newly created tags. It affects both auto-created tags and manually created (by procedure) tags.</td>
        </tr>
        <tr>
            <td><h5>tag.num-retained-max</h5></td>
            <td style="word-wrap: break-word;">(none)</td>
            <td>Integer</td>
            <td>The maximum number of tags to retain. It only affects auto-created tags.</td>
        </tr>
        <tr>
            <td><h5>tag.period-formatter</h5></td>
            <td style="word-wrap: break-word;">with_dashes</td>
            <td><p>Enum</p></td>
            <td>The date format for tag periods.<br /><br />Possible values:<ul><li>"with_dashes": Dates and hours with dashes, e.g., 'yyyy-MM-dd HH'</li><li>"without_dashes": Dates and hours without dashes, e.g., 'yyyyMMdd HH'</li><li>"without_dashes_and_spaces": Dates and hours without dashes and spaces, e.g., 'yyyyMMddHH'</li></ul></td>
        </tr>
        <tr>
            <td><h5>target-file-size</h5></td>
            <td style="word-wrap: break-word;">(none)</td>
            <td>MemorySize</td>
            <td>Target size of a file.<ul><li>primary key table: the default value is 128 MB.</li><li>append table: the default value is 256 MB.</li></ul></td>
        </tr>
        <tr>
            <td><h5>type</h5></td>
            <td style="word-wrap: break-word;">table</td>
            <td><p>Enum</p></td>
            <td>Type of the table.<br /><br />Possible values:<ul><li>"table": Normal Paimon table.</li><li>"format-table": A file format table refers to a directory that contains multiple files of the same format.</li><li>"materialized-table": A materialized table combines normal Paimon table and materialized SQL.</li><li>"object-table": An object table combines normal Paimon table and object location.</li><li>"lance-table": A lance table, see 'https://lancedb.github.io/lance/'.</li><li>"iceberg-table": An iceberg table, see 'https://iceberg.apache.org/'.</li></ul></td>
        </tr>
        <tr>
            <td><h5>upsert-key</h5></td>
            <td style="word-wrap: break-word;">(none)</td>
            <td>String</td>
            <td>Define upsert key to do MERGE INTO when executing INSERT INTO, cannot be defined with primary key.</td>
        </tr>
        <tr>
            <td><h5>write-buffer-for-append</h5></td>
            <td style="word-wrap: break-word;">false</td>
            <td>Boolean</td>
            <td>This option only works for append-only table. Whether the write use write buffer to avoid out-of-memory error.</td>
        </tr>
        <tr>
            <td><h5>write-buffer-size</h5></td>
            <td style="word-wrap: break-word;">256 mb</td>
            <td>MemorySize</td>
            <td>Amount of data to build up in memory before converting to a sorted on-disk file.</td>
        </tr>
        <tr>
            <td><h5>write-buffer-spill.max-disk-size</h5></td>
            <td style="word-wrap: break-word;">infinite</td>
            <td>MemorySize</td>
            <td>The max disk to use for write buffer spill. This only work when the write buffer spill is enabled</td>
        </tr>
        <tr>
            <td><h5>write-buffer-spillable</h5></td>
            <td style="word-wrap: break-word;">true</td>
            <td>Boolean</td>
            <td>Whether the write buffer can be spillable.</td>
        </tr>
        <tr>
            <td><h5>write-max-writers-to-spill</h5></td>
            <td style="word-wrap: break-word;">10</td>
            <td>Integer</td>
            <td>When in batch append inserting, if the writer number is greater than this option, we open the buffer cache and spill function to avoid out-of-memory. </td>
        </tr>
        <tr>
            <td><h5>write-only</h5></td>
            <td style="word-wrap: break-word;">false</td>
            <td>Boolean</td>
            <td>If set to true, compactions and snapshot expiration will be skipped. This option is used along with dedicated compact jobs.</td>
        </tr>
        <tr>
            <td><h5>write.batch-memory</h5></td>
            <td style="word-wrap: break-word;">128 mb</td>
            <td>MemorySize</td>
            <td>Write batch memory for any file format if it supports.</td>
        </tr>
        <tr>
            <td><h5>write.batch-size</h5></td>
            <td style="word-wrap: break-word;">1024</td>
            <td>Integer</td>
            <td>Write batch size for any file format if it supports.</td>
        </tr>
        <tr>
            <td><h5>zorder.var-length-contribution</h5></td>
            <td style="word-wrap: break-word;">8</td>
            <td>Integer</td>
            <td>The bytes of types (CHAR, VARCHAR, BINARY, VARBINARY) devote to the zorder sort.</td>
        </tr>
    </tbody>
</table><|MERGE_RESOLUTION|>--- conflicted
+++ resolved
@@ -507,17 +507,16 @@
             <td>Whether to force the use of lookup for compaction.</td>
         </tr>
         <tr>
-<<<<<<< HEAD
             <td><h5>format-table.implementation</h5></td>
             <td style="word-wrap: break-word;">engine</td>
             <td><p>Enum</p></td>
             <td>Format table uses paimon or engine.<br /><br />Possible values:<ul><li>"paimon": Paimon format table implementation.</li><li>"engine": Engine format table implementation.</li></ul></td>
-=======
+        </tr>
+        <tr>
             <td><h5>format-table.partition-path-only-value</h5></td>
             <td style="word-wrap: break-word;">false</td>
             <td>Boolean</td>
             <td>Format table file path only contain partition value.</td>
->>>>>>> bead1aab
         </tr>
         <tr>
             <td><h5>full-compaction.delta-commits</h5></td>
