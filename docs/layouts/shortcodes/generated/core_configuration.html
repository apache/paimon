{{/*
Licensed to the Apache Software Foundation (ASF) under one
or more contributor license agreements.  See the NOTICE file
distributed with this work for additional information
regarding copyright ownership.  The ASF licenses this file
to you under the Apache License, Version 2.0 (the
"License"); you may not use this file except in compliance
with the License.  You may obtain a copy of the License at

  http://www.apache.org/licenses/LICENSE-2.0

Unless required by applicable law or agreed to in writing,
software distributed under the License is distributed on an
"AS IS" BASIS, WITHOUT WARRANTIES OR CONDITIONS OF ANY
KIND, either express or implied.  See the License for the
specific language governing permissions and limitations
under the License.
*/}}
<table class="configuration table table-bordered">
    <thead>
        <tr>
            <th class="text-left" style="width: 20%">Key</th>
            <th class="text-left" style="width: 15%">Default</th>
            <th class="text-left" style="width: 10%">Type</th>
            <th class="text-left" style="width: 55%">Description</th>
        </tr>
    </thead>
    <tbody>
        <tr>
            <td><h5>auto-create</h5></td>
            <td style="word-wrap: break-word;">false</td>
            <td>Boolean</td>
            <td>Whether to create underlying storage when reading and writing the table.</td>
        </tr>
        <tr>
            <td><h5>bucket</h5></td>
            <td style="word-wrap: break-word;">1</td>
            <td>Integer</td>
            <td>Bucket number for file store.</td>
        </tr>
        <tr>
            <td><h5>bucket-key</h5></td>
            <td style="word-wrap: break-word;">(none)</td>
            <td>String</td>
            <td>Specify the paimon distribution policy. Data is assigned to each bucket according to the hash value of bucket-key.<br />If you specify multiple fields, delimiter is ','.<br />If not specified, the primary key will be used; if there is no primary key, the full row will be used.</td>
        </tr>
        <tr>
            <td><h5>cache-page-size</h5></td>
            <td style="word-wrap: break-word;">16 kb</td>
            <td>MemorySize</td>
            <td>Memory page size for caching.</td>
        </tr>
        <tr>
            <td><h5>changelog-producer</h5></td>
            <td style="word-wrap: break-word;">none</td>
            <td><p>Enum</p></td>
            <td>Whether to double write to a changelog file. This changelog file keeps the details of data changes, it can be read directly during stream reads. This can be applied to tables with primary keys. <br /><br />Possible values:<ul><li>"none": No changelog file.</li><li>"input": Double write to a changelog file when flushing memory table, the changelog is from input.</li><li>"full-compaction": Generate changelog files with each full compaction.</li><li>"lookup": Generate changelog files through 'lookup' before committing the data writing.</li></ul></td>
        </tr>
        <tr>
            <td><h5>changelog-producer.row-deduplicate</h5></td>
            <td style="word-wrap: break-word;">false</td>
            <td>Boolean</td>
            <td>Whether to generate -U, +U changelog for the same record. This configuration is only valid for the changelog-producer is lookup or full-compaction.</td>
        </tr>
        <tr>
            <td><h5>commit.callback.#.param</h5></td>
            <td style="word-wrap: break-word;">(none)</td>
            <td>String</td>
            <td>Parameter string for the constructor of class #. Callback class should parse the parameter by itself.</td>
        </tr>
        <tr>
            <td><h5>commit.callbacks</h5></td>
            <td style="word-wrap: break-word;">(none)</td>
            <td>String</td>
            <td>A list of commit callback classes to be called after a successful commit. Class names are connected with comma (example: com.test.CallbackA,com.sample.CallbackB).</td>
        </tr>
        <tr>
            <td><h5>commit.force-compact</h5></td>
            <td style="word-wrap: break-word;">false</td>
            <td>Boolean</td>
            <td>Whether to force a compaction before commit.</td>
        </tr>
        <tr>
            <td><h5>compaction.max-size-amplification-percent</h5></td>
            <td style="word-wrap: break-word;">200</td>
            <td>Integer</td>
            <td>The size amplification is defined as the amount (in percentage) of additional storage needed to store a single byte of data in the merge tree for changelog mode table.</td>
        </tr>
        <tr>
            <td><h5>compaction.max.file-num</h5></td>
            <td style="word-wrap: break-word;">50</td>
            <td>Integer</td>
            <td>For file set [f_0,...,f_N], the maximum file number to trigger a compaction for append-only table, even if sum(size(f_i)) &lt; targetFileSize. This value avoids pending too much small files, which slows down the performance.</td>
        </tr>
        <tr>
            <td><h5>compaction.min.file-num</h5></td>
            <td style="word-wrap: break-word;">5</td>
            <td>Integer</td>
            <td>For file set [f_0,...,f_N], the minimum file number which satisfies sum(size(f_i)) &gt;= targetFileSize to trigger a compaction for append-only table. This value avoids almost-full-file to be compacted, which is not cost-effective.</td>
        </tr>
        <tr>
            <td><h5>compaction.optimization-interval</h5></td>
            <td style="word-wrap: break-word;">(none)</td>
            <td>Duration</td>
            <td>Implying how often to perform an optimization compaction, this configuration is used to ensure the query timeliness of the read-optimized system table.</td>
        </tr>
        <tr>
            <td><h5>compaction.size-ratio</h5></td>
            <td style="word-wrap: break-word;">1</td>
            <td>Integer</td>
            <td>Percentage flexibility while comparing sorted run size for changelog mode table. If the candidate sorted run(s) size is 1% smaller than the next sorted run's size, then include next sorted run into this candidate set.</td>
        </tr>
        <tr>
            <td><h5>consumer-id</h5></td>
            <td style="word-wrap: break-word;">(none)</td>
            <td>String</td>
            <td>Consumer id for recording the offset of consumption in the storage.</td>
        </tr>
        <tr>
            <td><h5>consumer.expiration-time</h5></td>
            <td style="word-wrap: break-word;">(none)</td>
            <td>Duration</td>
            <td>The expiration interval of consumer files. A consumer file will be expired if it's lifetime after last modification is over this value.</td>
        </tr>
        <tr>
            <td><h5>consumer.ignore-progress</h5></td>
            <td style="word-wrap: break-word;">false</td>
            <td>Boolean</td>
            <td>Whether to ignore consumer progress for the newly started job.</td>
        </tr>
        <tr>
            <td><h5>consumer.mode</h5></td>
            <td style="word-wrap: break-word;">exactly-once</td>
            <td><p>Enum</p></td>
            <td>Specify the consumer consistency mode for table.<br /><br />Possible values:<ul><li>"exactly-once": Readers consume data at snapshot granularity, and strictly ensure that the snapshot-id recorded in the consumer is the snapshot-id + 1 that all readers have exactly consumed.</li><li>"at-least-once": Each reader consumes snapshots at a different rate, and the snapshot with the slowest consumption progress among all readers will be recorded in the consumer.</li></ul></td>
        </tr>
        <tr>
            <td><h5>continuous.discovery-interval</h5></td>
            <td style="word-wrap: break-word;">10 s</td>
            <td>Duration</td>
            <td>The discovery interval of continuous reading.</td>
        </tr>
        <tr>
            <td><h5>cross-partition-upsert.bootstrap-parallelism</h5></td>
            <td style="word-wrap: break-word;">10</td>
            <td>Integer</td>
            <td>The parallelism for bootstrap in a single task for cross partition upsert.</td>
        </tr>
        <tr>
            <td><h5>cross-partition-upsert.index-ttl</h5></td>
            <td style="word-wrap: break-word;">(none)</td>
            <td>Duration</td>
            <td>The TTL in rocksdb index for cross partition upsert (primary keys not contain all partition fields), this can avoid maintaining too many indexes and lead to worse and worse performance, but please note that this may also cause data duplication.</td>
        </tr>
        <tr>
            <td><h5>deduplicate.ignore-delete</h5></td>
            <td style="word-wrap: break-word;">false</td>
            <td>Boolean</td>
            <td>Whether to ignore delete records in deduplicate mode.</td>
        </tr>
        <tr>
            <td><h5>dynamic-bucket.assigner-parallelism</h5></td>
            <td style="word-wrap: break-word;">(none)</td>
            <td>Integer</td>
            <td>Parallelism of assigner operator for dynamic bucket mode, it is related to the number of initialized bucket, too small will lead to insufficient processing speed of assigner.</td>
        </tr>
        <tr>
            <td><h5>dynamic-bucket.initial-buckets</h5></td>
            <td style="word-wrap: break-word;">(none)</td>
            <td>Integer</td>
            <td>Initial buckets for a partition in assigner operator for dynamic bucket mode.</td>
        </tr>
        <tr>
            <td><h5>dynamic-bucket.target-row-num</h5></td>
            <td style="word-wrap: break-word;">2000000</td>
            <td>Long</td>
            <td>If the bucket is -1, for primary key table, is dynamic bucket mode, this option controls the target row number for one bucket.</td>
        </tr>
        <tr>
            <td><h5>dynamic-partition-overwrite</h5></td>
            <td style="word-wrap: break-word;">true</td>
            <td>Boolean</td>
            <td>Whether only overwrite dynamic partition when overwriting a partitioned table with dynamic partition columns. Works only when the table has partition keys.</td>
        </tr>
        <tr>
            <td><h5>file-reader-async-threshold</h5></td>
            <td style="word-wrap: break-word;">10 mb</td>
            <td>MemorySize</td>
            <td>The threshold for read file async.</td>
        </tr>
        <tr>
            <td><h5>file.compression</h5></td>
            <td style="word-wrap: break-word;">(none)</td>
            <td>String</td>
            <td>Default file compression format, orc is lz4 and parquet is snappy. It can be overridden by file.compression.per.level</td>
        </tr>
        <tr>
            <td><h5>file.compression.per.level</h5></td>
            <td style="word-wrap: break-word;"></td>
            <td>Map</td>
            <td>Define different compression policies for different level, you can add the conf like this: 'file.compression.per.level' = '0:lz4,1:zstd'.</td>
        </tr>
        <tr>
            <td><h5>file.format</h5></td>
            <td style="word-wrap: break-word;">orc</td>
            <td><p>Enum</p></td>
            <td>Specify the message format of data files, currently orc, parquet and avro are supported.<br /><br />Possible values:<ul><li>"orc": ORC file format.</li><li>"parquet": Parquet file format.</li><li>"avro": Avro file format.</li></ul></td>
        </tr>
        <tr>
            <td><h5>file.format.per.level</h5></td>
            <td style="word-wrap: break-word;"></td>
            <td>Map</td>
            <td>Define different file format for different level, you can add the conf like this: 'file.format.per.level' = '0:avro,3:parquet', if the file format for level is not provided, the default format which set by `file.format` will be used.</td>
        </tr>
        <tr>
            <td><h5>first-row.ignore-delete</h5></td>
            <td style="word-wrap: break-word;">false</td>
            <td>Boolean</td>
            <td>Whether to ignore delete records in first-row mode.</td>
        </tr>
        <tr>
            <td><h5>full-compaction.delta-commits</h5></td>
            <td style="word-wrap: break-word;">(none)</td>
            <td>Integer</td>
            <td>Full compaction will be constantly triggered after delta commits.</td>
        </tr>
        <tr>
            <td><h5>incremental-between</h5></td>
            <td style="word-wrap: break-word;">(none)</td>
            <td>String</td>
            <td>Read incremental changes between start snapshot (exclusive) and end snapshot, for example, '5,10' means changes between snapshot 5 and snapshot 10.</td>
        </tr>
        <tr>
            <td><h5>incremental-between-scan-mode</h5></td>
            <td style="word-wrap: break-word;">delta</td>
            <td><p>Enum</p></td>
            <td>Scan kind when Read incremental changes between start snapshot (exclusive) and end snapshot, 'delta' for scan newly changed files between snapshots, 'changelog' scan changelog files between snapshots.<br /><br />Possible values:<ul><li>"delta": Scan newly changed files between snapshots.</li><li>"changelog": Scan changelog files between snapshots.</li></ul></td>
        </tr>
        <tr>
            <td><h5>incremental-between-timestamp</h5></td>
            <td style="word-wrap: break-word;">(none)</td>
            <td>String</td>
            <td>Read incremental changes between start timestamp (exclusive) and end timestamp, for example, 't1,t2' means changes between timestamp t1 and timestamp t2.</td>
        </tr>
        <tr>
            <td><h5>local-merge-buffer-size</h5></td>
            <td style="word-wrap: break-word;">(none)</td>
            <td>MemorySize</td>
            <td>Local merge will buffer and merge input records before they're shuffled by bucket and written into sink. The buffer will be flushed when it is full.
Mainly to resolve data skew on primary keys. We recommend starting with 64 mb when trying out this feature.</td>
        </tr>
        <tr>
            <td><h5>local-sort.max-num-file-handles</h5></td>
            <td style="word-wrap: break-word;">128</td>
            <td>Integer</td>
            <td>The maximal fan-in for external merge sort. It limits the number of file handles. If it is too small, may cause intermediate merging. But if it is too large, it will cause too many files opened at the same time, consume memory and lead to random reading.</td>
        </tr>
        <tr>
            <td><h5>lookup.cache-file-retention</h5></td>
            <td style="word-wrap: break-word;">1 h</td>
            <td>Duration</td>
            <td>The cached files retention time for lookup. After the file expires, if there is a need for access, it will be re-read from the DFS to build an index on the local disk.</td>
        </tr>
        <tr>
            <td><h5>lookup.cache-max-disk-size</h5></td>
            <td style="word-wrap: break-word;">9223372036854775807 bytes</td>
            <td>MemorySize</td>
            <td>Max disk size for lookup cache, you can use this option to limit the use of local disks.</td>
        </tr>
        <tr>
            <td><h5>lookup.cache-max-memory-size</h5></td>
            <td style="word-wrap: break-word;">256 mb</td>
            <td>MemorySize</td>
            <td>Max memory size for lookup cache.</td>
        </tr>
        <tr>
            <td><h5>lookup.hash-load-factor</h5></td>
            <td style="word-wrap: break-word;">0.75</td>
            <td>Float</td>
            <td>The index load factor for lookup.</td>
        </tr>
        <tr>
            <td><h5>manifest.format</h5></td>
            <td style="word-wrap: break-word;">avro</td>
            <td><p>Enum</p></td>
            <td>Specify the message format of manifest files.<br /><br />Possible values:<ul><li>"orc": ORC file format.</li><li>"parquet": Parquet file format.</li><li>"avro": Avro file format.</li></ul></td>
        </tr>
        <tr>
            <td><h5>manifest.full-compaction-threshold-size</h5></td>
            <td style="word-wrap: break-word;">16 mb</td>
            <td>MemorySize</td>
            <td>The size threshold for triggering full compaction of manifest.</td>
        </tr>
        <tr>
            <td><h5>manifest.merge-min-count</h5></td>
            <td style="word-wrap: break-word;">30</td>
            <td>Integer</td>
            <td>To avoid frequent manifest merges, this parameter specifies the minimum number of ManifestFileMeta to merge.</td>
        </tr>
        <tr>
            <td><h5>manifest.target-file-size</h5></td>
            <td style="word-wrap: break-word;">8 mb</td>
            <td>MemorySize</td>
            <td>Suggested file size of a manifest file.</td>
        </tr>
        <tr>
            <td><h5>merge-engine</h5></td>
            <td style="word-wrap: break-word;">deduplicate</td>
            <td><p>Enum</p></td>
            <td>Specify the merge engine for table with primary key.<br /><br />Possible values:<ul><li>"deduplicate": De-duplicate and keep the last row.</li><li>"partial-update": Partial update non-null fields.</li><li>"aggregation": Aggregate fields with same primary key.</li><li>"first-row": De-duplicate and keep the first row.</li></ul></td>
        </tr>
        <tr>
            <td><h5>metadata.stats-mode</h5></td>
            <td style="word-wrap: break-word;">"truncate(16)"</td>
            <td>String</td>
            <td>The mode of metadata stats collection. none, counts, truncate(16), full is available.<br /><ul><li>"none": means disable the metadata stats collection.</li></ul><ul><li>"counts" means only collect the null count.</li></ul><ul><li>"full": means collect the null count, min/max value.</li></ul><ul><li>"truncate(16)": means collect the null count, min/max value with truncated length of 16.</li></ul><ul><li>Field level stats mode can be specified by fields.{field_name}.stats-mode</li></ul></td>
        </tr>
        <tr>
            <td><h5>metastore.partitioned-table</h5></td>
            <td style="word-wrap: break-word;">false</td>
            <td>Boolean</td>
            <td>Whether to create this table as a partitioned table in metastore.
For example, if you want to list all partitions of a Paimon table in Hive, you need to create this table as a partitioned table in Hive metastore.
This config option does not affect the default filesystem metastore.</td>
        </tr>
        <tr>
            <td><h5>metastore.tag-to-partition</h5></td>
            <td style="word-wrap: break-word;">(none)</td>
            <td>String</td>
            <td>Whether to create this table as a partitioned table for mapping non-partitioned table tags in metastore. This allows the Hive engine to view this table in a partitioned table view and use partitioning field to read specific partitions (specific tags).</td>
        </tr>
        <tr>
            <td><h5>metastore.tag-to-partition.preview</h5></td>
            <td style="word-wrap: break-word;">none</td>
            <td><p>Enum</p></td>
            <td>Whether to preview tag of generated snapshots in metastore. This allows the Hive engine to query specific tag before creation.<br /><br />Possible values:<ul><li>"none": No automatically created tags.</li><li>"process-time": Based on the time of the machine, create TAG once the processing time passes period time plus delay.</li><li>"watermark": Based on the watermark of the input, create TAG once the watermark passes period time plus delay.</li><li>"batch": In the batch processing scenario, the tag corresponding to the current snapshot is generated after the task is completed.</li></ul></td>
        </tr>
        <tr>
            <td><h5>num-levels</h5></td>
            <td style="word-wrap: break-word;">(none)</td>
            <td>Integer</td>
            <td>Total level number, for example, there are 3 levels, including 0,1,2 levels.</td>
        </tr>
        <tr>
            <td><h5>num-sorted-run.compaction-trigger</h5></td>
            <td style="word-wrap: break-word;">5</td>
            <td>Integer</td>
            <td>The sorted run number to trigger compaction. Includes level0 files (one file one sorted run) and high-level runs (one level one sorted run).</td>
        </tr>
        <tr>
            <td><h5>num-sorted-run.stop-trigger</h5></td>
            <td style="word-wrap: break-word;">(none)</td>
            <td>Integer</td>
            <td>The number of sorted runs that trigger the stopping of writes, the default value is 'num-sorted-run.compaction-trigger' + 1.</td>
        </tr>
        <tr>
            <td><h5>orc.bloom.filter.columns</h5></td>
            <td style="word-wrap: break-word;">(none)</td>
            <td>String</td>
            <td>A comma-separated list of columns for which to create a bloom filter when writing.</td>
        </tr>
        <tr>
            <td><h5>orc.bloom.filter.fpp</h5></td>
            <td style="word-wrap: break-word;">0.05</td>
            <td>Double</td>
            <td>Define the default false positive probability for bloom filters.</td>
        </tr>
        <tr>
            <td><h5>orc.column.encoding.direct</h5></td>
            <td style="word-wrap: break-word;">(none)</td>
            <td>Integer</td>
            <td>Comma-separated list of fields for which dictionary encoding is to be skipped in orc.</td>
        </tr>
        <tr>
            <td><h5>orc.dictionary.key.threshold</h5></td>
            <td style="word-wrap: break-word;">(none)</td>
            <td>Integer</td>
            <td>If the number of distinct keys in a dictionary is greater than this fraction of the total number of non-null rows, turn off dictionary encoding in orc.  Use 1 to always use dictionary encoding.</td>
        </tr>
        <tr>
            <td><h5>orc.write.batch-size</h5></td>
            <td style="word-wrap: break-word;">1024</td>
            <td>Integer</td>
            <td>write batch size for orc.</td>
        </tr>
        <tr>
            <td><h5>page-size</h5></td>
            <td style="word-wrap: break-word;">64 kb</td>
            <td>MemorySize</td>
            <td>Memory page size.</td>
        </tr>
        <tr>
            <td><h5>parquet.enable.dictionary</h5></td>
            <td style="word-wrap: break-word;">(none)</td>
            <td>Integer</td>
            <td>Turn off the dictionary encoding for all fields in parquet.</td>
        </tr>
        <tr>
            <td><h5>partial-update.ignore-delete</h5></td>
            <td style="word-wrap: break-word;">false</td>
            <td>Boolean</td>
            <td>Whether to ignore delete records in partial-update mode.</td>
        </tr>
        <tr>
            <td><h5>partition</h5></td>
            <td style="word-wrap: break-word;">(none)</td>
            <td>String</td>
            <td>Define partition by table options, cannot define partition on DDL and table options at the same time.</td>
        </tr>
        <tr>
            <td><h5>partition.default-name</h5></td>
            <td style="word-wrap: break-word;">"__DEFAULT_PARTITION__"</td>
            <td>String</td>
            <td>The default partition name in case the dynamic partition column value is null/empty string.</td>
        </tr>
        <tr>
            <td><h5>partition.expiration-check-interval</h5></td>
            <td style="word-wrap: break-word;">1 h</td>
            <td>Duration</td>
            <td>The check interval of partition expiration.</td>
        </tr>
        <tr>
            <td><h5>partition.expiration-time</h5></td>
            <td style="word-wrap: break-word;">(none)</td>
            <td>Duration</td>
            <td>The expiration interval of a partition. A partition will be expired if it‘s lifetime is over this value. Partition time is extracted from the partition value.</td>
        </tr>
        <tr>
            <td><h5>partition.timestamp-formatter</h5></td>
            <td style="word-wrap: break-word;">(none)</td>
            <td>String</td>
            <td>The formatter to format timestamp from string. It can be used with 'partition.timestamp-pattern' to create a formatter using the specified value.<ul><li>Default formatter is 'yyyy-MM-dd HH:mm:ss' and 'yyyy-MM-dd'.</li><li>Supports multiple partition fields like '$year-$month-$day $hour:00:00'.</li><li>The timestamp-formatter is compatible with Java's DateTimeFormatter.</li></ul></td>
        </tr>
        <tr>
            <td><h5>partition.timestamp-pattern</h5></td>
            <td style="word-wrap: break-word;">(none)</td>
            <td>String</td>
            <td>You can specify a pattern to get a timestamp from partitions. The formatter pattern is defined by 'partition.timestamp-formatter'.<ul><li>By default, read from the first field.</li><li>If the timestamp in the partition is a single field called 'dt', you can use '$dt'.</li><li>If it is spread across multiple fields for year, month, day, and hour, you can use '$year-$month-$day $hour:00:00'.</li><li>If the timestamp is in fields dt and hour, you can use '$dt $hour:00:00'.</li></ul></td>
        </tr>
        <tr>
            <td><h5>primary-key</h5></td>
            <td style="word-wrap: break-word;">(none)</td>
            <td>String</td>
            <td>Define primary key by table options, cannot define primary key on DDL and table options at the same time.</td>
        </tr>
        <tr>
            <td><h5>read.batch-size</h5></td>
            <td style="word-wrap: break-word;">1024</td>
            <td>Integer</td>
            <td>Read batch size for orc and parquet.</td>
        </tr>
        <tr>
            <td><h5>rowkind.field</h5></td>
            <td style="word-wrap: break-word;">(none)</td>
            <td>String</td>
            <td>The field that generates the row kind for primary key table, the row kind determines which data is '+I', '-U', '+U' or '-D'.</td>
        </tr>
        <tr>
            <td><h5>scan.bounded.watermark</h5></td>
            <td style="word-wrap: break-word;">(none)</td>
            <td>Long</td>
            <td>End condition "watermark" for bounded streaming mode. Stream reading will end when a larger watermark snapshot is encountered.</td>
        </tr>
        <tr>
            <td><h5>scan.file-creation-time-millis</h5></td>
            <td style="word-wrap: break-word;">(none)</td>
            <td>Long</td>
            <td>After configuring this time, only the data files created after this time will be read. It is independent of snapshots, but it is imprecise filtering (depending on whether or not compaction occurs).</td>
        </tr>
        <tr>
            <td><h5>scan.manifest.parallelism</h5></td>
            <td style="word-wrap: break-word;">(none)</td>
            <td>Integer</td>
            <td>The parallelism of scanning manifest files, default value is the size of cpu processor. Note: Scale-up this parameter will increase memory usage while scanning manifest files. We can consider downsize it when we encounter an out of memory exception while scanning</td>
        </tr>
        <tr>
            <td><h5>scan.max-splits-per-task</h5></td>
            <td style="word-wrap: break-word;">10</td>
            <td>Integer</td>
            <td>Max split size should be cached for one task while scanning. If splits size cached in enumerator are greater than tasks size multiply by this value, scanner will pause scanning.</td>
        </tr>
        <tr>
            <td><h5>scan.mode</h5></td>
            <td style="word-wrap: break-word;">default</td>
            <td><p>Enum</p></td>
            <td>Specify the scanning behavior of the source.<br /><br />Possible values:<ul><li>"default": Determines actual startup mode according to other table properties. If "scan.timestamp-millis" is set the actual startup mode will be "from-timestamp", and if "scan.snapshot-id" or "scan.tag-name" is set the actual startup mode will be "from-snapshot". Otherwise the actual startup mode will be "latest-full".</li><li>"latest-full": For streaming sources, produces the latest snapshot on the table upon first startup, and continue to read the latest changes. For batch sources, just produce the latest snapshot but does not read new changes.</li><li>"full": Deprecated. Same as "latest-full".</li><li>"latest": For streaming sources, continuously reads latest changes without producing a snapshot at the beginning. For batch sources, behaves the same as the "latest-full" startup mode.</li><li>"compacted-full": For streaming sources, produces a snapshot after the latest compaction on the table upon first startup, and continue to read the latest changes. For batch sources, just produce a snapshot after the latest compaction but does not read new changes. Snapshots of full compaction are picked when scheduled full-compaction is enabled.</li><li>"from-timestamp": For streaming sources, continuously reads changes starting from timestamp specified by "scan.timestamp-millis", without producing a snapshot at the beginning. For batch sources, produces a snapshot at timestamp specified by "scan.timestamp-millis" but does not read new changes.</li><li>"from-file-creation-time": For streaming and batch sources, produces a snapshot and filters the data files by creation time. For streaming sources, upon first startup, and continue to read the latest changes.</li><li>"from-snapshot": For streaming sources, continuously reads changes starting from snapshot specified by "scan.snapshot-id", without producing a snapshot at the beginning. For batch sources, produces a snapshot specified by "scan.snapshot-id" or "scan.tag-name" but does not read new changes.</li><li>"from-snapshot-full": For streaming sources, produces from snapshot specified by "scan.snapshot-id" on the table upon first startup, and continuously reads changes. For batch sources, produces a snapshot specified by "scan.snapshot-id" but does not read new changes.</li><li>"incremental": Read incremental changes between start and end snapshot or timestamp.</li></ul></td>
        </tr>
        <tr>
            <td><h5>scan.plan-sort-partition</h5></td>
            <td style="word-wrap: break-word;">false</td>
            <td>Boolean</td>
            <td>Whether to sort plan files by partition fields, this allows you to read according to the partition order, even if your partition writes are out of order.<br />It is recommended that you use this for streaming read of the 'append-only' table. By default, streaming read will read the full snapshot first. In order to avoid the disorder reading for partitions, you can open this option.</td>
        </tr>
        <tr>
            <td><h5>scan.snapshot-id</h5></td>
            <td style="word-wrap: break-word;">(none)</td>
            <td>Long</td>
            <td>Optional snapshot id used in case of "from-snapshot" or "from-snapshot-full" scan mode</td>
        </tr>
        <tr>
            <td><h5>scan.tag-name</h5></td>
            <td style="word-wrap: break-word;">(none)</td>
            <td>String</td>
            <td>Optional tag name used in case of "from-snapshot" scan mode.</td>
        </tr>
        <tr>
            <td><h5>scan.timestamp-millis</h5></td>
            <td style="word-wrap: break-word;">(none)</td>
            <td>Long</td>
            <td>Optional timestamp used in case of "from-timestamp" scan mode. If there is no snapshot earlier than this time, the earliest snapshot will be chosen.</td>
        </tr>
        <tr>
            <td><h5>sequence.auto-padding</h5></td>
            <td style="word-wrap: break-word;">(none)</td>
            <td>String</td>
            <td>Specify the way of padding precision, if the provided sequence field is used to indicate "time" but doesn't meet the precise.<ul><li>You can specific:</li><li>1. "row-kind-flag": Pads a bit flag to indicate whether it is retract (0) or add (1) message.</li><li>2. "second-to-micro": Pads the sequence field that indicates time with precision of seconds to micro-second.</li><li>3. "millis-to-micro": Pads the sequence field that indicates time with precision of milli-second to micro-second.</li><li>4. Composite pattern: for example, "second-to-micro,row-kind-flag".</li></ul></td>
        </tr>
        <tr>
            <td><h5>sequence.field</h5></td>
            <td style="word-wrap: break-word;">(none)</td>
            <td>String</td>
            <td>The field that generates the sequence number for primary key table, the sequence number determines which data is the most recent.</td>
        </tr>
        <tr>
            <td><h5>sink.watermark-time-zone</h5></td>
            <td style="word-wrap: break-word;">"UTC"</td>
            <td>String</td>
            <td>The time zone to parse the long watermark value to TIMESTAMP value. The default value is 'UTC', which means the watermark is defined on TIMESTAMP column or not defined. If the watermark is defined on TIMESTAMP_LTZ column, the time zone of watermark is user configured time zone, the value should be the user configured local time zone. The option value is either a full name such as 'America/Los_Angeles', or a custom timezone id such as 'GMT-08:00'.</td>
        </tr>
        <tr>
            <td><h5>snapshot.expire.clean-empty-directories</h5></td>
            <td style="word-wrap: break-word;">true</td>
            <td>Boolean</td>
            <td>Whether to try to clean empty directories when expiring snapshots. Note that trying to clean directories might throw exceptions in filesystem, but in most cases it won't cause problems.</td>
        </tr>
        <tr>
            <td><h5>snapshot.expire.execution-mode</h5></td>
            <td style="word-wrap: break-word;">sync</td>
            <td><p>Enum</p></td>
            <td>Specifies the execution mode of expire.<br /><br />Possible values:<ul><li>"sync": Execute expire synchronously. If there are too many files, it may take a long time and block stream processing.</li><li>"async": Execute expire asynchronously. If the generation of snapshots is greater than the deletion, there will be a backlog of files.</li></ul></td>
        </tr>
        <tr>
            <td><h5>snapshot.expire.limit</h5></td>
            <td style="word-wrap: break-word;">10</td>
            <td>Integer</td>
            <td>The maximum number of snapshots allowed to expire at a time.</td>
        </tr>
        <tr>
            <td><h5>snapshot.num-retained.max</h5></td>
            <td style="word-wrap: break-word;">2147483647</td>
            <td>Integer</td>
            <td>The maximum number of completed snapshots to retain. Should be greater than or equal to the minimum number.</td>
        </tr>
        <tr>
            <td><h5>snapshot.num-retained.min</h5></td>
            <td style="word-wrap: break-word;">10</td>
            <td>Integer</td>
            <td>The minimum number of completed snapshots to retain. Should be greater than or equal to 1.</td>
        </tr>
        <tr>
            <td><h5>snapshot.time-retained</h5></td>
            <td style="word-wrap: break-word;">1 h</td>
            <td>Duration</td>
            <td>The maximum time of completed snapshots to retain.</td>
        </tr>
        <tr>
            <td><h5>sort-engine</h5></td>
            <td style="word-wrap: break-word;">loser-tree</td>
            <td><p>Enum</p></td>
            <td>Specify the sort engine for table with primary key.<br /><br />Possible values:<ul><li>"min-heap": Use min-heap for multiway sorting.</li><li>"loser-tree": Use loser-tree for multiway sorting. Compared with heapsort, loser-tree has fewer comparisons and is more efficient.</li></ul></td>
        </tr>
        <tr>
            <td><h5>sort-spill-buffer-size</h5></td>
            <td style="word-wrap: break-word;">64 mb</td>
            <td>MemorySize</td>
            <td>Amount of data to spill records to disk in spilled sort.</td>
        </tr>
        <tr>
            <td><h5>sort-spill-threshold</h5></td>
            <td style="word-wrap: break-word;">(none)</td>
            <td>Integer</td>
            <td>If the maximum number of sort readers exceeds this value, a spill will be attempted. This prevents too many readers from consuming too much memory and causing OOM.</td>
        </tr>
        <tr>
            <td><h5>source.split.open-file-cost</h5></td>
            <td style="word-wrap: break-word;">4 mb</td>
            <td>MemorySize</td>
            <td>Open file cost of a source file. It is used to avoid reading too many files with a source split, which can be very slow.</td>
        </tr>
        <tr>
            <td><h5>source.split.target-size</h5></td>
            <td style="word-wrap: break-word;">128 mb</td>
            <td>MemorySize</td>
            <td>Target size of a source split when scanning a bucket.</td>
        </tr>
        <tr>
            <td><h5>streaming-read-mode</h5></td>
            <td style="word-wrap: break-word;">(none)</td>
            <td><p>Enum</p></td>
            <td>The mode of streaming read that specifies to read the data of table file or log<br /><br />Possible values:<br /><ul><li>file: Reads from the data of table file store.</li></ul><ul><li>log: Read from the data of table log store.</li></ul><br /><br />Possible values:<ul><li>"log": Reads from the log store.</li><li>"file": Reads from the file store.</li></ul></td>
        </tr>
        <tr>
            <td><h5>streaming-read-overwrite</h5></td>
            <td style="word-wrap: break-word;">false</td>
            <td>Boolean</td>
            <td>Whether to read the changes from overwrite in streaming mode. Cannot be set to true when changelog producer is full-compaction or lookup because it will read duplicated changes.</td>
        </tr>
        <tr>
            <td><h5>tag.automatic-creation</h5></td>
            <td style="word-wrap: break-word;">none</td>
            <td><p>Enum</p></td>
            <td>Whether to create tag automatically. And how to generate tags.<br /><br />Possible values:<ul><li>"none": No automatically created tags.</li><li>"process-time": Based on the time of the machine, create TAG once the processing time passes period time plus delay.</li><li>"watermark": Based on the watermark of the input, create TAG once the watermark passes period time plus delay.</li><li>"batch": In the batch processing scenario, the tag corresponding to the current snapshot is generated after the task is completed.</li></ul></td>
        </tr>
        <tr>
            <td><h5>tag.callback.#.param</h5></td>
            <td style="word-wrap: break-word;">(none)</td>
            <td>String</td>
            <td>Parameter string for the constructor of class #. Callback class should parse the parameter by itself.</td>
        </tr>
        <tr>
            <td><h5>tag.callbacks</h5></td>
            <td style="word-wrap: break-word;">(none)</td>
            <td>String</td>
            <td>A list of commit callback classes to be called after a successful tag. Class names are connected with comma (example: com.test.CallbackA,com.sample.CallbackB).</td>
        </tr>
        <tr>
            <td><h5>tag.creation-delay</h5></td>
            <td style="word-wrap: break-word;">0 ms</td>
            <td>Duration</td>
            <td>How long is the delay after the period ends before creating a tag. This can allow some late data to enter the Tag.</td>
        </tr>
        <tr>
            <td><h5>tag.creation-period</h5></td>
            <td style="word-wrap: break-word;">daily</td>
            <td><p>Enum</p></td>
            <td>What frequency is used to generate tags.<br /><br />Possible values:<ul><li>"daily": Generate a tag every day.</li><li>"hourly": Generate a tag every hour.</li><li>"two-hours": Generate a tag every two hours.</li></ul></td>
        </tr>
        <tr>
            <td><h5>tag.num-retained-max</h5></td>
            <td style="word-wrap: break-word;">(none)</td>
            <td>Integer</td>
            <td>The maximum number of tags to retain.</td>
        </tr>
        <tr>
<<<<<<< HEAD
            <td><h5>snapshot.watermark-idle-timeout</h5></td>
            <td style="word-wrap: break-word;">(none)</td>
            <td>Duration</td>
            <td>In watermarking, if a source remains idle beyond the specified timeout duration, it triggers snapshot advancement and facilitates tag creation.</td>
=======
            <td><h5>tag.period-formatter</h5></td>
            <td style="word-wrap: break-word;">with_dashes</td>
            <td><p>Enum</p></td>
            <td>The date format for tag periods.<br /><br />Possible values:<ul><li>"with_dashes": Dates and hours with dashes, e.g., 'yyyy-MM-dd HH'</li><li>"without_dashes": Dates and hours without dashes, e.g., 'yyyyMMdd HH'</li></ul></td>
>>>>>>> b8a88ccd
        </tr>
        <tr>
            <td><h5>target-file-size</h5></td>
            <td style="word-wrap: break-word;">128 mb</td>
            <td>MemorySize</td>
            <td>Target size of a file.</td>
        </tr>
        <tr>
            <td><h5>write-buffer-for-append</h5></td>
            <td style="word-wrap: break-word;">false</td>
            <td>Boolean</td>
            <td>This option only works for append-only table. Whether the write use write buffer to avoid out-of-memory error.</td>
        </tr>
        <tr>
            <td><h5>write-buffer-size</h5></td>
            <td style="word-wrap: break-word;">256 mb</td>
            <td>MemorySize</td>
            <td>Amount of data to build up in memory before converting to a sorted on-disk file.</td>
        </tr>
        <tr>
            <td><h5>write-buffer-spillable</h5></td>
            <td style="word-wrap: break-word;">(none)</td>
            <td>Boolean</td>
            <td>Whether the write buffer can be spillable. Enabled by default when using object storage.</td>
        </tr>
        <tr>
            <td><h5>write-manifest-cache</h5></td>
            <td style="word-wrap: break-word;">0 bytes</td>
            <td>MemorySize</td>
            <td>Cache size for reading manifest files for write initialization.</td>
        </tr>
        <tr>
            <td><h5>write-max-writers-to-spill</h5></td>
            <td style="word-wrap: break-word;">5</td>
            <td>Integer</td>
            <td>When in batch append inserting, if the writer number is greater than this option, we open the buffer cache and spill function to avoid out-of-memory. </td>
        </tr>
        <tr>
            <td><h5>write-only</h5></td>
            <td style="word-wrap: break-word;">false</td>
            <td>Boolean</td>
            <td>If set to true, compactions and snapshot expiration will be skipped. This option is used along with dedicated compact jobs.</td>
        </tr>
        <tr>
            <td><h5>zorder.var-length-contribution</h5></td>
            <td style="word-wrap: break-word;">8</td>
            <td>Integer</td>
            <td>The bytes of types (CHAR, VARCHAR, BINARY, VARBINARY) devote to the zorder sort.</td>
        </tr>
    </tbody>
</table><|MERGE_RESOLUTION|>--- conflicted
+++ resolved
@@ -642,17 +642,10 @@
             <td>The maximum number of tags to retain.</td>
         </tr>
         <tr>
-<<<<<<< HEAD
-            <td><h5>snapshot.watermark-idle-timeout</h5></td>
-            <td style="word-wrap: break-word;">(none)</td>
-            <td>Duration</td>
-            <td>In watermarking, if a source remains idle beyond the specified timeout duration, it triggers snapshot advancement and facilitates tag creation.</td>
-=======
             <td><h5>tag.period-formatter</h5></td>
             <td style="word-wrap: break-word;">with_dashes</td>
             <td><p>Enum</p></td>
             <td>The date format for tag periods.<br /><br />Possible values:<ul><li>"with_dashes": Dates and hours with dashes, e.g., 'yyyy-MM-dd HH'</li><li>"without_dashes": Dates and hours without dashes, e.g., 'yyyyMMdd HH'</li></ul></td>
->>>>>>> b8a88ccd
         </tr>
         <tr>
             <td><h5>target-file-size</h5></td>
