/*
 * Licensed to the Apache Software Foundation (ASF) under one
 * or more contributor license agreements.  See the NOTICE file
 * distributed with this work for additional information
 * regarding copyright ownership.  The ASF licenses this file
 * to you under the Apache License, Version 2.0 (the
 * "License"); you may not use this file except in compliance
 * with the License.  You may obtain a copy of the License at
 *
 *     http://www.apache.org/licenses/LICENSE-2.0
 *
 * Unless required by applicable law or agreed to in writing, software
 * distributed under the License is distributed on an "AS IS" BASIS,
 * WITHOUT WARRANTIES OR CONDITIONS OF ANY KIND, either express or implied.
 * See the License for the specific language governing permissions and
 * limitations under the License.
 */

package org.apache.paimon.arrow.vector;

import org.apache.paimon.arrow.ArrowBundleRecords;
import org.apache.paimon.arrow.ArrowFieldTypeConversion;
import org.apache.paimon.arrow.converter.Arrow2PaimonVectorConverter;
import org.apache.paimon.arrow.reader.ArrowBatchReader;
import org.apache.paimon.arrow.writer.ArrowFieldWriterFactoryVisitor;
import org.apache.paimon.data.BinaryString;
import org.apache.paimon.data.Decimal;
import org.apache.paimon.data.GenericArray;
import org.apache.paimon.data.GenericMap;
import org.apache.paimon.data.GenericRow;
import org.apache.paimon.data.InternalRow;
import org.apache.paimon.data.Timestamp;
import org.apache.paimon.types.DataField;
import org.apache.paimon.types.DataTypes;
import org.apache.paimon.types.RowType;
import org.apache.paimon.utils.StringUtils;

import org.apache.arrow.memory.BufferAllocator;
import org.apache.arrow.memory.OutOfMemoryException;
import org.apache.arrow.memory.RootAllocator;
import org.apache.arrow.vector.FieldVector;
import org.apache.arrow.vector.IntVector;
import org.apache.arrow.vector.VarCharVector;
import org.apache.arrow.vector.VectorSchemaRoot;
<<<<<<< HEAD
=======
import org.apache.arrow.vector.complex.ListVector;
import org.apache.arrow.vector.complex.MapVector;
import org.apache.arrow.vector.complex.StructVector;
>>>>>>> 30d8c1cf
import org.junit.jupiter.api.Test;
import org.junit.jupiter.params.ParameterizedTest;
import org.junit.jupiter.params.provider.ValueSource;

import java.math.BigDecimal;
import java.util.ArrayList;
import java.util.Arrays;
import java.util.HashMap;
import java.util.Iterator;
import java.util.List;
import java.util.Map;
import java.util.Random;
import java.util.concurrent.ThreadLocalRandom;

import static org.assertj.core.api.Assertions.assertThat;

/** Test for {@link org.apache.paimon.arrow.vector.ArrowFormatWriter}. */
public class ArrowFormatWriterTest {

    private static final Random RND = ThreadLocalRandom.current();
    private static final boolean[] NULLABLE;
    private static final RowType PRIMITIVE_TYPE;

    static {
        int cnt = 18;
        NULLABLE = new boolean[cnt];
        for (int i = 0; i < cnt; i++) {
            NULLABLE[i] = RND.nextBoolean();
        }

        List<DataField> dataFields = new ArrayList<>();
        dataFields.add(new DataField(0, "char", DataTypes.CHAR(10).copy(NULLABLE[0])));
        dataFields.add(new DataField(1, "varchar", DataTypes.VARCHAR(20).copy(NULLABLE[1])));
        dataFields.add(new DataField(2, "boolean", DataTypes.BOOLEAN().copy(NULLABLE[2])));
        dataFields.add(new DataField(3, "binary", DataTypes.BINARY(10).copy(NULLABLE[3])));
        dataFields.add(new DataField(4, "varbinary", DataTypes.VARBINARY(20).copy(NULLABLE[4])));
        dataFields.add(new DataField(5, "decimal1", DataTypes.DECIMAL(2, 2).copy(NULLABLE[5])));
        dataFields.add(new DataField(6, "decimal2", DataTypes.DECIMAL(38, 2).copy(NULLABLE[6])));
        dataFields.add(new DataField(7, "decimal3", DataTypes.DECIMAL(10, 1).copy(NULLABLE[7])));
        dataFields.add(new DataField(8, "tinyint", DataTypes.TINYINT().copy(NULLABLE[8])));
        dataFields.add(new DataField(9, "smallint", DataTypes.SMALLINT().copy(NULLABLE[9])));
        dataFields.add(new DataField(10, "int", DataTypes.INT().copy(NULLABLE[10])));
        dataFields.add(new DataField(11, "bigint", DataTypes.BIGINT().copy(NULLABLE[11])));
        dataFields.add(new DataField(12, "float", DataTypes.FLOAT().copy(NULLABLE[12])));
        dataFields.add(new DataField(13, "double", DataTypes.DOUBLE().copy(NULLABLE[13])));
        dataFields.add(new DataField(14, "date", DataTypes.DATE().copy(NULLABLE[14])));
        dataFields.add(new DataField(15, "timestamp3", DataTypes.TIMESTAMP(3).copy(NULLABLE[15])));
        dataFields.add(new DataField(16, "timestamp6", DataTypes.TIMESTAMP(6).copy(NULLABLE[16])));
        dataFields.add(
                new DataField(
                        17,
                        "timestampLZ9",
                        DataTypes.TIMESTAMP_WITH_LOCAL_TIME_ZONE(9).copy(NULLABLE[17])));
        PRIMITIVE_TYPE = new RowType(dataFields);
    }

    @Test
    public void testWrite() {
        try (ArrowFormatWriter writer = new ArrowFormatWriter(PRIMITIVE_TYPE, 4096, true)) {
            List<InternalRow> list = new ArrayList<>();
            List<InternalRow.FieldGetter> fieldGetters = new ArrayList<>();

            for (int i = 0; i < PRIMITIVE_TYPE.getFieldCount(); i++) {
                fieldGetters.add(InternalRow.createFieldGetter(PRIMITIVE_TYPE.getTypeAt(i), i));
            }
            for (int i = 0; i < 1000; i++) {
                list.add(GenericRow.of(randomRowValues(null)));
            }

            list.forEach(writer::write);

            writer.flush();
            VectorSchemaRoot vectorSchemaRoot = writer.getVectorSchemaRoot();

            ArrowBatchReader arrowBatchReader = new ArrowBatchReader(PRIMITIVE_TYPE, true);
            Iterable<InternalRow> rows = arrowBatchReader.readBatch(vectorSchemaRoot);

            Iterator<InternalRow> iterator = rows.iterator();
            for (int i = 0; i < 1000; i++) {
                InternalRow actual = iterator.next();
                InternalRow expectec = list.get(i);

                for (InternalRow.FieldGetter fieldGetter : fieldGetters) {
                    assertThat(fieldGetter.getFieldOrNull(actual))
                            .isEqualTo(fieldGetter.getFieldOrNull(expectec));
                }
            }
            vectorSchemaRoot.close();
        }
    }

    @Test
    public void testReadWithSchemaMessUp() {
        try (ArrowFormatWriter writer = new ArrowFormatWriter(PRIMITIVE_TYPE, 4096, true)) {
            List<InternalRow> list = new ArrayList<>();
            List<InternalRow.FieldGetter> fieldGetters = new ArrayList<>();

            for (int i = 0; i < PRIMITIVE_TYPE.getFieldCount(); i++) {
                fieldGetters.add(InternalRow.createFieldGetter(PRIMITIVE_TYPE.getTypeAt(i), i));
            }
            for (int i = 0; i < 1000; i++) {
                list.add(GenericRow.of(randomRowValues(null)));
            }

            list.forEach(writer::write);

            writer.flush();
            VectorSchemaRoot vectorSchemaRoot = writer.getVectorSchemaRoot();

            // mess up the fields
            List<FieldVector> vectors = vectorSchemaRoot.getFieldVectors();
            FieldVector vector0 = vectors.get(0);
            for (int i = 0; i < vectors.size() - 1; i++) {
                vectors.set(i, vectors.get(i + 1));
            }
            vectors.set(vectors.size() - 1, vector0);

            ArrowBatchReader arrowBatchReader = new ArrowBatchReader(PRIMITIVE_TYPE, true);
            Iterable<InternalRow> rows = arrowBatchReader.readBatch(new VectorSchemaRoot(vectors));

            Iterator<InternalRow> iterator = rows.iterator();
            for (int i = 0; i < 1000; i++) {
                InternalRow actual = iterator.next();
                InternalRow expectec = list.get(i);

                for (InternalRow.FieldGetter fieldGetter : fieldGetters) {
                    assertThat(fieldGetter.getFieldOrNull(actual))
                            .isEqualTo(fieldGetter.getFieldOrNull(expectec));
                }
            }
            vectorSchemaRoot.close();
        }
    }

    @ParameterizedTest
    @ValueSource(booleans = {false, true})
    public void testWriteWithMemoryLimit(boolean limitMemory) {
        RowType rowType =
                new RowType(
                        Arrays.asList(
                                new DataField(0, "f0", DataTypes.BYTES()),
                                new DataField(1, "f1", DataTypes.BYTES())));
        Long memoryLimit = limitMemory ? 100 * 1024 * 1024L : null;
        try (ArrowFormatWriter writer = new ArrowFormatWriter(rowType, 4096, true, memoryLimit)) {

            GenericRow genericRow = new GenericRow(2);
            genericRow.setField(0, randomBytes(1024 * 1024, 1024 * 1024));
            genericRow.setField(1, randomBytes(1024 * 1024, 1024 * 1024));

            // normal write
            for (int i = 0; i < 200; i++) {
                boolean success = writer.write(genericRow);
                if (!success) {
                    writer.flush();
                    writer.reset();
                    writer.write(genericRow);
                }
            }
            writer.reset();

            if (limitMemory) {
                for (int i = 0; i < 64; i++) {
                    assertThat(writer.write(genericRow)).isTrue();
                }
                assertThat(writer.write(genericRow)).isFalse();
            }
            writer.reset();

            // Write batch records
            for (int i = 0; i < 2000; i++) {
                boolean success = writer.write(genericRow);
                if (!success) {
                    writer.flush();
                    writer.reset();
                    writer.write(genericRow);
                }
            }

            if (limitMemory) {
                assertThat(writer.memoryUsed()).isLessThan(memoryLimit);
                assertThat(writer.getAllocator().getAllocatedMemory())
                        .isGreaterThan(memoryLimit)
                        .isLessThan(2 * memoryLimit);
            }
        }
    }

    @Test
    public void testArrowBundleRecords() {
        try (ArrowFormatWriter writer = new ArrowFormatWriter(PRIMITIVE_TYPE, 4096, true)) {
            List<InternalRow> list = new ArrayList<>();
            List<InternalRow.FieldGetter> fieldGetters = new ArrayList<>();

            for (int i = 0; i < PRIMITIVE_TYPE.getFieldCount(); i++) {
                fieldGetters.add(InternalRow.createFieldGetter(PRIMITIVE_TYPE.getTypeAt(i), i));
            }
            for (int i = 0; i < 1000; i++) {
                list.add(GenericRow.of(randomRowValues(null)));
            }

            list.forEach(writer::write);

            writer.flush();
            VectorSchemaRoot vectorSchemaRoot = writer.getVectorSchemaRoot();

            Iterator<InternalRow> iterator =
                    new ArrowBundleRecords(vectorSchemaRoot, PRIMITIVE_TYPE, true).iterator();
            for (int i = 0; i < 1000; i++) {
                InternalRow actual = iterator.next();
                InternalRow expectec = list.get(i);

                for (InternalRow.FieldGetter fieldGetter : fieldGetters) {
                    assertThat(fieldGetter.getFieldOrNull(actual))
                            .isEqualTo(fieldGetter.getFieldOrNull(expectec));
                }
            }
            vectorSchemaRoot.close();
        }
    }

    @Test
    public void testCWriter() {
        try (ArrowFormatCWriter writer = new ArrowFormatCWriter(PRIMITIVE_TYPE, 4096, true)) {
            writeAndCheck(writer);
        }
    }

    @ParameterizedTest
    @ValueSource(booleans = {false, true})
    public void testWriteWithExternalAllocator(boolean allocationFailed) {
        long maxAllocation = allocationFailed ? 1024L : Long.MAX_VALUE;
        try (RootAllocator rootAllocator = new RootAllocator();
                BufferAllocator allocator =
                        rootAllocator.newChildAllocator("paimonWriter", 0, maxAllocation);
                ArrowFormatCWriter writer =
                        new ArrowFormatCWriter(PRIMITIVE_TYPE, 4096, true, allocator)) {
            writeAndCheck(writer);
        } catch (OutOfMemoryException e) {
            if (!allocationFailed) {
                throw e;
            }
        }
    }

    @Test
    public void testArrowFormatCWriterWithEmptySchema() {
        RowType emptyschema = new RowType(new ArrayList<>());

        try (RootAllocator rootAllocator = new RootAllocator();
                BufferAllocator allocator =
                        rootAllocator.newChildAllocator("paimonWriter", 0, Long.MAX_VALUE);
                ArrowFormatCWriter writer =
                        new ArrowFormatCWriter(emptyschema, 4096, true, allocator)) {
            for (int i = 0; i < 100; i++) {
                writer.write(GenericRow.of());
            }
            writer.flush();
            ArrowCStruct cStruct = writer.toCStruct();
            assertThat(cStruct).isNotNull();
            writer.release();
        }
    }

    @Test
    public void testWriteArrayMapTwice() {
        try (ArrowFormatWriter arrowFormatWriter =
                new ArrowFormatWriter(
                        RowType.of(
                                DataTypes.ARRAY(
                                        DataTypes.MAP(DataTypes.STRING(), DataTypes.STRING()))),
                        1,
                        true)) {
            writeAndCheckArrayMap(arrowFormatWriter);
            writeAndCheckArrayMap(arrowFormatWriter);
        }
    }

    @Test
    public void testCustomArrowFormatCWriter() {
        // Create custom field type visitor that converts decimals to binary
        ArrowFieldTypeConversion.ArrowFieldTypeVisitor customFieldTypeVisitor =
                new CustomDecimalArrowConversion.CustomArrowFieldTypeFactory();

        // Create custom field writer factory visitor for decimal to binary conversion
        ArrowFieldWriterFactoryVisitor customFieldWriterVisitor =
                new CustomDecimalArrowConversion.CustomArrowFieldWriterFactory();

        // Create custom vector converter visitor for binary to decimal conversion
        Arrow2PaimonVectorConverter.Arrow2PaimonVectorConvertorVisitor customConverterVisitor =
                new CustomDecimalArrowConversion.CustomArrow2PaimonVectorConvertorVisitor();

        try (RootAllocator allocator = new RootAllocator()) {
            // Create writer with custom visitors
            try (ArrowFormatCWriter writer =
                    new ArrowFormatCWriter(
                            new ArrowFormatWriter(
                                    PRIMITIVE_TYPE,
                                    4096,
                                    true,
                                    allocator,
                                    null,
                                    customFieldTypeVisitor,
                                    customFieldWriterVisitor))) {
                writeAndCheckCustom(writer, customConverterVisitor);
            }
        }
    }

    private void writeAndCheckArrayMap(ArrowFormatWriter arrowFormatWriter) {
        GenericRow genericRow = new GenericRow(1);
        Map<BinaryString, BinaryString> map = new HashMap<>();
        map.put(BinaryString.fromString("a"), BinaryString.fromString("b"));
        map.put(BinaryString.fromString("c"), BinaryString.fromString("d"));
        GenericArray array = new GenericArray(new Object[] {new GenericMap(map)});
        genericRow.setField(0, array);
        arrowFormatWriter.write(genericRow);
        arrowFormatWriter.flush();

        VectorSchemaRoot vsr = arrowFormatWriter.getVectorSchemaRoot();
        ListVector listVector = (ListVector) vsr.getVector(0);
        MapVector mapVector = (MapVector) listVector.getDataVector();
        assertThat(mapVector.getValueCount()).isEqualTo(1);
        VarCharVector keyVector =
                (VarCharVector) mapVector.getDataVector().getChildrenFromFields().get(0);
        assertThat(keyVector.getValueCount()).isEqualTo(2);
        assertThat(new String(keyVector.get(0))).isEqualTo("a");
        assertThat(new String(keyVector.get(1))).isEqualTo("c");
        VarCharVector valueVector =
                (VarCharVector) mapVector.getDataVector().getChildrenFromFields().get(1);
        assertThat(valueVector.getValueCount()).isEqualTo(2);
        assertThat(new String(valueVector.get(0))).isEqualTo("b");
        assertThat(new String(valueVector.get(1))).isEqualTo("d");
        arrowFormatWriter.reset();
    }

    @Test
    public void testWriteMapArrayTwice() {
        try (ArrowFormatWriter arrowFormatWriter =
                new ArrowFormatWriter(
                        RowType.of(
                                DataTypes.MAP(DataTypes.INT(), DataTypes.ARRAY(DataTypes.INT()))),
                        1,
                        true)) {
            writeAndCheckMapArray(arrowFormatWriter);
            writeAndCheckMapArray(arrowFormatWriter);
        }
    }

    private void writeAndCheckMapArray(ArrowFormatWriter arrowFormatWriter) {
        GenericRow genericRow = new GenericRow(1);
        GenericArray array1 = new GenericArray(new Object[] {1, 2});
        GenericArray array2 = new GenericArray(new Object[] {3, 4});
        Map<Integer, GenericArray> map = new HashMap<>();
        map.put(1, array1);
        map.put(2, array2);
        GenericMap genericMap = new GenericMap(map);
        genericRow.setField(0, genericMap);
        arrowFormatWriter.write(genericRow);
        arrowFormatWriter.flush();

        VectorSchemaRoot vsr = arrowFormatWriter.getVectorSchemaRoot();
        MapVector mapVector = (MapVector) vsr.getVector(0);
        IntVector keyVector = (IntVector) mapVector.getDataVector().getChildrenFromFields().get(0);
        assertThat(keyVector.getValueCount()).isEqualTo(2);
        assertThat(keyVector.get(0)).isEqualTo(1);
        assertThat(keyVector.get(1)).isEqualTo(2);
        ListVector valueVector =
                (ListVector) mapVector.getDataVector().getChildrenFromFields().get(1);
        assertThat(valueVector.getValueCount()).isEqualTo(2);
        IntVector innerValueVector = (IntVector) valueVector.getDataVector();
        assertThat(innerValueVector.getValueCount()).isEqualTo(4);
        assertThat(innerValueVector.get(0)).isEqualTo(1);
        assertThat(innerValueVector.get(1)).isEqualTo(2);
        assertThat(innerValueVector.get(2)).isEqualTo(3);
        assertThat(innerValueVector.get(3)).isEqualTo(4);
        arrowFormatWriter.reset();
    }

    @Test
    public void testWriteRowArrayTwice() {
        try (ArrowFormatWriter arrowFormatWriter =
                new ArrowFormatWriter(
                        RowType.of(DataTypes.ROW(DataTypes.ARRAY(DataTypes.INT()))), 1, true)) {
            writeAndCheckRowArray(arrowFormatWriter);
            writeAndCheckRowArray(arrowFormatWriter);
        }
    }

    private void writeAndCheckRowArray(ArrowFormatWriter arrowFormatWriter) {
        GenericRow genericRow = new GenericRow(1);
        GenericRow innerRow = new GenericRow(1);
        GenericArray array = new GenericArray(new Object[] {1, 2});
        innerRow.setField(0, array);
        genericRow.setField(0, innerRow);
        arrowFormatWriter.write(genericRow);
        arrowFormatWriter.flush();

        VectorSchemaRoot vsr = arrowFormatWriter.getVectorSchemaRoot();
        assertThat(vsr.getRowCount()).isEqualTo(1);
        StructVector structVector = (StructVector) vsr.getVector(0);
        ListVector listVector = (ListVector) structVector.getChildrenFromFields().get(0);
        assertThat(listVector.getValueCount()).isEqualTo(1);
        IntVector dataVector = (IntVector) listVector.getDataVector();
        assertThat(dataVector.getValueCount()).isEqualTo(2);
        assertThat(dataVector.get(0)).isEqualTo(1);
        assertThat(dataVector.get(1)).isEqualTo(2);
        arrowFormatWriter.reset();
    }

    private void writeAndCheck(ArrowFormatCWriter writer) {
        List<InternalRow> list = new ArrayList<>();
        List<InternalRow.FieldGetter> fieldGetters = new ArrayList<>();

        for (int i = 0; i < PRIMITIVE_TYPE.getFieldCount(); i++) {
            fieldGetters.add(InternalRow.createFieldGetter(PRIMITIVE_TYPE.getTypeAt(i), i));
        }
        for (int i = 0; i < 1000; i++) {
            list.add(GenericRow.of(randomRowValues(null)));
        }

        list.forEach(writer::write);

        writer.flush();
        VectorSchemaRoot vectorSchemaRoot = writer.getVectorSchemaRoot();

        ArrowBatchReader arrowBatchReader = new ArrowBatchReader(PRIMITIVE_TYPE, true);
        Iterable<InternalRow> rows = arrowBatchReader.readBatch(vectorSchemaRoot);

        Iterator<InternalRow> iterator = rows.iterator();
        for (int i = 0; i < 1000; i++) {
            InternalRow actual = iterator.next();
            InternalRow expectec = list.get(i);

            for (InternalRow.FieldGetter fieldGetter : fieldGetters) {
                assertThat(fieldGetter.getFieldOrNull(actual))
<<<<<<< HEAD
=======
                        .isEqualTo(fieldGetter.getFieldOrNull(expectec));
            }
        }
        vectorSchemaRoot.close();
    }

    private void writeAndCheckCustom(
            ArrowFormatCWriter writer,
            Arrow2PaimonVectorConverter.Arrow2PaimonVectorConvertorVisitor visitor) {
        List<InternalRow> list = new ArrayList<>();
        List<InternalRow.FieldGetter> fieldGetters = new ArrayList<>();

        for (int i = 0; i < PRIMITIVE_TYPE.getFieldCount(); i++) {
            fieldGetters.add(InternalRow.createFieldGetter(PRIMITIVE_TYPE.getTypeAt(i), i));
        }
        for (int i = 0; i < 1000; i++) {
            list.add(GenericRow.of(randomRowValues(null)));
        }

        list.forEach(writer::write);

        writer.flush();
        VectorSchemaRoot vectorSchemaRoot = writer.getVectorSchemaRoot();

        ArrowBatchReader arrowBatchReader = new ArrowBatchReader(PRIMITIVE_TYPE, true, visitor);
        Iterable<InternalRow> rows = arrowBatchReader.readBatch(vectorSchemaRoot);

        Iterator<InternalRow> iterator = rows.iterator();
        for (int i = 0; i < 1000; i++) {
            InternalRow actual = iterator.next();
            InternalRow expectec = list.get(i);

            for (InternalRow.FieldGetter fieldGetter : fieldGetters) {
                assertThat(fieldGetter.getFieldOrNull(actual))
>>>>>>> 30d8c1cf
                        .isEqualTo(fieldGetter.getFieldOrNull(expectec));
            }
        }
        vectorSchemaRoot.close();
    }

    private Object[] randomRowValues(boolean[] nullable) {
        Object[] values = new Object[18];
        values[0] = BinaryString.fromString(StringUtils.getRandomString(RND, 10, 10));
        values[1] = BinaryString.fromString(StringUtils.getRandomString(RND, 1, 20));
        values[2] = RND.nextBoolean();
        values[3] = randomBytes(10, 10);
        values[4] = randomBytes(1, 20);
        values[5] = Decimal.fromBigDecimal(new BigDecimal("0.22"), 2, 2);
        values[6] = Decimal.fromBigDecimal(new BigDecimal("12312455.22"), 38, 2);
        values[7] = Decimal.fromBigDecimal(new BigDecimal("12455.1"), 10, 1);
        values[8] = (byte) RND.nextInt(Byte.MAX_VALUE);
        values[9] = (short) RND.nextInt(Short.MAX_VALUE);
        values[10] = RND.nextInt();
        values[11] = RND.nextLong();
        values[12] = RND.nextFloat();
        values[13] = RND.nextDouble();
        values[14] = RND.nextInt();
        values[15] = Timestamp.fromEpochMillis(RND.nextInt(1000));
        values[16] = Timestamp.fromEpochMillis(RND.nextInt(1000), RND.nextInt(1000) * 1000);
        values[17] = Timestamp.fromEpochMillis(RND.nextInt(1000), RND.nextInt(1000_000));

        for (int i = 0; i < 18; i++) {
            if (nullable != null && nullable[i] && RND.nextBoolean()) {
                values[i] = null;
            }
        }

        return values;
    }

    private byte[] randomBytes(int minLength, int maxLength) {
        int len = RND.nextInt(maxLength - minLength + 1) + minLength;
        byte[] bytes = new byte[len];
        for (int i = 0; i < len; i++) {
            bytes[i] = (byte) RND.nextInt(10);
        }
        return bytes;
    }
}<|MERGE_RESOLUTION|>--- conflicted
+++ resolved
@@ -42,12 +42,9 @@
 import org.apache.arrow.vector.IntVector;
 import org.apache.arrow.vector.VarCharVector;
 import org.apache.arrow.vector.VectorSchemaRoot;
-<<<<<<< HEAD
-=======
 import org.apache.arrow.vector.complex.ListVector;
 import org.apache.arrow.vector.complex.MapVector;
 import org.apache.arrow.vector.complex.StructVector;
->>>>>>> 30d8c1cf
 import org.junit.jupiter.api.Test;
 import org.junit.jupiter.params.ParameterizedTest;
 import org.junit.jupiter.params.provider.ValueSource;
@@ -483,8 +480,6 @@
 
             for (InternalRow.FieldGetter fieldGetter : fieldGetters) {
                 assertThat(fieldGetter.getFieldOrNull(actual))
-<<<<<<< HEAD
-=======
                         .isEqualTo(fieldGetter.getFieldOrNull(expectec));
             }
         }
@@ -519,7 +514,6 @@
 
             for (InternalRow.FieldGetter fieldGetter : fieldGetters) {
                 assertThat(fieldGetter.getFieldOrNull(actual))
->>>>>>> 30d8c1cf
                         .isEqualTo(fieldGetter.getFieldOrNull(expectec));
             }
         }
