--- conflicted
+++ resolved
@@ -94,11 +94,8 @@
             python -m pip install -q readerwriterlock==1.0.9 'fsspec==2021.10.1' 'cachetools==4.2.4' 'ossfs==2021.8.0' pyarrow==6.0.1 pandas==1.1.5 'polars==0.9.12' 'fastavro==1.4.7' zstandard==0.19.0 dataclasses==0.8.0 flake8 pytest py4j==0.10.9.9 requests parameterized==0.8.1 2>&1 >/dev/null
           else
             python -m pip install --upgrade pip
-<<<<<<< HEAD
             python -m pip install -q readerwriterlock==1.0.9 fsspec==2024.3.1 cachetools==5.3.3 ossfs==2023.12.0 ray==2.48.0 fastavro==1.11.1 pyarrow==16.0.0 zstandard==0.24.0 polars==1.32.0 duckdb==1.3.2 numpy==1.24.3 pandas==2.0.3 flake8==4.0.1 pytest~=7.0 py4j==0.10.9.9 requests parameterized==0.9.0 torch tensorflow 2>&1 >/dev/null
-=======
-            python -m pip install -q readerwriterlock==1.0.9 fsspec==2024.3.1 cachetools==5.3.3 ossfs==2023.12.0 ray==2.48.0 fastavro==1.11.1 pyarrow==16.0.0 zstandard==0.24.0 polars==1.32.0 duckdb==1.3.2 numpy==1.24.3 pandas==2.0.3 pylance==0.39.0 flake8==4.0.1 pytest~=7.0 py4j==0.10.9.9 requests parameterized==0.9.0 2>&1 >/dev/null
->>>>>>> 731475b9
+            python -m pip install -q readerwriterlock==1.0.9 fsspec==2024.3.1 cachetools==5.3.3 ossfs==2023.12.0 ray==2.48.0 fastavro==1.11.1 pyarrow==16.0.0 zstandard==0.24.0 polars==1.32.0 duckdb==1.3.2 numpy==1.24.3 pandas==2.0.3 pylance==0.39.0 flake8==4.0.1 pytest~=7.0 py4j==0.10.9.9 requests parameterized==0.9.0 torch tensorflow 2>&1 >/dev/null
           fi
       - name: Run lint-python.sh
         shell: bash
