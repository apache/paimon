--- conflicted
+++ resolved
@@ -45,11 +45,7 @@
           python-version: ${{ env.PYTHON_VERSION }}
       - name: Install dependencies
         run: |
-<<<<<<< HEAD
-          python -m pip install -q flake8==4.0.1 pytest~=7.0 requests pyarrow 2>&1 >/dev/null
-=======
           python -m pip install -q readerwriterlock==1.0.9 fsspec==2024.3.1 cachetools==5.3.3 ossfs==2023.12.0 ray==2.48.0 pyarrow==15.0.2 numpy==1.24.3 pandas==2.0.3 flake8==4.0.1 pytest~=7.0 requests 2>&1 >/dev/null
->>>>>>> ad99a2fc
       - name: Run lint-python.sh
         run: |
           chmod +x paimon-python/dev/lint-python.sh
