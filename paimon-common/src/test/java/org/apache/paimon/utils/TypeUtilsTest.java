--- conflicted
+++ resolved
@@ -197,11 +197,7 @@
     }
 
     @Test
-<<<<<<< HEAD
-    void testFloatCastFromString() {
-=======
     public void testFloatCastFromString() {
->>>>>>> 5103f3a5
         String[] values = {"123.456", "0.00042", "1.00001"};
         Float[] expected = {123.456f, 0.00042f, 1.00001f};
         for (int i = 0; i < values.length; i++) {
