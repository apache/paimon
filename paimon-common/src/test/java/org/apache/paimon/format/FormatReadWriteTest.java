/*
 * Licensed to the Apache Software Foundation (ASF) under one
 * or more contributor license agreements.  See the NOTICE file
 * distributed with this work for additional information
 * regarding copyright ownership.  The ASF licenses this file
 * to you under the Apache License, Version 2.0 (the
 * "License"); you may not use this file except in compliance
 * with the License.  You may obtain a copy of the License at
 *
 *     http://www.apache.org/licenses/LICENSE-2.0
 *
 * Unless required by applicable law or agreed to in writing, software
 * distributed under the License is distributed on an "AS IS" BASIS,
 * WITHOUT WARRANTIES OR CONDITIONS OF ANY KIND, either express or implied.
 * See the License for the specific language governing permissions and
 * limitations under the License.
 */

package org.apache.paimon.format;

import org.apache.paimon.data.BinaryArray;
import org.apache.paimon.data.BinaryString;
import org.apache.paimon.data.Decimal;
import org.apache.paimon.data.GenericArray;
import org.apache.paimon.data.GenericMap;
import org.apache.paimon.data.GenericRow;
import org.apache.paimon.data.InternalArray;
import org.apache.paimon.data.InternalMap;
import org.apache.paimon.data.InternalRow;
import org.apache.paimon.data.Timestamp;
import org.apache.paimon.data.serializer.InternalRowSerializer;
import org.apache.paimon.data.variant.GenericVariant;
import org.apache.paimon.fs.FileIO;
import org.apache.paimon.fs.Path;
import org.apache.paimon.fs.PositionOutputStream;
import org.apache.paimon.fs.local.LocalFileIO;
import org.apache.paimon.reader.FileRecordReader;
import org.apache.paimon.reader.RecordReader;
import org.apache.paimon.types.ArrayType;
import org.apache.paimon.types.DataType;
import org.apache.paimon.types.DataTypes;
import org.apache.paimon.types.RowType;
import org.apache.paimon.types.VariantType;

import org.junit.jupiter.api.BeforeEach;
import org.junit.jupiter.api.Test;
import org.junit.jupiter.api.io.TempDir;

import java.io.IOException;
import java.math.BigDecimal;
import java.util.ArrayList;
import java.util.Arrays;
import java.util.HashMap;
import java.util.List;
import java.util.UUID;
import java.util.concurrent.ThreadLocalRandom;
import java.util.stream.IntStream;

import static org.apache.paimon.data.BinaryString.fromString;
import static org.assertj.core.api.Assertions.assertThat;

/** Test Base class for Format. */
public abstract class FormatReadWriteTest {

    @TempDir java.nio.file.Path tempPath;

    protected final String formatType;

    protected FileIO fileIO;
    protected Path file;
    protected Path parent;

    protected FormatReadWriteTest(String formatType) {
        this.formatType = formatType;
    }

    @BeforeEach
    public void beforeEach() {
        this.fileIO = LocalFileIO.create();
        this.parent = new Path(tempPath.toUri());
        this.file = new Path(new Path(tempPath.toUri()), UUID.randomUUID() + "." + formatType);
    }

    protected abstract FileFormat fileFormat();

    public FormatReaderFactory createReaderFactory(
            FileFormat format, RowType allFields, RowType rowType) {
        return format.createReaderFactory(rowType);
    }

    @Test
    public void testSimpleTypes() throws IOException {
        FileFormat format = fileFormat();
        testSimpleTypesUtil(format, file);
    }

    protected void testSimpleTypesUtil(FileFormat format, Path file) throws IOException {
        RowType rowType = DataTypes.ROW(DataTypes.INT().notNull(), DataTypes.BIGINT());

        if (ThreadLocalRandom.current().nextBoolean()) {
            rowType = rowType.notNull();
        }

        InternalRowSerializer serializer = new InternalRowSerializer(rowType);
        FormatWriterFactory factory = format.createWriterFactory(rowType);
        write(factory, file, GenericRow.of(1, 1L), GenericRow.of(2, 2L), GenericRow.of(3, null));
        RecordReader<InternalRow> reader =
<<<<<<< HEAD
                this.createReaderFactory(format, rowType, rowType)
=======
                format.createReaderFactory(rowType, rowType, new ArrayList<>())
>>>>>>> ac582e71
                        .createReader(
                                new FormatReaderContext(fileIO, file, fileIO.getFileSize(file)));
        List<InternalRow> result = new ArrayList<>();
        reader.forEachRemaining(row -> result.add(serializer.copy(row)));

        assertThat(result.get(0)).isEqualTo(GenericRow.of(1, 1L));
        assertThat(result.get(1)).isEqualTo(GenericRow.of(2, 2L));
        assertThat(result.get(2).getInt(0)).isEqualTo(3);
        assertThat(result.get(2).isNullAt(1)).isTrue();
    }

    @Test
    public void testFullTypes() throws IOException {
        FileFormat format = fileFormat();
        testFullTypesUtil(format, file);
    }

    protected void testFullTypesUtil(FileFormat format, Path file) throws IOException {
        RowType rowType = rowTypeForFullTypesTest();
        InternalRow expected = expectedRowForFullTypesTest();

        FormatWriterFactory factory = format.createWriterFactory(rowType);
        write(factory, file, expected);
        RecordReader<InternalRow> reader =
<<<<<<< HEAD
                this.createReaderFactory(format, rowType, rowType)
=======
                format.createReaderFactory(rowType, rowType, new ArrayList<>())
>>>>>>> ac582e71
                        .createReader(
                                new FormatReaderContext(fileIO, file, fileIO.getFileSize(file)));
        InternalRowSerializer internalRowSerializer = new InternalRowSerializer(rowType);
        List<InternalRow> result = new ArrayList<>();
        reader.forEachRemaining(row -> result.add(internalRowSerializer.copy(row)));
        assertThat(result.size()).isEqualTo(1);

        validateFullTypesResult(result.get(0), expected);
    }

    public boolean supportNestedReadPruning() {
        return true;
    }

    public String compression() {
        return "zstd";
    }

    @Test
    public void testSimpleReadPruning() throws Exception {
        FileFormat format = fileFormat();

        RowType writeType =
                DataTypes.ROW(
                        DataTypes.FIELD(0, "f0", DataTypes.INT()),
                        DataTypes.FIELD(1, "f1", DataTypes.INT()),
                        DataTypes.FIELD(2, "f2", DataTypes.INT()),
                        DataTypes.FIELD(3, "f3", DataTypes.INT()));

        FormatWriterFactory factory = format.createWriterFactory(writeType);
        write(factory, file, GenericRow.of(10, 11, 12, 13));

        // skip read f0, f2
        RowType readType =
                DataTypes.ROW(
                        DataTypes.FIELD(1, "f1", DataTypes.INT()),
                        DataTypes.FIELD(3, "f3", DataTypes.INT()));

        List<InternalRow> result = new ArrayList<>();
        try (RecordReader<InternalRow> reader =
                createReaderFactory(format, writeType, readType)
                        .createReader(
                                new FormatReaderContext(fileIO, file, fileIO.getFileSize(file)))) {
            InternalRowSerializer serializer = new InternalRowSerializer(readType);
            reader.forEachRemaining(row -> result.add(serializer.copy(row)));
        }

        assertThat(result.get(0).getInt(0)).isEqualTo(11);
        assertThat(result.get(0).getInt(1)).isEqualTo(13);
    }

    @Test
    public void testNestedReadPruning() throws Exception {
        if (!supportNestedReadPruning()) {
            return;
        }
        FileFormat format = fileFormat();

        RowType writeType =
                DataTypes.ROW(
                        DataTypes.FIELD(0, "f0", DataTypes.INT()),
                        DataTypes.FIELD(
                                1,
                                "f1",
                                DataTypes.ROW(
                                        DataTypes.FIELD(2, "f0", DataTypes.INT()),
                                        DataTypes.FIELD(3, "f1", DataTypes.INT()),
                                        DataTypes.FIELD(4, "f2", DataTypes.INT()))));

        FormatWriterFactory factory = format.createWriterFactory(writeType);
        write(factory, file, GenericRow.of(0, GenericRow.of(10, 11, 12)));

        // skip read f0, f1.f1
        RowType readType =
                DataTypes.ROW(
                        DataTypes.FIELD(
                                1,
                                "f1",
                                DataTypes.ROW(
                                        DataTypes.FIELD(2, "f0", DataTypes.INT()),
                                        DataTypes.FIELD(4, "f2", DataTypes.INT()))));

        List<InternalRow> result = new ArrayList<>();
        try (RecordReader<InternalRow> reader =
<<<<<<< HEAD
                createReaderFactory(format, writeType, readType)
=======
                format.createReaderFactory(readType, readType, new ArrayList<>())
>>>>>>> ac582e71
                        .createReader(
                                new FormatReaderContext(fileIO, file, fileIO.getFileSize(file)))) {
            InternalRowSerializer serializer = new InternalRowSerializer(readType);
            reader.forEachRemaining(row -> result.add(serializer.copy(row)));
        }

        assertThat(result.get(0).getRow(0, 2).getInt(0)).isEqualTo(10);
        assertThat(result.get(0).getRow(0, 2).getInt(1)).isEqualTo(12);
    }

    @Test
    public void testReadWriteVariant() throws IOException {
        FileFormat format = fileFormat();
        // todo: support other format types
        if (!format.getFormatIdentifier().equals("parquet")) {
            return;
        }

        RowType writeType = DataTypes.ROW(DataTypes.FIELD(0, "v", DataTypes.VARIANT()));

        FormatWriterFactory factory = format.createWriterFactory(writeType);
        write(
                factory,
                file,
                GenericRow.of(GenericVariant.fromJson("{\"age\":35,\"city\":\"Chicago\"}")));
        List<InternalRow> result = new ArrayList<>();
        try (RecordReader<InternalRow> reader =
<<<<<<< HEAD
                this.createReaderFactory(format, writeType, writeType)
=======
                format.createReaderFactory(writeType, writeType, new ArrayList<>())
>>>>>>> ac582e71
                        .createReader(
                                new FormatReaderContext(fileIO, file, fileIO.getFileSize(file)))) {
            InternalRowSerializer serializer = new InternalRowSerializer(writeType);
            reader.forEachRemaining(row -> result.add(serializer.copy(row)));
        }

        assertThat(result.get(0).getVariant(0).toJson())
                .isEqualTo("{\"age\":35,\"city\":\"Chicago\"}");
    }

    @Test
    public void testReadWriteVariantList() throws IOException {
        FileFormat format = fileFormat();
        // todo: support other format types
        if (!format.getFormatIdentifier().equals("parquet")) {
            return;
        }

        RowType writeType = DataTypes.ROW(new ArrayType(true, new VariantType()));
        write(
                format.createWriterFactory(writeType),
                file,
                GenericRow.of(
                        new GenericArray(
                                new Object[] {
                                    GenericVariant.fromJson("{\"age\":35,\"city\":\"Chicago\"}"),
                                    GenericVariant.fromJson("{\"age\":45,\"city\":\"Beijing\"}")
                                })));

        List<InternalRow> result = new ArrayList<>();
        try (RecordReader<InternalRow> reader =
<<<<<<< HEAD
                this.createReaderFactory(format, writeType, writeType)
=======
                format.createReaderFactory(writeType, writeType, new ArrayList<>())
>>>>>>> ac582e71
                        .createReader(
                                new FormatReaderContext(fileIO, file, fileIO.getFileSize(file)))) {
            InternalRowSerializer serializer = new InternalRowSerializer(writeType);
            reader.forEachRemaining(row -> result.add(serializer.copy(row)));
        }
        InternalRow internalRow = result.get(0);
        BinaryArray array = (BinaryArray) internalRow.getArray(0);
        assertThat(array.getVariant(0).toJson()).isEqualTo("{\"age\":35,\"city\":\"Chicago\"}");
        assertThat(array.getVariant(1).toJson()).isEqualTo("{\"age\":45,\"city\":\"Beijing\"}");
    }

    protected void write(FormatWriterFactory factory, Path file, InternalRow... rows)
            throws IOException {
        FormatWriter writer;
        PositionOutputStream out = null;
        if (factory instanceof SupportsDirectWrite) {
            writer = ((SupportsDirectWrite) factory).create(fileIO, file, this.compression());
        } else {
            out = fileIO.newOutputStream(file, false);
            writer = factory.create(out, this.compression());
        }
        for (InternalRow row : rows) {
            writer.addElement(row);
        }
        writer.close();
        if (out != null) {
            out.close();
        }
    }

    protected RowType rowTypeForFullTypesTest() {
        RowType.Builder builder =
                RowType.builder()
                        .field("id", DataTypes.INT().notNull())
                        .field("name", DataTypes.STRING()) /* optional by default */
                        .field("salary", DataTypes.DOUBLE().notNull())
                        .field(
                                "locations",
                                DataTypes.MAP(DataTypes.STRING().notNull(), getMapValueType()))
                        .field(
                                "nonStrKeyMap",
                                DataTypes.MAP(DataTypes.INT().notNull(), getMapValueType()))
                        .field("strArray", DataTypes.ARRAY(DataTypes.STRING()).nullable())
                        .field("intArray", DataTypes.ARRAY(DataTypes.INT()).nullable())
                        .field("boolean", DataTypes.BOOLEAN().nullable())
                        .field("tinyint", DataTypes.TINYINT())
                        .field("smallint", DataTypes.SMALLINT())
                        .field("bigint", DataTypes.BIGINT())
                        .field("bytes", DataTypes.BYTES())
                        .field("timestamp", DataTypes.TIMESTAMP())
                        .field("timestamp_3", DataTypes.TIMESTAMP(3))
                        .field("timestamp_ltz", DataTypes.TIMESTAMP_WITH_LOCAL_TIME_ZONE())
                        .field("timestamp_ltz_3", DataTypes.TIMESTAMP_WITH_LOCAL_TIME_ZONE(3))
                        .field("date", DataTypes.DATE())
                        .field("decimal", DataTypes.DECIMAL(2, 2))
                        .field("decimal2", DataTypes.DECIMAL(38, 2))
                        .field("decimal3", DataTypes.DECIMAL(10, 1))
                        .field(
                                "rowArray",
                                DataTypes.ARRAY(
                                        DataTypes.ROW(
                                                DataTypes.FIELD(
                                                        0,
                                                        "int0",
                                                        DataTypes.INT().notNull(),
                                                        "nested row int field 0"),
                                                DataTypes.FIELD(
                                                        1,
                                                        "double1",
                                                        DataTypes.DOUBLE().notNull(),
                                                        "nested row double field 1"))));

        RowType rowType = builder.build();

        if (ThreadLocalRandom.current().nextBoolean()) {
            rowType = (RowType) rowType.notNull();
        }

        return rowType;
    }

    protected GenericRow expectedRowForFullTypesTest() {
        Object[] mapValueData = getMapValueData();
        List<Object> values =
                Arrays.asList(
                        1,
                        fromString("name"),
                        5.26D,
                        new GenericMap(
                                new HashMap<Object, Object>() {
                                    {
                                        this.put(fromString("key1"), mapValueData[0]);
                                        this.put(fromString("key2"), mapValueData[1]);
                                    }
                                }),
                        new GenericMap(
                                new HashMap<Object, Object>() {
                                    {
                                        this.put(1, mapValueData[0]);
                                        this.put(2, mapValueData[1]);
                                    }
                                }),
                        new GenericArray(new Object[] {fromString("123"), fromString("456")}),
                        new GenericArray(new Object[] {123, 456}),
                        true,
                        (byte) 3,
                        (short) 6,
                        12304L,
                        new byte[] {1, 5, 2},
                        Timestamp.fromMicros(123123123),
                        Timestamp.fromEpochMillis(123123123),
                        Timestamp.fromMicros(123123123),
                        Timestamp.fromEpochMillis(123123123),
                        2456,
                        Decimal.fromBigDecimal(new BigDecimal("0.22"), 2, 2),
                        Decimal.fromBigDecimal(new BigDecimal("12312455.22"), 38, 2),
                        Decimal.fromBigDecimal(new BigDecimal("12455.1"), 10, 1),
                        new GenericArray(
                                new Object[] {GenericRow.of(1, 0.1D), GenericRow.of(2, 0.2D)}));
        return GenericRow.of(values.toArray());
    }

    public boolean supportDataFileWithoutExtension() {
        return false;
    }

    @Test
    public void testWriteAndReadFileWithoutExtension() throws IOException {
        if (!supportDataFileWithoutExtension()) {
            return;
        }
        RowType rowType =
                RowType.of(DataTypes.INT().notNull(), DataTypes.STRING(), DataTypes.BOOLEAN());

        // Create test data
        List<InternalRow> testData = new ArrayList<>();
        testData.add(GenericRow.of(1, BinaryString.fromString("Alice"), true));
        testData.add(GenericRow.of(2, BinaryString.fromString("Bob"), false));
        testData.add(GenericRow.of(3, BinaryString.fromString("Charlie"), true));

        // Create file format
        FileFormat format = fileFormat();

        // Write data
        Path filePath = new Path(parent, UUID.randomUUID().toString());
        FormatWriterFactory writerFactory = format.createWriterFactory(rowType);
        try (FormatWriter writer =
                writerFactory.create(fileIO.newOutputStream(filePath, false), compression())) {
            for (InternalRow row : testData) {
                writer.addElement(row);
            }
        }

        // Read data
<<<<<<< HEAD
        FormatReaderFactory readerFactory = this.createReaderFactory(format, rowType, rowType);
=======
        FormatReaderFactory readerFactory = jsonFormat.createReaderFactory(rowType, rowType, null);
>>>>>>> ac582e71
        FileRecordReader<InternalRow> reader =
                readerFactory.createReader(
                        new FormatReaderFactory.Context() {
                            @Override
                            public FileIO fileIO() {
                                return fileIO;
                            }

                            @Override
                            public Path filePath() {
                                return filePath;
                            }

                            @Override
                            public long fileSize() {
                                try {
                                    return fileIO.getFileSize(filePath);
                                } catch (IOException e) {
                                    throw new RuntimeException(e);
                                }
                            }

                            @Override
                            public org.apache.paimon.utils.RoaringBitmap32 selection() {
                                return null;
                            }
                        });

        List<InternalRow> readData = new ArrayList<>();
        RecordReader.RecordIterator<InternalRow> iterator = reader.readBatch();
        while (iterator != null) {
            InternalRow row;
            while ((row = iterator.next()) != null) {
                readData.add(GenericRow.of(row.getInt(0), row.getString(1), row.getBoolean(2)));
            }
            iterator.releaseBatch();
            iterator = reader.readBatch();
        }
        reader.close();

        // Verify data
        assertThat(readData).hasSize(3);
        assertThat(readData.get(0).getInt(0)).isEqualTo(1);
        assertThat(readData.get(0).getString(1).toString()).isEqualTo("Alice");
        assertThat(readData.get(0).getBoolean(2)).isTrue();

        assertThat(readData.get(1).getInt(0)).isEqualTo(2);
        assertThat(readData.get(1).getString(1).toString()).isEqualTo("Bob");
        assertThat(readData.get(1).getBoolean(2)).isFalse();

        assertThat(readData.get(2).getInt(0)).isEqualTo(3);
        assertThat(readData.get(2).getString(1).toString()).isEqualTo("Charlie");
        assertThat(readData.get(2).getBoolean(2)).isTrue();
    }

    private DataType getMapValueType() {
        if (formatType.equals("avro") || formatType.equals("orc")) {
            return DataTypes.ROW(
                    DataTypes.FIELD(0, "posX", DataTypes.DOUBLE().notNull(), "X field"),
                    DataTypes.FIELD(1, "posY", DataTypes.DOUBLE().notNull(), "Y field"));
        } else {
            return DataTypes.DOUBLE();
        }
    }

    private Object[] getMapValueData() {
        if (formatType.equals("avro") || formatType.equals("orc")) {
            // allow nested row in array
            return new Object[] {GenericRow.of(5.2D, 6.2D), GenericRow.of(6.2D, 2.2D)};
        } else {
            return new Object[] {5.2D, 6.2D};
        }
    }

    protected void validateFullTypesResult(InternalRow actual, InternalRow expected) {
        RowType rowType = rowTypeForFullTypesTest();
        InternalRow.FieldGetter[] fieldGetters =
                IntStream.range(0, rowType.getFieldCount())
                        .mapToObj(i -> InternalRow.createFieldGetter(rowType.getTypeAt(i), i))
                        .toArray(InternalRow.FieldGetter[]::new);
        for (int i = 0; i < fieldGetters.length; i++) {
            String name = rowType.getFieldNames().get(i);
            Object actualField = fieldGetters[i].getFieldOrNull(actual);
            Object expectedField = fieldGetters[i].getFieldOrNull(expected);
            switch (name) {
                case "locations":
                    validateInternalMap(
                            (InternalMap) actualField,
                            (InternalMap) expectedField,
                            DataTypes.STRING());
                    break;
                case "nonStrKeyMap":
                    validateInternalMap(
                            (InternalMap) actualField,
                            (InternalMap) expectedField,
                            DataTypes.INT());
                    break;
                case "strArray":
                    validateInternalArray(
                            (InternalArray) actualField,
                            (InternalArray) expectedField,
                            DataTypes.STRING());
                    break;
                case "intArray":
                    validateInternalArray(
                            (InternalArray) actualField,
                            (InternalArray) expectedField,
                            DataTypes.INT());
                    break;
                case "rowArray":
                    validateInternalArray(
                            (InternalArray) actualField,
                            (InternalArray) expectedField,
                            ((ArrayType)
                                            rowType.getFields().stream()
                                                    .filter(f -> f.name().equals("rowArray"))
                                                    .findAny()
                                                    .get()
                                                    .type())
                                    .getElementType());
                    break;
                default:
                    assertThat(actualField).isEqualTo(expectedField);
                    break;
            }
        }
    }

    private void validateInternalMap(
            InternalMap actualMap, InternalMap expectedMap, DataType keyType) {
        validateInternalArray(actualMap.keyArray(), expectedMap.keyArray(), keyType);
        validateInternalArray(actualMap.valueArray(), expectedMap.valueArray(), getMapValueType());
    }

    private void validateInternalArray(
            InternalArray actualArray, InternalArray expectedArray, DataType elementType) {
        assertThat(actualArray.size()).isEqualTo(expectedArray.size());
        switch (elementType.getTypeRoot()) {
            case VARCHAR:
                for (int i = 0; i < actualArray.size(); i++) {
                    assertThat(actualArray.getString(i)).isEqualTo(expectedArray.getString(i));
                }
                break;
            case DOUBLE:
                assertThat(actualArray.toDoubleArray()).isEqualTo(expectedArray.toDoubleArray());
                break;
            case INTEGER:
                assertThat(actualArray.toIntArray()).isEqualTo(expectedArray.toIntArray());
                break;
            case ROW:
                InternalArray.ElementGetter getter = InternalArray.createElementGetter(elementType);
                RowType rowType = (RowType) elementType;
                for (int i = 0; i < expectedArray.size(); i++) {
                    InternalRow actual = (InternalRow) getter.getElementOrNull(actualArray, i);
                    InternalRow expected = (InternalRow) getter.getElementOrNull(expectedArray, i);
                    assertThat(actual.getFieldCount()).isEqualTo(expected.getFieldCount());
                    for (int j = 0; j < actual.getFieldCount(); j++) {
                        InternalRow.FieldGetter fieldGetter =
                                InternalRow.createFieldGetter(rowType.getTypeAt(j), j);
                        assertThat(fieldGetter.getFieldOrNull(expected))
                                .isEqualTo(fieldGetter.getFieldOrNull(actual));
                    }
                }
                break;
            default:
                throw new UnsupportedOperationException(
                        "Haven't implemented array comparing for type "
                                + elementType.getTypeRoot());
        }
    }
}<|MERGE_RESOLUTION|>--- conflicted
+++ resolved
@@ -83,11 +83,6 @@
 
     protected abstract FileFormat fileFormat();
 
-    public FormatReaderFactory createReaderFactory(
-            FileFormat format, RowType allFields, RowType rowType) {
-        return format.createReaderFactory(rowType);
-    }
-
     @Test
     public void testSimpleTypes() throws IOException {
         FileFormat format = fileFormat();
@@ -105,11 +100,7 @@
         FormatWriterFactory factory = format.createWriterFactory(rowType);
         write(factory, file, GenericRow.of(1, 1L), GenericRow.of(2, 2L), GenericRow.of(3, null));
         RecordReader<InternalRow> reader =
-<<<<<<< HEAD
-                this.createReaderFactory(format, rowType, rowType)
-=======
                 format.createReaderFactory(rowType, rowType, new ArrayList<>())
->>>>>>> ac582e71
                         .createReader(
                                 new FormatReaderContext(fileIO, file, fileIO.getFileSize(file)));
         List<InternalRow> result = new ArrayList<>();
@@ -134,11 +125,7 @@
         FormatWriterFactory factory = format.createWriterFactory(rowType);
         write(factory, file, expected);
         RecordReader<InternalRow> reader =
-<<<<<<< HEAD
-                this.createReaderFactory(format, rowType, rowType)
-=======
                 format.createReaderFactory(rowType, rowType, new ArrayList<>())
->>>>>>> ac582e71
                         .createReader(
                                 new FormatReaderContext(fileIO, file, fileIO.getFileSize(file)));
         InternalRowSerializer internalRowSerializer = new InternalRowSerializer(rowType);
@@ -155,39 +142,6 @@
 
     public String compression() {
         return "zstd";
-    }
-
-    @Test
-    public void testSimpleReadPruning() throws Exception {
-        FileFormat format = fileFormat();
-
-        RowType writeType =
-                DataTypes.ROW(
-                        DataTypes.FIELD(0, "f0", DataTypes.INT()),
-                        DataTypes.FIELD(1, "f1", DataTypes.INT()),
-                        DataTypes.FIELD(2, "f2", DataTypes.INT()),
-                        DataTypes.FIELD(3, "f3", DataTypes.INT()));
-
-        FormatWriterFactory factory = format.createWriterFactory(writeType);
-        write(factory, file, GenericRow.of(10, 11, 12, 13));
-
-        // skip read f0, f2
-        RowType readType =
-                DataTypes.ROW(
-                        DataTypes.FIELD(1, "f1", DataTypes.INT()),
-                        DataTypes.FIELD(3, "f3", DataTypes.INT()));
-
-        List<InternalRow> result = new ArrayList<>();
-        try (RecordReader<InternalRow> reader =
-                createReaderFactory(format, writeType, readType)
-                        .createReader(
-                                new FormatReaderContext(fileIO, file, fileIO.getFileSize(file)))) {
-            InternalRowSerializer serializer = new InternalRowSerializer(readType);
-            reader.forEachRemaining(row -> result.add(serializer.copy(row)));
-        }
-
-        assertThat(result.get(0).getInt(0)).isEqualTo(11);
-        assertThat(result.get(0).getInt(1)).isEqualTo(13);
     }
 
     @Test
@@ -223,11 +177,7 @@
 
         List<InternalRow> result = new ArrayList<>();
         try (RecordReader<InternalRow> reader =
-<<<<<<< HEAD
-                createReaderFactory(format, writeType, readType)
-=======
                 format.createReaderFactory(readType, readType, new ArrayList<>())
->>>>>>> ac582e71
                         .createReader(
                                 new FormatReaderContext(fileIO, file, fileIO.getFileSize(file)))) {
             InternalRowSerializer serializer = new InternalRowSerializer(readType);
@@ -255,11 +205,7 @@
                 GenericRow.of(GenericVariant.fromJson("{\"age\":35,\"city\":\"Chicago\"}")));
         List<InternalRow> result = new ArrayList<>();
         try (RecordReader<InternalRow> reader =
-<<<<<<< HEAD
-                this.createReaderFactory(format, writeType, writeType)
-=======
                 format.createReaderFactory(writeType, writeType, new ArrayList<>())
->>>>>>> ac582e71
                         .createReader(
                                 new FormatReaderContext(fileIO, file, fileIO.getFileSize(file)))) {
             InternalRowSerializer serializer = new InternalRowSerializer(writeType);
@@ -291,11 +237,7 @@
 
         List<InternalRow> result = new ArrayList<>();
         try (RecordReader<InternalRow> reader =
-<<<<<<< HEAD
-                this.createReaderFactory(format, writeType, writeType)
-=======
                 format.createReaderFactory(writeType, writeType, new ArrayList<>())
->>>>>>> ac582e71
                         .createReader(
                                 new FormatReaderContext(fileIO, file, fileIO.getFileSize(file)))) {
             InternalRowSerializer serializer = new InternalRowSerializer(writeType);
@@ -437,11 +379,11 @@
         testData.add(GenericRow.of(3, BinaryString.fromString("Charlie"), true));
 
         // Create file format
-        FileFormat format = fileFormat();
+        FileFormat jsonFormat = fileFormat();
 
         // Write data
         Path filePath = new Path(parent, UUID.randomUUID().toString());
-        FormatWriterFactory writerFactory = format.createWriterFactory(rowType);
+        FormatWriterFactory writerFactory = jsonFormat.createWriterFactory(rowType);
         try (FormatWriter writer =
                 writerFactory.create(fileIO.newOutputStream(filePath, false), compression())) {
             for (InternalRow row : testData) {
@@ -450,11 +392,7 @@
         }
 
         // Read data
-<<<<<<< HEAD
-        FormatReaderFactory readerFactory = this.createReaderFactory(format, rowType, rowType);
-=======
         FormatReaderFactory readerFactory = jsonFormat.createReaderFactory(rowType, rowType, null);
->>>>>>> ac582e71
         FileRecordReader<InternalRow> reader =
                 readerFactory.createReader(
                         new FormatReaderFactory.Context() {
