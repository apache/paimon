/*
 * Licensed to the Apache Software Foundation (ASF) under one
 * or more contributor license agreements.  See the NOTICE file
 * distributed with this work for additional information
 * regarding copyright ownership.  The ASF licenses this file
 * to you under the Apache License, Version 2.0 (the
 * "License"); you may not use this file except in compliance
 * with the License.  You may obtain a copy of the License at
 *
 *     http://www.apache.org/licenses/LICENSE-2.0
 *
 * Unless required by applicable law or agreed to in writing, software
 * distributed under the License is distributed on an "AS IS" BASIS,
 * WITHOUT WARRANTIES OR CONDITIONS OF ANY KIND, either express or implied.
 * See the License for the specific language governing permissions and
 * limitations under the License.
 */

package org.apache.paimon.utils;

import org.apache.paimon.data.Timestamp;

import java.time.DateTimeException;
import java.time.Instant;
import java.time.LocalDate;
import java.time.LocalDateTime;
import java.time.LocalTime;
import java.time.ZoneId;
import java.time.format.DateTimeFormatter;
import java.time.format.DateTimeFormatterBuilder;
import java.time.temporal.TemporalAccessor;
import java.util.TimeZone;

import static java.time.temporal.ChronoField.DAY_OF_MONTH;
import static java.time.temporal.ChronoField.HOUR_OF_DAY;
import static java.time.temporal.ChronoField.MINUTE_OF_HOUR;
import static java.time.temporal.ChronoField.MONTH_OF_YEAR;
import static java.time.temporal.ChronoField.NANO_OF_SECOND;
import static java.time.temporal.ChronoField.SECOND_OF_MINUTE;
import static java.time.temporal.ChronoField.YEAR;

/** Utils for date time. */
public class DateTimeUtils {

    /** The julian date of the epoch, 1970-01-01. */
    public static final int EPOCH_JULIAN = 2440588;

    /** The number of milliseconds in a second. */
    private static final long MILLIS_PER_SECOND = 1000L;

    /** The number of milliseconds in a minute. */
    private static final long MILLIS_PER_MINUTE = 60000L;

    /** The number of milliseconds in an hour. */
    private static final long MILLIS_PER_HOUR = 3600000L; // = 60 * 60 * 1000

    /**
     * The number of milliseconds in a day.
     *
     * <p>This is the modulo 'mask' used when converting TIMESTAMP values to DATE and TIME values.
     */
    public static final long MILLIS_PER_DAY = 86400000L; // = 24 * 60 * 60 * 1000

    /** The UTC time zone. */
    public static final TimeZone UTC_ZONE = TimeZone.getTimeZone("UTC");

    /** The local time zone. */
    public static final TimeZone LOCAL_TZ = TimeZone.getDefault();

    private static final DateTimeFormatter DEFAULT_TIMESTAMP_FORMATTER =
            new DateTimeFormatterBuilder()
                    .appendPattern("yyyy-[MM][M]-[dd][d]")
                    .optionalStart()
                    .appendPattern(" [HH][H]:[mm][m]:[ss][s]")
                    .appendFraction(NANO_OF_SECOND, 0, 9, true)
                    .optionalEnd()
                    .toFormatter();

    /**
     * Converts the internal representation of a SQL DATE (int) to the Java type used for UDF
     * parameters ({@link java.sql.Date}).
     */
    public static java.sql.Date toSQLDate(int v) {
        // note that, in this case, can't handle Daylight Saving Time
        final long t = v * MILLIS_PER_DAY;
        return new java.sql.Date(t - LOCAL_TZ.getOffset(t));
    }

    /**
     * Converts the internal representation of a SQL TIME (int) to the Java type used for UDF
     * parameters ({@link java.sql.Time}).
     */
    public static java.sql.Time toSQLTime(int v) {
        // note that, in this case, can't handle Daylight Saving Time
        return new java.sql.Time(v - LOCAL_TZ.getOffset(v));
    }

    /**
     * Converts the Java type used for UDF parameters of SQL DATE type ({@link java.sql.Date}) to
     * internal representation (int).
     */
    public static int toInternal(java.sql.Date date) {
        long ts = date.getTime() + LOCAL_TZ.getOffset(date.getTime());
        return (int) (ts / MILLIS_PER_DAY);
    }

    /**
     * Converts the Java type used for UDF parameters of SQL TIME type ({@link java.sql.Time}) to
     * internal representation (int).
     *
     * <p>Converse of {@link #toSQLTime(int)}.
     */
    public static int toInternal(java.sql.Time time) {
        long ts = time.getTime() + LOCAL_TZ.getOffset(time.getTime());
        return (int) (ts % MILLIS_PER_DAY);
    }

    public static int toInternal(LocalDate date) {
        return ymdToUnixDate(date.getYear(), date.getMonthValue(), date.getDayOfMonth());
    }

    public static int toInternal(LocalTime time) {
        return time.getHour() * (int) MILLIS_PER_HOUR
                + time.getMinute() * (int) MILLIS_PER_MINUTE
                + time.getSecond() * (int) MILLIS_PER_SECOND
                + time.getNano() / 1000_000;
    }

    /**
     * Format a {@link LocalDateTime} to yyyy-MM-dd HH:mm:ss[.nano] string.
     *
     * @param precision how many digits of nanoseconds to be retained
     */
    public static String formatLocalDateTime(LocalDateTime localDateTime, int precision) {
        // nanosecond is range in 0 ~ 999_999_999
        Preconditions.checkArgument(
                precision >= 0 && precision <= 9, "precision should be in range 0 ~ 9.");
        // format year to second part
        StringBuilder ymdhms =
                ymdhms(
                        new StringBuilder(),
                        localDateTime.getYear(),
                        localDateTime.getMonthValue(),
                        localDateTime.getDayOfMonth(),
                        localDateTime.getHour(),
                        localDateTime.getMinute(),
                        localDateTime.getSecond());

        // format nanosecond part
        StringBuilder fraction = new StringBuilder(Long.toString(localDateTime.getNano()));
        while (fraction.length() < 9) {
            fraction.insert(0, "0");
        }
        String nano = fraction.substring(0, precision);

        if (nano.length() > 0) {
            ymdhms.append(".").append(fraction);
        }

        return ymdhms.toString();
    }

    // --------------------------------------------------------------------------------------------
    // Java 8 time conversion
    // --------------------------------------------------------------------------------------------

    public static LocalDate toLocalDate(int date) {
        return julianToLocalDate(date + EPOCH_JULIAN);
    }

    private static LocalDate julianToLocalDate(int julian) {
        // this shifts the epoch back to astronomical year -4800 instead of the
        // start of the Christian era in year AD 1 of the proleptic Gregorian
        // calendar.
        int j = julian + 32044;
        int g = j / 146097;
        int dg = j % 146097;
        int c = (dg / 36524 + 1) * 3 / 4;
        int dc = dg - c * 36524;
        int b = dc / 1461;
        int db = dc % 1461;
        int a = (db / 365 + 1) * 3 / 4;
        int da = db - a * 365;

        // integer number of full years elapsed since March 1, 4801 BC
        int y = g * 400 + c * 100 + b * 4 + a;
        // integer number of full months elapsed since the last March 1
        int m = (da * 5 + 308) / 153 - 2;
        // number of days elapsed since day 1 of the month
        int d = da - (m + 4) * 153 / 5 + 122;
        int year = y - 4800 + (m + 2) / 12;
        int month = (m + 2) % 12 + 1;
        int day = d + 1;
        return LocalDate.of(year, month, day);
    }

    public static LocalTime toLocalTime(int time) {
        int h = time / 3600000;
        int time2 = time % 3600000;
        int m = time2 / 60000;
        int time3 = time2 % 60000;
        int s = time3 / 1000;
        int ms = time3 % 1000;
        return LocalTime.of(h, m, s, ms * 1000_000);
    }

    public static Integer parseDate(String s) {
        // allow timestamp str to date, e.g. 2017-12-12 09:30:00.0
        int ws1 = s.indexOf(" ");
        if (ws1 > 0) {
            s = s.substring(0, ws1);
        }
        int hyphen1 = s.indexOf('-');
        int y;
        int m;
        int d;
        if (hyphen1 < 0) {
            if (!isInteger(s.trim())) {
                return null;
            }
            y = Integer.parseInt(s.trim());
            m = 1;
            d = 1;
        } else {
            if (!isInteger(s.substring(0, hyphen1).trim())) {
                return null;
            }
            y = Integer.parseInt(s.substring(0, hyphen1).trim());
            final int hyphen2 = s.indexOf('-', hyphen1 + 1);
            if (hyphen2 < 0) {
                if (!isInteger(s.substring(hyphen1 + 1).trim())) {
                    return null;
                }
                m = Integer.parseInt(s.substring(hyphen1 + 1).trim());
                d = 1;
            } else {
                if (!isInteger(s.substring(hyphen1 + 1, hyphen2).trim())) {
                    return null;
                }
                m = Integer.parseInt(s.substring(hyphen1 + 1, hyphen2).trim());
                if (!isInteger(s.substring(hyphen2 + 1).trim())) {
                    return null;
                }
                d = Integer.parseInt(s.substring(hyphen2 + 1).trim());
            }
        }
        if (!isIllegalDate(y, m, d)) {
            return null;
        }
        return ymdToUnixDate(y, m, d);
    }

    public static Integer parseTime(String v) {
        final int start = 0;
        final int colon1 = v.indexOf(':', start);
        // timezone hh:mm:ss[.ssssss][[+|-]hh:mm:ss]
        // refer https://www.w3.org/TR/NOTE-datetime
        int timezoneHour;
        int timezoneMinute;
        int hour;
        int minute;
        int second;
        int milli;
        int operator = -1;
        int end = v.length();
        int timezone = v.indexOf('-', start);
        if (timezone < 0) {
            timezone = v.indexOf('+', start);
            operator = 1;
        }
        if (timezone < 0) {
            timezoneHour = 0;
            timezoneMinute = 0;
        } else {
            end = timezone;
            final int colon3 = v.indexOf(':', timezone);
            if (colon3 < 0) {
                if (!isInteger(v.substring(timezone + 1).trim())) {
                    return null;
                }
                timezoneHour = Integer.parseInt(v.substring(timezone + 1).trim());
                timezoneMinute = 0;
            } else {
                if (!isInteger(v.substring(timezone + 1, colon3).trim())) {
                    return null;
                }
                timezoneHour = Integer.parseInt(v.substring(timezone + 1, colon3).trim());
                if (!isInteger(v.substring(colon3 + 1).trim())) {
                    return null;
                }
                timezoneMinute = Integer.parseInt(v.substring(colon3 + 1).trim());
            }
        }
        if (colon1 < 0) {
            if (!isInteger(v.substring(start, end).trim())) {
                return null;
            }
            hour = Integer.parseInt(v.substring(start, end).trim());
            minute = 0;
            second = 0;
            milli = 0;
        } else {
            if (!isInteger(v.substring(start, colon1).trim())) {
                return null;
            }
            hour = Integer.parseInt(v.substring(start, colon1).trim());
            final int colon2 = v.indexOf(':', colon1 + 1);
            if (colon2 < 0) {
                if (!isInteger(v.substring(colon1 + 1, end).trim())) {
                    return null;
                }
                minute = Integer.parseInt(v.substring(colon1 + 1, end).trim());
                second = 0;
                milli = 0;
            } else {
                if (!isInteger(v.substring(colon1 + 1, colon2).trim())) {
                    return null;
                }
                minute = Integer.parseInt(v.substring(colon1 + 1, colon2).trim());
                int dot = v.indexOf('.', colon2);
                if (dot < 0) {
                    if (!isInteger(v.substring(colon2 + 1, end).trim())) {
                        return null;
                    }
                    second = Integer.parseInt(v.substring(colon2 + 1, end).trim());
                    milli = 0;
                } else {
                    if (!isInteger(v.substring(colon2 + 1, dot).trim())) {
                        return null;
                    }
                    second = Integer.parseInt(v.substring(colon2 + 1, dot).trim());
                    milli = parseFraction(v.substring(dot + 1, end).trim());
                }
            }
        }
        hour += operator * timezoneHour;
        minute += operator * timezoneMinute;
        return hour * (int) MILLIS_PER_HOUR
                + minute * (int) MILLIS_PER_MINUTE
                + second * (int) MILLIS_PER_SECOND
                + milli;
    }

    private static boolean isInteger(String s) {
        boolean isInt = s.length() > 0;
        for (int i = 0; i < s.length(); i++) {
            if (s.charAt(i) < '0' || s.charAt(i) > '9') {
                isInt = false;
                break;
            }
        }
        return isInt;
    }

    private static boolean isIllegalDate(int y, int m, int d) {
        int[] monthOf31Days = new int[] {1, 3, 5, 7, 8, 10, 12};
        if (y < 0 || y > 9999 || m < 1 || m > 12 || d < 1 || d > 31) {
            return false;
        }
        if (m == 2 && d > 28) {
            if (!(isLeapYear(y) && d == 29)) {
                return false;
            }
        }
        if (d == 31) {
            for (int i : monthOf31Days) {
                if (i == m) {
                    return true;
                }
            }
            return false;
        }
        return true;
    }

    /**
     * Parses a fraction, multiplying the first character by {@code multiplier}, the second
     * character by {@code multiplier / 10}, the third character by {@code multiplier / 100}, and so
     * forth.
     *
     * <p>For example, {@code parseFraction("1234", 100)} yields {@code 123}.
     */
    private static int parseFraction(String v) {
        int multiplier = 100;
        int r = 0;
        for (int i = 0; i < v.length(); i++) {
            char c = v.charAt(i);
            int x = c < '0' || c > '9' ? 0 : (c - '0');
            r += multiplier * x;
            if (multiplier < 10) {
                // We're at the last digit. Check for rounding.
                if (i + 1 < v.length() && v.charAt(i + 1) >= '5') {
                    ++r;
                }
                break;
            }
            multiplier /= 10;
        }
        return r;
    }

    // --------------------------------------------------------------------------------------------
    // Format
    // --------------------------------------------------------------------------------------------

    private static String formatTimestamp(Timestamp ts, int precision) {
        LocalDateTime ldt = ts.toLocalDateTime();

        String fraction = pad(9, ldt.getNano());
        while (fraction.length() > precision && fraction.endsWith("0")) {
            fraction = fraction.substring(0, fraction.length() - 1);
        }

        StringBuilder ymdhms =
                ymdhms(
                        new StringBuilder(),
                        ldt.getYear(),
                        ldt.getMonthValue(),
                        ldt.getDayOfMonth(),
                        ldt.getHour(),
                        ldt.getMinute(),
                        ldt.getSecond());

        if (fraction.length() > 0) {
            ymdhms.append(".").append(fraction);
        }

        return ymdhms.toString();
    }

    public static String formatTimestamp(Timestamp ts, TimeZone tz, int precision) {
        return formatTimestamp(timestampWithLocalZoneToTimestamp(ts, tz), precision);
    }

    public static String formatTimestampMillis(int time, int precision) {
        final StringBuilder buf = new StringBuilder(8 + (precision > 0 ? precision + 1 : 0));
        formatTimestampMillis(buf, time, precision);
        return buf.toString();
    }

    private static void formatTimestampMillis(StringBuilder buf, int time, int precision) {
        // we copy this method from Calcite DateTimeUtils but add the following changes
        // time may be negative which means time milli seconds before 00:00:00
        // this maybe a bug in calcite avatica
        while (time < 0) {
            time += MILLIS_PER_DAY;
        }
        int h = time / 3600000;
        int time2 = time % 3600000;
        int m = time2 / 60000;
        int time3 = time2 % 60000;
        int s = time3 / 1000;
        int ms = time3 % 1000;
        int2(buf, h);
        buf.append(':');
        int2(buf, m);
        buf.append(':');
        int2(buf, s);
        if (precision > 0) {
            buf.append('.');
            while (precision > 0) {
                buf.append((char) ('0' + (ms / 100)));
                ms = ms % 100;
                ms = ms * 10;

                // keep consistent with Timestamp.toString()
                if (ms == 0) {
                    break;
                }

                --precision;
            }
        }
    }

    /** Helper for CAST({date} AS VARCHAR(n)). */
    public static String formatDate(int date) {
        final StringBuilder buf = new StringBuilder(10);
        formatDate(buf, date);
        return buf.toString();
    }

    private static void formatDate(StringBuilder buf, int date) {
        julianToString(buf, date + EPOCH_JULIAN);
    }

    private static void julianToString(StringBuilder buf, int julian) {
        // this shifts the epoch back to astronomical year -4800 instead of the
        // start of the Christian era in year AD 1 of the proleptic Gregorian
        // calendar.
        int j = julian + 32044;
        int g = j / 146097;
        int dg = j % 146097;
        int c = (dg / 36524 + 1) * 3 / 4;
        int dc = dg - c * 36524;
        int b = dc / 1461;
        int db = dc % 1461;
        int a = (db / 365 + 1) * 3 / 4;
        int da = db - a * 365;

        // integer number of full years elapsed since March 1, 4801 BC
        int y = g * 400 + c * 100 + b * 4 + a;
        // integer number of full months elapsed since the last March 1
        int m = (da * 5 + 308) / 153 - 2;
        // number of days elapsed since day 1 of the month
        int d = da - (m + 4) * 153 / 5 + 122;
        int year = y - 4800 + (m + 2) / 12;
        int month = (m + 2) % 12 + 1;
        int day = d + 1;
        int4(buf, year);
        buf.append('-');
        int2(buf, month);
        buf.append('-');
        int2(buf, day);
    }

    private static boolean isLeapYear(int s) {
        return s % 400 == 0 || (s % 4 == 0 && s % 100 != 0);
    }

    private static int ymdToUnixDate(int year, int month, int day) {
        final int julian = ymdToJulian(year, month, day);
        return julian - EPOCH_JULIAN;
    }

    private static int ymdToJulian(int year, int month, int day) {
        int a = (14 - month) / 12;
        int y = year + 4800 - a;
        int m = month + 12 * a - 3;
        return day + (153 * m + 2) / 5 + 365 * y + y / 4 - y / 100 + y / 400 - 32045;
    }

    public static Timestamp parseTimestampData(String dateStr, int precision)
            throws DateTimeException {
        return Timestamp.fromLocalDateTime(
                fromTemporalAccessor(DEFAULT_TIMESTAMP_FORMATTER.parse(dateStr), precision));
    }

<<<<<<< HEAD
    public static Timestamp parseTimestampData(String dateStr, int precision, TimeZone timeZone)
            throws DateTimeException {
        return Timestamp.fromInstant(
                fromTemporalAccessor(DEFAULT_TIMESTAMP_FORMATTER.parse(dateStr), precision)
                        .atZone(timeZone.toZoneId())
                        .toInstant());
=======
    public static LocalDateTime toLocalDateTime(long timeMills) {
        return toLocalDateTime(timeMills, ZoneId.systemDefault());
    }

    public static LocalDateTime toLocalDateTime(long timeMills, ZoneId zoneId) {
        return Instant.ofEpochMilli(timeMills).atZone(zoneId).toLocalDateTime();
>>>>>>> 6191c334
    }

    public static LocalDateTime toLocalDateTime(String dateStr, int precision) {
        return fromTemporalAccessor(DEFAULT_TIMESTAMP_FORMATTER.parse(dateStr), precision);
    }

    /**
     * This is similar to {@link LocalDateTime#from(TemporalAccessor)}, but it's less strict and
     * introduces default values.
     */
    private static LocalDateTime fromTemporalAccessor(TemporalAccessor accessor, int precision) {
        // complement year with 1970
        int year = accessor.isSupported(YEAR) ? accessor.get(YEAR) : 1970;
        // complement month with 1
        int month = accessor.isSupported(MONTH_OF_YEAR) ? accessor.get(MONTH_OF_YEAR) : 1;
        // complement day with 1
        int day = accessor.isSupported(DAY_OF_MONTH) ? accessor.get(DAY_OF_MONTH) : 1;
        // complement hour with 0
        int hour = accessor.isSupported(HOUR_OF_DAY) ? accessor.get(HOUR_OF_DAY) : 0;
        // complement minute with 0
        int minute = accessor.isSupported(MINUTE_OF_HOUR) ? accessor.get(MINUTE_OF_HOUR) : 0;
        // complement second with 0
        int second = accessor.isSupported(SECOND_OF_MINUTE) ? accessor.get(SECOND_OF_MINUTE) : 0;
        // complement nano_of_second with 0
        int nanoOfSecond = accessor.isSupported(NANO_OF_SECOND) ? accessor.get(NANO_OF_SECOND) : 0;

        if (precision == 0) {
            nanoOfSecond = 0;
        } else if (precision != 9) {
            nanoOfSecond = (int) floor(nanoOfSecond, powerX(10, 9 - precision));
        }

        return LocalDateTime.of(year, month, day, hour, minute, second, nanoOfSecond);
    }

    private static long floor(long a, long b) {
        long r = a % b;
        if (r < 0) {
            return a - r - b;
        } else {
            return a - r;
        }
    }

    private static long powerX(long a, long b) {
        long x = 1;
        while (b > 0) {
            x *= a;
            --b;
        }
        return x;
    }

    // --------------------------------------------------------------------------------------------
    // UNIX TIME
    // --------------------------------------------------------------------------------------------

    /** Returns the value of the timestamp to seconds since '1970-01-01 00:00:00' UTC. */
    public static long unixTimestamp(long ts) {
        return ts / 1000;
    }

    // --------------------------------------------------------------------------------------------
    // TIMESTAMP to TIMESTAMP_LTZ conversions
    // --------------------------------------------------------------------------------------------

    public static Timestamp timestampWithLocalZoneToTimestamp(Timestamp ts, TimeZone tz) {
        return Timestamp.fromLocalDateTime(LocalDateTime.ofInstant(ts.toInstant(), tz.toZoneId()));
    }

    public static Timestamp truncate(Timestamp ts, int precision) {
        String fraction = Integer.toString(ts.toLocalDateTime().getNano());
        if (fraction.length() <= precision) {
            return ts;
        } else {
            // need to truncate
            if (precision <= 3) {
                return Timestamp.fromEpochMillis(
                        zeroLastDigits(ts.getMillisecond(), 3 - precision));
            } else {
                return Timestamp.fromEpochMillis(
                        ts.getMillisecond(),
                        (int) zeroLastDigits(ts.getNanoOfMillisecond(), 9 - precision));
            }
        }
    }

    private static long zeroLastDigits(long l, int n) {
        long tenToTheN = (long) Math.pow(10, n);
        return (l / tenToTheN) * tenToTheN;
    }

    private static String pad(int length, long v) {
        StringBuilder s = new StringBuilder(Long.toString(v));
        while (s.length() < length) {
            s.insert(0, "0");
        }
        return s.toString();
    }

    /** Appends year-month-day and hour:minute:second to a buffer; assumes they are valid. */
    private static StringBuilder ymdhms(
            StringBuilder b, int year, int month, int day, int h, int m, int s) {
        ymd(b, year, month, day);
        b.append(' ');
        return hms(b, h, m, s);
    }

    /** Appends year-month-day to a buffer; assumes they are valid. */
    private static StringBuilder ymd(StringBuilder b, int year, int month, int day) {
        int4(b, year);
        b.append('-');
        int2(b, month);
        b.append('-');
        return int2(b, day);
    }

    /** Appends hour:minute:second to a buffer; assumes they are valid. */
    private static StringBuilder hms(StringBuilder b, int h, int m, int s) {
        int2(b, h);
        b.append(':');
        int2(b, m);
        b.append(':');
        return int2(b, s);
    }

    private static StringBuilder int4(StringBuilder buf, int i) {
        buf.append((char) ('0' + (i / 1000) % 10));
        buf.append((char) ('0' + (i / 100) % 10));
        buf.append((char) ('0' + (i / 10) % 10));
        return buf.append((char) ('0' + i % 10));
    }

    private static StringBuilder int2(StringBuilder buf, int i) {
        buf.append((char) ('0' + (i / 10) % 10));
        return buf.append((char) ('0' + i % 10));
    }
}<|MERGE_RESOLUTION|>--- conflicted
+++ resolved
@@ -536,21 +536,20 @@
                 fromTemporalAccessor(DEFAULT_TIMESTAMP_FORMATTER.parse(dateStr), precision));
     }
 
-<<<<<<< HEAD
     public static Timestamp parseTimestampData(String dateStr, int precision, TimeZone timeZone)
             throws DateTimeException {
         return Timestamp.fromInstant(
                 fromTemporalAccessor(DEFAULT_TIMESTAMP_FORMATTER.parse(dateStr), precision)
                         .atZone(timeZone.toZoneId())
                         .toInstant());
-=======
+    }
+
     public static LocalDateTime toLocalDateTime(long timeMills) {
         return toLocalDateTime(timeMills, ZoneId.systemDefault());
     }
 
     public static LocalDateTime toLocalDateTime(long timeMills, ZoneId zoneId) {
         return Instant.ofEpochMilli(timeMills).atZone(zoneId).toLocalDateTime();
->>>>>>> 6191c334
     }
 
     public static LocalDateTime toLocalDateTime(String dateStr, int precision) {
