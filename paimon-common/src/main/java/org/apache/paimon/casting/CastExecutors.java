/*
 * Licensed to the Apache Software Foundation (ASF) under one
 * or more contributor license agreements.  See the NOTICE file
 * distributed with this work for additional information
 * regarding copyright ownership.  The ASF licenses this file
 * to you under the Apache License, Version 2.0 (the
 * "License"); you may not use this file except in compliance
 * with the License.  You may obtain a copy of the License at
 *
 *     http://www.apache.org/licenses/LICENSE-2.0
 *
 * Unless required by applicable law or agreed to in writing, software
 * distributed under the License is distributed on an "AS IS" BASIS,
 * WITHOUT WARRANTIES OR CONDITIONS OF ANY KIND, either express or implied.
 * See the License for the specific language governing permissions and
 * limitations under the License.
 */

package org.apache.paimon.casting;

import org.apache.paimon.types.DataType;
import org.apache.paimon.types.DataTypeFamily;
import org.apache.paimon.types.DataTypeRoot;
import org.apache.paimon.types.DataTypes;

import javax.annotation.Nullable;

import java.util.ArrayList;
import java.util.HashMap;
import java.util.Iterator;
import java.util.List;
import java.util.Map;
import java.util.Objects;
import java.util.Optional;
import java.util.stream.Stream;

/** Cast executors for input type and output type. */
public class CastExecutors {

    /* ------- Singleton declaration ------- */

    private static final CastExecutors INSTANCE = new CastExecutors();

    static {
        INSTANCE
                // Numeric rules
                .addRule(DecimalToDecimalCastRule.INSTANCE)
                .addRule(NumericPrimitiveToDecimalCastRule.INSTANCE)
                .addRule(DecimalToNumericPrimitiveCastRule.INSTANCE)
                .addRule(NumericPrimitiveCastRule.INSTANCE)
                .addRule(NumericPrimitiveToTimestamp.INSTANCE)
                // Boolean <-> numeric rules
                .addRule(BooleanToNumericCastRule.INSTANCE)
                .addRule(NumericToBooleanCastRule.INSTANCE)
                // To string rules
                .addRule(NumericToStringCastRule.INSTANCE)
                .addRule(BooleanToStringCastRule.INSTANCE)
                .addRule(TimestampToStringCastRule.INSTANCE)
                .addRule(TimeToStringCastRule.INSTANCE)
                .addRule(DateToStringCastRule.INSTANCE)
                .addRule(StringToStringCastRule.INSTANCE)
                .addRule(ArrayToStringCastRule.INSTANCE)
                .addRule(MapToStringCastRule.INSTANCE)
                .addRule(RowToStringCastRule.INSTANCE)
                // From string rules
                .addRule(StringToBooleanCastRule.INSTANCE)
                .addRule(StringToDecimalCastRule.INSTANCE)
                .addRule(StringToNumericPrimitiveCastRule.INSTANCE)
                .addRule(StringToDateCastRule.INSTANCE)
                .addRule(StringToTimeCastRule.INSTANCE)
                .addRule(StringToTimestampCastRule.INSTANCE)
                .addRule(StringToBinaryCastRule.INSTANCE)
                .addRule(StringToArrayCastRule.INSTANCE)
                .addRule(StringToMapCastRule.INSTANCE)
<<<<<<< HEAD
=======
                .addRule(StringToRowCastRule.INSTANCE)

>>>>>>> c151e6c2
                // Date/Time/Timestamp rules
                .addRule(TimestampToTimestampCastRule.INSTANCE)
                .addRule(TimestampToDateCastRule.INSTANCE)
                .addRule(TimestampToTimeCastRule.INSTANCE)
                .addRule(DateToTimestampCastRule.INSTANCE)
                .addRule(TimeToTimestampCastRule.INSTANCE)
                .addRule(TimestampToNumericPrimitiveCastRule.INSTANCE)
                // To binary rules
                .addRule(BinaryToBinaryCastRule.INSTANCE)
                .addRule(BinaryToStringCastRule.INSTANCE);
    }

    /* ------- Entrypoint ------- */

    private static final CastExecutor<?, ?> IDENTITY_CAST_EXECUTOR = value -> value;

    /**
     * Resolve a {@link CastExecutor} for the provided input type and target type. Returns null if
     * no rule can be resolved.
     *
     * @param inputType the input value type.
     * @param outputType the output value type.
     * @return the {@link CastExecutor} instance.
     */
    public static @Nullable CastExecutor<?, ?> resolve(DataType inputType, DataType outputType) {
        CastRule<?, ?> rule = INSTANCE.internalResolve(inputType, outputType);
        if (rule == null) {
            return null;
        }
        return rule.create(inputType, outputType);
    }

    /** Resolve a {@link CastExecutor} for the provided input type to StringType. */
    public static CastExecutor<?, ?> resolveToString(DataType inputType) {
        CastExecutor<?, ?> castExecutor = resolve(inputType, DataTypes.STRING());
        if (castExecutor == null) {
            throw new UnsupportedOperationException(
                    "Cast " + inputType + " to StringType is not supported.");
        }
        return castExecutor;
    }

    public static CastExecutor<?, ?> identityCastExecutor() {
        return IDENTITY_CAST_EXECUTOR;
    }

    /**
     * If a field type is modified, pushing down a filter of it is dangerous. This method tries to
     * cast the literals of filter to its original type. It only cast the literals when the CastRule
     * is in whitelist. Otherwise, return Optional.empty().
     */
    public static Optional<List<Object>> castLiteralsWithEvolution(
            List<Object> literals, DataType predicateType, DataType dataType) {
        if (predicateType.equalsIgnoreNullable(dataType)) {
            return Optional.of(literals);
        }

        CastRule<?, ?> castRule = INSTANCE.internalResolve(predicateType, dataType);
        if (castRule == null) {
            return Optional.empty();
        }

        if (castRule instanceof NumericPrimitiveCastRule) {
            // Ignore float literals because pushing down float filter result is unpredictable.
            // For example, (double) 0.1F in Java is 0.10000000149011612.

            if (predicateType.is(DataTypeFamily.INTEGER_NUMERIC)
                    && dataType.is(DataTypeFamily.INTEGER_NUMERIC)) {
                // Ignore input scale < output scale because of overflow.
                // For example, alter 383 from INT to TINYINT, the query result is (byte) 383 ==
                // 127. If we push down filter f = 127, 383 will be filtered out mistakenly.

                if (integerScaleLargerThan(predicateType.getTypeRoot(), dataType.getTypeRoot())) {
                    CastExecutor<Number, Number> castExecutor =
                            (CastExecutor<Number, Number>) castRule.create(predicateType, dataType);
                    List<Object> newLiterals = new ArrayList<>(literals.size());
                    for (Object literal : literals) {
                        Number literalNumber = (Number) literal;
                        Number newLiteralNumber = castExecutor.cast(literalNumber);
                        // Ignore if any literal is overflowed.
                        if (newLiteralNumber.longValue() != literalNumber.longValue()) {
                            return Optional.empty();
                        }
                        newLiterals.add(newLiteralNumber);
                    }
                    return Optional.of(newLiterals);
                }
            }
        }

        return Optional.empty();
    }

    private static boolean integerScaleLargerThan(DataTypeRoot a, DataTypeRoot b) {
        return (a == DataTypeRoot.SMALLINT && b == DataTypeRoot.TINYINT)
                || (a == DataTypeRoot.INTEGER && b != DataTypeRoot.BIGINT)
                || a == DataTypeRoot.BIGINT;
    }

    // Map<Target family or root, Map<Input family or root, rule>>
    private final Map<Object, Map<Object, CastRule<?, ?>>> rules = new HashMap<>();

    private CastExecutors addRule(CastRule<?, ?> rule) {
        CastRulePredicate predicate = rule.getPredicateDefinition();

        for (DataType targetType : predicate.getTargetTypes()) {
            final Map<Object, CastRule<?, ?>> map =
                    rules.computeIfAbsent(targetType, k -> new HashMap<>());
            for (DataTypeRoot inputTypeRoot : predicate.getInputTypeRoots()) {
                map.put(inputTypeRoot, rule);
            }
            for (DataTypeFamily inputTypeFamily : predicate.getInputTypeFamilies()) {
                map.put(inputTypeFamily, rule);
            }
        }
        for (DataTypeRoot targetTypeRoot : predicate.getTargetTypeRoots()) {
            final Map<Object, CastRule<?, ?>> map =
                    rules.computeIfAbsent(targetTypeRoot, k -> new HashMap<>());
            for (DataTypeRoot inputTypeRoot : predicate.getInputTypeRoots()) {
                map.put(inputTypeRoot, rule);
            }
            for (DataTypeFamily inputTypeFamily : predicate.getInputTypeFamilies()) {
                map.put(inputTypeFamily, rule);
            }
        }
        for (DataTypeFamily targetTypeFamily : predicate.getTargetTypeFamilies()) {
            final Map<Object, CastRule<?, ?>> map =
                    rules.computeIfAbsent(targetTypeFamily, k -> new HashMap<>());
            for (DataTypeRoot inputTypeRoot : predicate.getInputTypeRoots()) {
                map.put(inputTypeRoot, rule);
            }
            for (DataTypeFamily inputTypeFamily : predicate.getInputTypeFamilies()) {
                map.put(inputTypeFamily, rule);
            }
        }

        return this;
    }

    private CastRule<?, ?> internalResolve(DataType inputType, DataType targetType) {

        final Iterator<Object> targetTypeRootFamilyIterator =
                Stream.concat(
                                Stream.of(targetType),
                                Stream.<Object>concat(
                                        Stream.of(targetType.getTypeRoot()),
                                        targetType.getTypeRoot().getFamilies().stream()))
                        .iterator();

        // Try lookup by target type root/type families
        while (targetTypeRootFamilyIterator.hasNext()) {
            final Object targetMapKey = targetTypeRootFamilyIterator.next();
            final Map<Object, CastRule<?, ?>> inputTypeToCastRuleMap = rules.get(targetMapKey);

            if (inputTypeToCastRuleMap == null) {
                continue;
            }

            // Try lookup by input type root/type families
            Optional<? extends CastRule<?, ?>> rule =
                    Stream.<Object>concat(
                                    Stream.of(inputType.getTypeRoot()),
                                    inputType.getTypeRoot().getFamilies().stream())
                            .map(inputTypeToCastRuleMap::get)
                            .filter(Objects::nonNull)
                            .findFirst();

            if (rule.isPresent()) {
                return rule.get();
            }
        }

        return null;
    }
}<|MERGE_RESOLUTION|>--- conflicted
+++ resolved
@@ -72,11 +72,7 @@
                 .addRule(StringToBinaryCastRule.INSTANCE)
                 .addRule(StringToArrayCastRule.INSTANCE)
                 .addRule(StringToMapCastRule.INSTANCE)
-<<<<<<< HEAD
-=======
                 .addRule(StringToRowCastRule.INSTANCE)
-
->>>>>>> c151e6c2
                 // Date/Time/Timestamp rules
                 .addRule(TimestampToTimestampCastRule.INSTANCE)
                 .addRule(TimestampToDateCastRule.INSTANCE)
