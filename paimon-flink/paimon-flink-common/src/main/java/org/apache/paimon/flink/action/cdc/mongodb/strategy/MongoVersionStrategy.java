/*
 * Licensed to the Apache Software Foundation (ASF) under one
 * or more contributor license agreements.  See the NOTICE file
 * distributed with this work for additional information
 * regarding copyright ownership.  The ASF licenses this file
 * to you under the Apache License, Version 2.0 (the
 * "License"); you may not use this file except in compliance
 * with the License.  You may obtain a copy of the License at
 *
 *     http://www.apache.org/licenses/LICENSE-2.0
 *
 * Unless required by applicable law or agreed to in writing, software
 * distributed under the License is distributed on an "AS IS" BASIS,
 * WITHOUT WARRANTIES OR CONDITIONS OF ANY KIND, either express or implied.
 * See the License for the specific language governing permissions and
 * limitations under the License.
 */

package org.apache.paimon.flink.action.cdc.mongodb.strategy;

import org.apache.paimon.flink.action.cdc.ComputedColumn;
import org.apache.paimon.flink.action.cdc.mongodb.SchemaAcquisitionMode;
import org.apache.paimon.flink.sink.cdc.RichCdcMultiplexRecord;
import org.apache.paimon.types.DataType;
import org.apache.paimon.types.DataTypes;
import org.apache.paimon.utils.JsonSerdeUtil;

import org.apache.paimon.shade.jackson2.com.fasterxml.jackson.core.JsonProcessingException;
import org.apache.paimon.shade.jackson2.com.fasterxml.jackson.databind.JsonNode;
import org.apache.paimon.shade.jackson2.com.fasterxml.jackson.databind.ObjectMapper;
import org.apache.paimon.shade.jackson2.com.fasterxml.jackson.databind.node.ObjectNode;

import com.jayway.jsonpath.JsonPath;
import org.apache.flink.configuration.Configuration;

import java.util.Collections;
import java.util.HashMap;
import java.util.LinkedHashMap;
import java.util.List;
import java.util.Map;
import java.util.Optional;

import static org.apache.paimon.flink.action.cdc.CdcActionCommonUtils.mapKeyCaseConvert;
import static org.apache.paimon.flink.action.cdc.CdcActionCommonUtils.recordKeyDuplicateErrMsg;
import static org.apache.paimon.flink.action.cdc.mongodb.MongoDBActionUtils.FIELD_NAME;
import static org.apache.paimon.flink.action.cdc.mongodb.MongoDBActionUtils.PARSER_PATH;
import static org.apache.paimon.flink.action.cdc.mongodb.MongoDBActionUtils.START_MODE;

/** Interface for processing strategies tailored for different MongoDB versions. */
public interface MongoVersionStrategy {

    ObjectMapper OBJECT_MAPPER = new ObjectMapper();

    /**
     * Extracts records from the provided JsonNode.
     *
     * @param root The root JsonNode containing the MongoDB record.
     * @return A list of RichCdcMultiplexRecord extracted from the root node.
     * @throws JsonProcessingException If there's an error during JSON processing.
     */
    List<RichCdcMultiplexRecord> extractRecords(JsonNode root) throws JsonProcessingException;

    /**
     * Extracts primary keys from the MongoDB record.
     *
     * @return A list of primary keys.
     */
    default List<String> extractPrimaryKeys() {
        return Collections.singletonList("_id");
    }

<<<<<<< HEAD
    default Map<String, String> keyCaseInsensitive(Map<String, String> origin) {
        Map<String, String> keyCaseInsensitive = new HashMap<>();
        for (Map.Entry<String, String> entry : origin.entrySet()) {
            String fieldName = entry.getKey().toLowerCase();
            checkArgument(
                    !keyCaseInsensitive.containsKey(fieldName),
                    "Duplicate key appears when converting map keys to case-insensitive form. Original map is:\n%s",
                    origin);
            keyCaseInsensitive.put(fieldName, entry.getValue());
        }
        return keyCaseInsensitive;
=======
    default Map<String, String> extractRow(String record) {
        return JsonSerdeUtil.parseJsonMap(record, String.class);
>>>>>>> 114c260d
    }

    /**
     * Determines the extraction mode and retrieves the row accordingly.
     *
     * @param jsonNode The JsonNode representing the MongoDB document.
     * @param paimonFieldTypes A map to store the field types.
     * @param caseSensitive Flag indicating if the extraction should be case-sensitive.
     * @param mongodbConfig Configuration for the MongoDB connection.
     * @return A map representing the extracted row.
     * @throws JsonProcessingException If there's an error during JSON processing.
     */
    default Map<String, String> getExtractRow(
            JsonNode jsonNode,
            LinkedHashMap<String, DataType> paimonFieldTypes,
            boolean caseSensitive,
            List<ComputedColumn> computedColumns,
            Configuration mongodbConfig)
            throws JsonProcessingException {
        SchemaAcquisitionMode mode =
                SchemaAcquisitionMode.valueOf(mongodbConfig.getString(START_MODE).toUpperCase());
        ObjectNode objectNode = (ObjectNode) OBJECT_MAPPER.readTree(jsonNode.asText());
        JsonNode document = objectNode.set("_id", objectNode.get("_id").get("$oid"));
        Map<String, String> row;
        switch (mode) {
            case SPECIFIED:
                row =
                        parseFieldsFromJsonRecord(
                                document.toString(),
                                mongodbConfig.getString(PARSER_PATH),
                                mongodbConfig.getString(FIELD_NAME),
                                computedColumns,
                                paimonFieldTypes);
                break;
            case DYNAMIC:
<<<<<<< HEAD
                Map<String, String> dynamicRow =
                        parseAndTypeJsonRow(
                                document.toString(),
                                paimonFieldTypes,
                                computedColumns,
                                caseSensitive);
                return caseSensitive ? dynamicRow : keyCaseInsensitive(dynamicRow);
=======
                row = parseAndTypeJsonRow(document.toString(), paimonFieldTypes, caseSensitive);
                break;
>>>>>>> 114c260d
            default:
                throw new RuntimeException("Unsupported extraction mode: " + mode);
        }
        return mapKeyCaseConvert(row, caseSensitive, recordKeyDuplicateErrMsg(row));
    }

    /** Parses and types a JSON row based on the given parameters. */
    default Map<String, String> parseAndTypeJsonRow(
<<<<<<< HEAD
            String jsonRow,
            LinkedHashMap<String, DataType> fieldTypes,
            List<ComputedColumn> computedColumns,
            boolean caseSensitive) {
        Map<String, String> parsedRow = JsonSerdeUtil.parseJsonMap(jsonRow, String.class);
        return processParsedData(parsedRow, fieldTypes, computedColumns, caseSensitive);
=======
            String evaluate,
            LinkedHashMap<String, DataType> paimonFieldTypes,
            boolean caseSensitive) {
        Map<String, String> parsedMap = JsonSerdeUtil.parseJsonMap(evaluate, String.class);
        for (String column : parsedMap.keySet()) {
            paimonFieldTypes.put(caseSensitive ? column : column.toLowerCase(), DataTypes.STRING());
        }
        return extractRow(evaluate);
>>>>>>> 114c260d
    }

    /** Parses fields from a JSON record based on the given parameters. */
    static Map<String, String> parseFieldsFromJsonRecord(
            String record,
            String fieldPaths,
            String fieldNames,
            List<ComputedColumn> computedColumns,
            LinkedHashMap<String, DataType> fieldTypes) {
        String[] columnNames = fieldNames.split(",");
        String[] parseNames = fieldPaths.split(",");
        Map<String, String> parsedRow = new HashMap<>();

        for (int i = 0; i < parseNames.length; i++) {
            String evaluate = JsonPath.read(record, parseNames[i]);
            parsedRow.put(columnNames[i], Optional.ofNullable(evaluate).orElse("{}"));
        }

        return processParsedData(parsedRow, fieldTypes, computedColumns, false);
    }

    /** Processes the parsed data to generate the result map and update field types. */
    static Map<String, String> processParsedData(
            Map<String, String> parsedRow,
            LinkedHashMap<String, DataType> fieldTypes,
            List<ComputedColumn> computedColumns,
            boolean caseSensitive) {
        int initialCapacity = parsedRow.size() + computedColumns.size();
        Map<String, String> resultMap = new HashMap<>(initialCapacity);

        parsedRow.forEach(
                (column, value) -> {
                    String key = caseSensitive ? column : column.toLowerCase();
                    fieldTypes.putIfAbsent(key, DataTypes.STRING());
                    resultMap.put(key, value);
                });
        computedColumns.forEach(
                computedColumn -> {
                    String columnName = computedColumn.columnName();
                    String fieldReference = computedColumn.fieldReference();
                    String computedValue = computedColumn.eval(parsedRow.get(fieldReference));

                    resultMap.put(columnName, computedValue);
                    fieldTypes.put(columnName, computedColumn.columnType());
                });
        return resultMap;
    }
}<|MERGE_RESOLUTION|>--- conflicted
+++ resolved
@@ -69,22 +69,8 @@
         return Collections.singletonList("_id");
     }
 
-<<<<<<< HEAD
-    default Map<String, String> keyCaseInsensitive(Map<String, String> origin) {
-        Map<String, String> keyCaseInsensitive = new HashMap<>();
-        for (Map.Entry<String, String> entry : origin.entrySet()) {
-            String fieldName = entry.getKey().toLowerCase();
-            checkArgument(
-                    !keyCaseInsensitive.containsKey(fieldName),
-                    "Duplicate key appears when converting map keys to case-insensitive form. Original map is:\n%s",
-                    origin);
-            keyCaseInsensitive.put(fieldName, entry.getValue());
-        }
-        return keyCaseInsensitive;
-=======
     default Map<String, String> extractRow(String record) {
         return JsonSerdeUtil.parseJsonMap(record, String.class);
->>>>>>> 114c260d
     }
 
     /**
@@ -120,18 +106,13 @@
                                 paimonFieldTypes);
                 break;
             case DYNAMIC:
-<<<<<<< HEAD
-                Map<String, String> dynamicRow =
+                row =
                         parseAndTypeJsonRow(
                                 document.toString(),
                                 paimonFieldTypes,
                                 computedColumns,
                                 caseSensitive);
-                return caseSensitive ? dynamicRow : keyCaseInsensitive(dynamicRow);
-=======
-                row = parseAndTypeJsonRow(document.toString(), paimonFieldTypes, caseSensitive);
                 break;
->>>>>>> 114c260d
             default:
                 throw new RuntimeException("Unsupported extraction mode: " + mode);
         }
@@ -140,23 +121,12 @@
 
     /** Parses and types a JSON row based on the given parameters. */
     default Map<String, String> parseAndTypeJsonRow(
-<<<<<<< HEAD
-            String jsonRow,
-            LinkedHashMap<String, DataType> fieldTypes,
+            String evaluate,
+            LinkedHashMap<String, DataType> paimonFieldTypes,
             List<ComputedColumn> computedColumns,
             boolean caseSensitive) {
-        Map<String, String> parsedRow = JsonSerdeUtil.parseJsonMap(jsonRow, String.class);
-        return processParsedData(parsedRow, fieldTypes, computedColumns, caseSensitive);
-=======
-            String evaluate,
-            LinkedHashMap<String, DataType> paimonFieldTypes,
-            boolean caseSensitive) {
-        Map<String, String> parsedMap = JsonSerdeUtil.parseJsonMap(evaluate, String.class);
-        for (String column : parsedMap.keySet()) {
-            paimonFieldTypes.put(caseSensitive ? column : column.toLowerCase(), DataTypes.STRING());
-        }
-        return extractRow(evaluate);
->>>>>>> 114c260d
+        Map<String, String> parsedRow = JsonSerdeUtil.parseJsonMap(evaluate, String.class);
+        return processParsedData(parsedRow, paimonFieldTypes, computedColumns, caseSensitive);
     }
 
     /** Parses fields from a JSON record based on the given parameters. */
