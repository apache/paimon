--- conflicted
+++ resolved
@@ -23,10 +23,6 @@
 
 package org.apache.paimon.flink.action.cdc.mysql;
 
-<<<<<<< HEAD
-import org.apache.paimon.flink.action.cdc.kafka.TypeUtil;
-=======
->>>>>>> 6eae21ed
 import org.apache.paimon.types.BinaryType;
 import org.apache.paimon.types.DataType;
 import org.apache.paimon.types.DataTypes;
@@ -43,13 +39,9 @@
 import javax.annotation.Nullable;
 
 import java.nio.ByteBuffer;
-<<<<<<< HEAD
-import java.util.HashMap;
-=======
 import java.util.Arrays;
 import java.util.HashMap;
 import java.util.List;
->>>>>>> 6eae21ed
 import java.util.Map;
 import java.util.Optional;
 
@@ -134,8 +126,6 @@
     // The base length of a timestamp is 19, for example "2023-03-23 17:20:00".
     private static final int JDBC_TIMESTAMP_BASE_LENGTH = 19;
 
-<<<<<<< HEAD
-=======
     private static final String LEFT_BRACKETS = "(";
     private static final String RIGHT_BRACKETS = ")";
     private static final String COMMA = ",";
@@ -143,20 +133,13 @@
     private static final List<String> HAVE_SCALE_LIST =
             Arrays.asList(DECIMAL, NUMERIC, DOUBLE, REAL, FIXED);
 
->>>>>>> 6eae21ed
     private static final ObjectMapper objectMapper = new ObjectMapper();
 
     public static DataType toDataType(String mysqlType) {
         return toDataType(
-<<<<<<< HEAD
-                TypeUtil.getType(mysqlType),
-                TypeUtil.getPrecision(mysqlType),
-                TypeUtil.getScale(mysqlType));
-=======
                 MySqlTypeUtils.getShortType(mysqlType),
                 MySqlTypeUtils.getPrecision(mysqlType),
                 MySqlTypeUtils.getScale(mysqlType));
->>>>>>> 6eae21ed
     }
 
     public static DataType toDataType(
@@ -304,27 +287,6 @@
         }
     }
 
-<<<<<<< HEAD
-    public static boolean isEnumType(String type) {
-        switch (type.toUpperCase()) {
-            case ENUM:
-                return true;
-            default:
-                return false;
-        }
-    }
-
-    public static boolean isSetType(String type) {
-        switch (type.toUpperCase()) {
-            case SET:
-                return true;
-            default:
-                return false;
-        }
-    }
-
-=======
->>>>>>> 6eae21ed
     public static String convertWkbArray(byte[] wkb) throws JsonProcessingException {
         String geoJson = OGCGeometry.fromBinary(ByteBuffer.wrap(wkb)).asGeoJson();
         JsonNode originGeoNode = objectMapper.readTree(geoJson);
@@ -344,8 +306,6 @@
         ObjectWriter objectWriter = objectMapper.writer();
         return objectWriter.writeValueAsString(geometryInfo);
     }
-<<<<<<< HEAD
-=======
 
     public static boolean isScaleType(String typeName) {
         return HAVE_SCALE_LIST.stream()
@@ -405,5 +365,4 @@
             return 0;
         }
     }
->>>>>>> 6eae21ed
 }