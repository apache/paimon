--- conflicted
+++ resolved
@@ -257,31 +257,6 @@
         }
     }
 
-<<<<<<< HEAD
-    @Nullable
-    private synchronized BinaryRow refreshDynamicPartition(boolean reopen) throws Exception {
-        if (partitionLoader == null) {
-            return null;
-        }
-
-        boolean partitionChanged = partitionLoader.checkRefresh();
-        BinaryRow partition = partitionLoader.partition();
-        if (partition == null) {
-            return null;
-        }
-
-        lookupTable.specificPartitionFilter(createSpecificPartFilter(partition));
-
-        if (partitionChanged && reopen) {
-            lookupTable.close();
-            lookupTable.open();
-        }
-
-        return partition;
-    }
-
-=======
->>>>>>> 321c8efa
     private Predicate createSpecificPartFilter(BinaryRow partition) {
         RowType rowType = table.rowType();
         List<String> partitionKeys = table.partitionKeys();
@@ -306,15 +281,10 @@
         }
     }
 
-<<<<<<< HEAD
-    private synchronized void checkRefresh() throws Exception {
-        if (nextLoadTime > System.currentTimeMillis()) {
-=======
     @VisibleForTesting
-    void tryRefresh() throws Exception {
+    synchronized void tryRefresh() throws Exception {
         // 1. check if this time is in black list
         if (refreshBlacklist != null && !refreshBlacklist.canRefresh()) {
->>>>>>> 321c8efa
             return;
         }
 
