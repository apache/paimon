--- conflicted
+++ resolved
@@ -56,11 +56,6 @@
         return new String[] {"Success"};
     }
 
-<<<<<<< HEAD
-    @Override
-    public String identifier() {
-        return IDENTIFIER;
-=======
     public String[] call(ProcedureContext procedureContext, String tableId, String consumerId)
             throws Catalog.TableNotExistException {
         FileStoreTable fileStoreTable =
@@ -70,6 +65,10 @@
         consumerManager.deleteConsumer(consumerId);
 
         return new String[] {"Success"};
->>>>>>> f49afd86
+    }
+
+    @Override
+    public String identifier() {
+        return IDENTIFIER;
     }
 }