--- conflicted
+++ resolved
@@ -53,11 +53,7 @@
 /** Tests for {@link AppendOnlySingleTableCompactionWorkerOperator}. */
 public class AppendOnlySingleTableCompactionWorkerOperatorTest extends TableTestBase {
 
-<<<<<<< HEAD
     @Test
-=======
-    @RepeatedTest(10)
->>>>>>> 2790b351
     public void testAsyncCompactionWorks() throws Exception {
         createTableDefault();
         AppendOnlySingleTableCompactionWorkerOperator workerOperator =
