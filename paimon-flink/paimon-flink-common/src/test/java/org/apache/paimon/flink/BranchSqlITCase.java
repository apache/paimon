--- conflicted
+++ resolved
@@ -53,7 +53,6 @@
     }
 
     @Test
-<<<<<<< HEAD
     public void testArrayDefaultValue() throws Exception {
         sql("CREATE TABLE T_ARRAY (id INT, tags ARRAY<STRING>, numbers ARRAY<INT>)");
         sql("CALL sys.alter_column_default_value('default.T_ARRAY', 'tags', '[tag1, tag2]')");
@@ -128,14 +127,15 @@
         assertThat(collectResult("SELECT * FROM T_MIXED WHERE id = 2"))
                 .containsExactlyInAnyOrder(
                         "+I[2, custom_name, [default_tag], {created_by=system}, +I[true, 30]]");
-=======
+    }
+
+    @Test
     public void testDefaultValueForPkTableDynamicBucket() throws Exception {
         sql("CREATE TABLE T (a INT PRIMARY KEY NOT ENFORCED, b INT)");
         sql("CALL sys.alter_column_default_value('default.T', 'b', '5')");
         sql("INSERT INTO T (a) VALUES (1), (2)");
         assertThat(collectResult("SELECT * FROM T"))
                 .containsExactlyInAnyOrder("+I[1, 5]", "+I[2, 5]");
->>>>>>> 2c73863f
     }
 
     @Test
