--- conflicted
+++ resolved
@@ -206,15 +206,7 @@
 
         Map<String, String> pulsarConfig = getBasicPulsarConfig();
         pulsarConfig.put(PULSAR_PARTITION_DISCOVERY_INTERVAL_MS.key(), "-1");
-<<<<<<< HEAD
-        if (ThreadLocalRandom.current().nextBoolean()) {
-            pulsarConfig.put(TOPIC.key(), topic);
-        } else {
-            pulsarConfig.put(TOPIC_PATTERN.key(), "schema_.*");
-        }
-=======
         pulsarConfig.put(TOPIC.key(), topic);
->>>>>>> b30c8556
         pulsarConfig.put(VALUE_FORMAT.key(), "canal-json");
         Map<String, String> config = getBasicTableConfig();
         config.put("tag.automatic-creation", "watermark");
