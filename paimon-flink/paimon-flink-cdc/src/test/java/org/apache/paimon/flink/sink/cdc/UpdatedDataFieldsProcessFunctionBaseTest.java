--- conflicted
+++ resolved
@@ -41,15 +41,9 @@
 
         UpdatedDataFieldsProcessFunctionBase.ConvertAction convertAction = null;
         convertAction =
-<<<<<<< HEAD
-                UpdatedDataFieldsProcessFunctionBase.canConvert(oldVarchar, biggerLengthVarchar);
-        assertEquals(UpdatedDataFieldsProcessFunctionBase.ConvertAction.CONVERT, convertAction);
-=======
                 UpdatedDataFieldsProcessFunctionBase.canConvert(
                         oldVarchar, biggerLengthVarchar, TypeMapping.defaultMapping());
-        Assert.assertEquals(
-                UpdatedDataFieldsProcessFunctionBase.ConvertAction.CONVERT, convertAction);
->>>>>>> e381c086
+        assertEquals(UpdatedDataFieldsProcessFunctionBase.ConvertAction.CONVERT, convertAction);
         convertAction =
                 UpdatedDataFieldsProcessFunctionBase.canConvert(
                         oldVarchar, smallerLengthVarchar, TypeMapping.defaultMapping());
@@ -64,20 +58,13 @@
         SmallIntType smallintType = new SmallIntType();
 
         UpdatedDataFieldsProcessFunctionBase.ConvertAction convertAction = null;
-<<<<<<< HEAD
-        convertAction = UpdatedDataFieldsProcessFunctionBase.canConvert(oldType, bigintType);
-        assertEquals(UpdatedDataFieldsProcessFunctionBase.ConvertAction.CONVERT, convertAction);
-        convertAction = UpdatedDataFieldsProcessFunctionBase.canConvert(oldType, smallintType);
-=======
         convertAction =
                 UpdatedDataFieldsProcessFunctionBase.canConvert(
                         oldType, bigintType, TypeMapping.defaultMapping());
-        Assert.assertEquals(
-                UpdatedDataFieldsProcessFunctionBase.ConvertAction.CONVERT, convertAction);
+        assertEquals(UpdatedDataFieldsProcessFunctionBase.ConvertAction.CONVERT, convertAction);
         convertAction =
                 UpdatedDataFieldsProcessFunctionBase.canConvert(
                         oldType, smallintType, TypeMapping.defaultMapping());
->>>>>>> e381c086
 
         assertEquals(UpdatedDataFieldsProcessFunctionBase.ConvertAction.IGNORE, convertAction);
     }
@@ -89,20 +76,13 @@
         DecimalType smallerRangeType = new DecimalType(10, 3);
 
         UpdatedDataFieldsProcessFunctionBase.ConvertAction convertAction = null;
-<<<<<<< HEAD
-        convertAction = UpdatedDataFieldsProcessFunctionBase.canConvert(oldType, biggerRangeType);
-        assertEquals(UpdatedDataFieldsProcessFunctionBase.ConvertAction.CONVERT, convertAction);
-        convertAction = UpdatedDataFieldsProcessFunctionBase.canConvert(oldType, smallerRangeType);
-=======
         convertAction =
                 UpdatedDataFieldsProcessFunctionBase.canConvert(
                         oldType, biggerRangeType, TypeMapping.defaultMapping());
-        Assert.assertEquals(
-                UpdatedDataFieldsProcessFunctionBase.ConvertAction.CONVERT, convertAction);
+        assertEquals(UpdatedDataFieldsProcessFunctionBase.ConvertAction.CONVERT, convertAction);
         convertAction =
                 UpdatedDataFieldsProcessFunctionBase.canConvert(
                         oldType, smallerRangeType, TypeMapping.defaultMapping());
->>>>>>> e381c086
 
         assertEquals(UpdatedDataFieldsProcessFunctionBase.ConvertAction.IGNORE, convertAction);
     }
@@ -115,15 +95,9 @@
 
         UpdatedDataFieldsProcessFunctionBase.ConvertAction convertAction = null;
         convertAction =
-<<<<<<< HEAD
-                UpdatedDataFieldsProcessFunctionBase.canConvert(oldType, biggerLengthTimestamp);
-        assertEquals(UpdatedDataFieldsProcessFunctionBase.ConvertAction.CONVERT, convertAction);
-=======
                 UpdatedDataFieldsProcessFunctionBase.canConvert(
                         oldType, biggerLengthTimestamp, TypeMapping.defaultMapping());
-        Assert.assertEquals(
-                UpdatedDataFieldsProcessFunctionBase.ConvertAction.CONVERT, convertAction);
->>>>>>> e381c086
+        assertEquals(UpdatedDataFieldsProcessFunctionBase.ConvertAction.CONVERT, convertAction);
         convertAction =
                 UpdatedDataFieldsProcessFunctionBase.canConvert(
                         oldType, smallerLengthTimestamp, TypeMapping.defaultMapping());
