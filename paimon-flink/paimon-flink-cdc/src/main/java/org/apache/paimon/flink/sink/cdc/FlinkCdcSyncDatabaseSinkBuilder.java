--- conflicted
+++ resolved
@@ -128,7 +128,7 @@
         return this;
     }
 
-<<<<<<< HEAD
+
     public FlinkCdcSyncDatabaseSinkBuilder<T> withEagerInit(boolean eagerInit) {
         this.eagerInit = eagerInit;
         return this;
@@ -136,10 +136,10 @@
 
     public FlinkCdcSyncDatabaseSinkBuilder<T> withTableFilter(TableFilter tableFilter) {
         this.tableFilter = tableFilter;
-=======
+    }
+
     public FlinkCdcSyncDatabaseSinkBuilder<T> withTypeMapping(TypeMapping typeMapping) {
         this.typeMapping = typeMapping;
->>>>>>> 95ab6604
         return this;
     }
 
