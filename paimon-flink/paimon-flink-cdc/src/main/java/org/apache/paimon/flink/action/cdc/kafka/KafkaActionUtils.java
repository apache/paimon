/*
 * Licensed to the Apache Software Foundation (ASF) under one
 * or more contributor license agreements.  See the NOTICE file
 * distributed with this work for additional information
 * regarding copyright ownership.  The ASF licenses this file
 * to you under the Apache License, Version 2.0 (the
 * "License"); you may not use this file except in compliance
 * with the License.  You may obtain a copy of the License at
 *
 *     http://www.apache.org/licenses/LICENSE-2.0
 *
 * Unless required by applicable law or agreed to in writing, software
 * distributed under the License is distributed on an "AS IS" BASIS,
 * WITHOUT WARRANTIES OR CONDITIONS OF ANY KIND, either express or implied.
 * See the License for the specific language governing permissions and
 * limitations under the License.
 */

package org.apache.paimon.flink.action.cdc.kafka;

import org.apache.paimon.flink.action.cdc.MessageQueueSchemaUtils;
import org.apache.paimon.flink.action.cdc.format.DataFormat;
import org.apache.paimon.utils.StringUtils;

import org.apache.flink.api.common.serialization.SimpleStringSchema;
import org.apache.flink.configuration.Configuration;
import org.apache.flink.connector.kafka.source.KafkaSource;
import org.apache.flink.connector.kafka.source.KafkaSourceBuilder;
import org.apache.flink.connector.kafka.source.enumerator.initializer.OffsetsInitializer;
import org.apache.flink.streaming.connectors.kafka.config.StartupMode;
import org.apache.flink.streaming.connectors.kafka.table.KafkaConnectorOptions;
import org.apache.flink.streaming.connectors.kafka.table.KafkaConnectorOptions.ScanStartupMode;
import org.apache.flink.table.api.TableException;
import org.apache.flink.table.api.ValidationException;
import org.apache.flink.util.CollectionUtil;
import org.apache.kafka.clients.consumer.ConsumerConfig;
import org.apache.kafka.clients.consumer.ConsumerRecord;
import org.apache.kafka.clients.consumer.ConsumerRecords;
import org.apache.kafka.clients.consumer.KafkaConsumer;
import org.apache.kafka.clients.consumer.OffsetResetStrategy;
import org.apache.kafka.common.PartitionInfo;
import org.apache.kafka.common.TopicPartition;
import org.apache.kafka.common.serialization.StringDeserializer;

import java.time.Duration;
import java.util.Arrays;
import java.util.Collection;
import java.util.Collections;
import java.util.HashMap;
import java.util.List;
import java.util.Locale;
import java.util.Map;
import java.util.Properties;
import java.util.UUID;
import java.util.stream.Collectors;

import static org.apache.flink.streaming.connectors.kafka.table.KafkaConnectorOptions.SCAN_STARTUP_SPECIFIC_OFFSETS;
import static org.apache.paimon.utils.Preconditions.checkArgument;

/** Utils for Kafka Action. */
public class KafkaActionUtils {

    public static final String PROPERTIES_PREFIX = "properties.";

    private static final String PARTITION = "partition";
    private static final String OFFSET = "offset";

    public static KafkaSource<String> buildKafkaSource(Configuration kafkaConfig) {
        validateKafkaConfig(kafkaConfig);
        KafkaSourceBuilder<String> kafkaSourceBuilder = KafkaSource.builder();

        List<String> topics =
                kafkaConfig.get(KafkaConnectorOptions.TOPIC).stream()
                        .flatMap(topic -> Arrays.stream(topic.split(",")))
                        .collect(Collectors.toList());

        kafkaSourceBuilder
                .setTopics(topics)
                .setValueOnlyDeserializer(new SimpleStringSchema())
                .setGroupId(kafkaPropertiesGroupId(kafkaConfig));
        Properties properties = new Properties();
        for (Map.Entry<String, String> entry : kafkaConfig.toMap().entrySet()) {
            String key = entry.getKey();
            String value = entry.getValue();
            if (key.startsWith(PROPERTIES_PREFIX)) {
                properties.put(key.substring(PROPERTIES_PREFIX.length()), value);
            }
        }

        StartupMode startupMode =
                fromOption(kafkaConfig.get(KafkaConnectorOptions.SCAN_STARTUP_MODE));
        // see
        // https://github.com/apache/flink/blob/f32052a12309cfe38f66344cf6d4ab39717e44c8/flink-connectors/flink-connector-kafka/src/main/java/org/apache/flink/streaming/connectors/kafka/table/KafkaDynamicSource.java#L434
        switch (startupMode) {
            case EARLIEST:
                kafkaSourceBuilder.setStartingOffsets(OffsetsInitializer.earliest());
                break;
            case LATEST:
                kafkaSourceBuilder.setStartingOffsets(OffsetsInitializer.latest());
                break;
            case GROUP_OFFSETS:
                String offsetResetConfig =
                        properties.getProperty(
                                ConsumerConfig.AUTO_OFFSET_RESET_CONFIG,
                                OffsetResetStrategy.NONE.name());
                OffsetResetStrategy offsetResetStrategy = getResetStrategy(offsetResetConfig);
                kafkaSourceBuilder.setStartingOffsets(
                        OffsetsInitializer.committedOffsets(offsetResetStrategy));
                break;
            case SPECIFIC_OFFSETS:
                Map<TopicPartition, Long> offsets = new HashMap<>();
                String topic = kafkaConfig.get(KafkaConnectorOptions.TOPIC).get(0);

                String specificOffsetsStrOpt = kafkaConfig.get(SCAN_STARTUP_SPECIFIC_OFFSETS);
                final Map<Integer, Long> offsetMap =
                        parseSpecificOffsets(
                                specificOffsetsStrOpt, SCAN_STARTUP_SPECIFIC_OFFSETS.key());
                offsetMap.forEach(
                        (partition, offset) -> {
                            final TopicPartition topicPartition =
                                    new TopicPartition(topic, partition);
                            offsets.put(topicPartition, offset);
                        });

                kafkaSourceBuilder.setStartingOffsets(OffsetsInitializer.offsets(offsets));
                break;
            case TIMESTAMP:
                long startupTimestampMillis =
                        kafkaConfig.get(KafkaConnectorOptions.SCAN_STARTUP_TIMESTAMP_MILLIS);
                kafkaSourceBuilder.setStartingOffsets(
                        OffsetsInitializer.timestamp(startupTimestampMillis));
                break;
        }

        kafkaSourceBuilder.setProperties(properties);

        return kafkaSourceBuilder.build();
    }

    /**
     * Returns the {@link StartupMode} of Kafka Consumer by passed-in table-specific {@link
     * ScanStartupMode}.
     */
    private static StartupMode fromOption(ScanStartupMode scanStartupMode) {
        switch (scanStartupMode) {
            case EARLIEST_OFFSET:
                return StartupMode.EARLIEST;
            case LATEST_OFFSET:
                return StartupMode.LATEST;
            case GROUP_OFFSETS:
                return StartupMode.GROUP_OFFSETS;
            case SPECIFIC_OFFSETS:
                return StartupMode.SPECIFIC_OFFSETS;
            case TIMESTAMP:
                return StartupMode.TIMESTAMP;

            default:
                throw new TableException(
                        "Unsupported startup mode. Validator should have checked that.");
        }
    }

    private static OffsetResetStrategy getResetStrategy(String offsetResetConfig) {
        return Arrays.stream(OffsetResetStrategy.values())
                .filter(ors -> ors.name().equals(offsetResetConfig.toUpperCase(Locale.ROOT)))
                .findAny()
                .orElseThrow(
                        () ->
                                new IllegalArgumentException(
                                        String.format(
                                                "%s can not be set to %s. Valid values: [%s]",
                                                ConsumerConfig.AUTO_OFFSET_RESET_CONFIG,
                                                offsetResetConfig,
                                                Arrays.stream(OffsetResetStrategy.values())
                                                        .map(Enum::name)
                                                        .map(String::toLowerCase)
                                                        .collect(Collectors.joining(",")))));
    }

    /**
     * Parses specificOffsets String to Map.
     *
     * <p>specificOffsets String format was given as following:
     *
     * <pre>
     *     scan.startup.specific-offsets = partition:0,offset:42;partition:1,offset:300
     * </pre>
     *
     * @return specificOffsets with Map format, key is partition, and value is offset
     */
    private static Map<Integer, Long> parseSpecificOffsets(
            String specificOffsetsStr, String optionKey) {
        final Map<Integer, Long> offsetMap = new HashMap<>();
        final String[] pairs = specificOffsetsStr.split(";");
        final String validationExceptionMessage =
                String.format(
                        "Invalid properties '%s' should follow the format "
                                + "'partition:0,offset:42;partition:1,offset:300', but is '%s'.",
                        optionKey, specificOffsetsStr);

        if (pairs.length == 0) {
            throw new ValidationException(validationExceptionMessage);
        }

        for (String pair : pairs) {
            if (null == pair || !pair.contains(",")) {
                throw new ValidationException(validationExceptionMessage);
            }

            final String[] kv = pair.split(",");
            if (kv.length != 2
                    || !kv[0].startsWith(PARTITION + ':')
                    || !kv[1].startsWith(OFFSET + ':')) {
                throw new ValidationException(validationExceptionMessage);
            }

            String partitionValue = kv[0].substring(kv[0].indexOf(":") + 1);
            String offsetValue = kv[1].substring(kv[1].indexOf(":") + 1);
            try {
                final Integer partition = Integer.valueOf(partitionValue);
                final Long offset = Long.valueOf(offsetValue);
                offsetMap.put(partition, offset);
            } catch (NumberFormatException e) {
                throw new ValidationException(validationExceptionMessage, e);
            }
        }
        return offsetMap;
    }

    private static void validateKafkaConfig(Configuration kafkaConfig) {
        checkArgument(
                kafkaConfig.get(KafkaConnectorOptions.VALUE_FORMAT) != null,
                String.format(
                        "kafka-conf [%s] must be specified.",
                        KafkaConnectorOptions.VALUE_FORMAT.key()));

        checkArgument(
                !CollectionUtil.isNullOrEmpty(kafkaConfig.get(KafkaConnectorOptions.TOPIC)),
                String.format(
                        "kafka-conf [%s] must be specified.", KafkaConnectorOptions.TOPIC.key()));

        checkArgument(
                kafkaConfig.get(KafkaConnectorOptions.PROPS_BOOTSTRAP_SERVERS) != null,
                String.format(
                        "kafka-conf [%s] must be specified.",
                        KafkaConnectorOptions.PROPS_BOOTSTRAP_SERVERS.key()));
    }

    private static String kafkaPropertiesGroupId(Configuration kafkaConfig) {
        String groupId = kafkaConfig.get(KafkaConnectorOptions.PROPS_GROUP_ID);
        if (StringUtils.isEmpty(groupId)) {
            groupId = UUID.randomUUID().toString();
            kafkaConfig.set(KafkaConnectorOptions.PROPS_GROUP_ID, groupId);
        }
        return groupId;
    }

    static DataFormat getDataFormat(Configuration kafkaConfig) {
        return DataFormat.fromConfigString(kafkaConfig.get(KafkaConnectorOptions.VALUE_FORMAT));
    }

    static MessageQueueSchemaUtils.ConsumerWrapper getKafkaEarliestConsumer(
            Configuration kafkaConfig, String topic) {
        Properties props = new Properties();
        props.put(
                ConsumerConfig.BOOTSTRAP_SERVERS_CONFIG,
                kafkaConfig.get(KafkaConnectorOptions.PROPS_BOOTSTRAP_SERVERS));
        props.put(ConsumerConfig.GROUP_ID_CONFIG, kafkaPropertiesGroupId(kafkaConfig));
        props.put(ConsumerConfig.KEY_DESERIALIZER_CLASS_CONFIG, StringDeserializer.class.getName());
        props.put(
                ConsumerConfig.VALUE_DESERIALIZER_CLASS_CONFIG, StringDeserializer.class.getName());
        props.put(ConsumerConfig.AUTO_OFFSET_RESET_CONFIG, "earliest");
        props.put(ConsumerConfig.ENABLE_AUTO_COMMIT_CONFIG, "false");

        KafkaConsumer<String, String> consumer = new KafkaConsumer<>(props);

        // the return may be null in older versions of the Kafka client
        List<PartitionInfo> partitionInfos = consumer.partitionsFor(topic);
        if (partitionInfos == null || partitionInfos.isEmpty()) {
            throw new IllegalArgumentException(
                    String.format(
                            "Failed to find partition information for topic '%s'. Please check your "
                                    + "'topic' and 'bootstrap.servers' config.",
                            topic));
        }
        int firstPartition =
                partitionInfos.stream().map(PartitionInfo::partition).sorted().findFirst().get();
        Collection<TopicPartition> topicPartitions =
                Collections.singletonList(new TopicPartition(topic, firstPartition));
        consumer.assign(topicPartitions);
        consumer.seekToBeginning(topicPartitions);

        return new KafkaConsumerWrapper(consumer);
    }

    private static class KafkaConsumerWrapper implements MessageQueueSchemaUtils.ConsumerWrapper {

        private final KafkaConsumer<String, String> consumer;

        KafkaConsumerWrapper(KafkaConsumer<String, String> kafkaConsumer) {
            this.consumer = kafkaConsumer;
        }

        @Override
        public List<String> getRecords(String topic, int pollTimeOutMills) {
            ConsumerRecords<String, String> consumerRecords =
                    consumer.poll(Duration.ofMillis(pollTimeOutMills));
<<<<<<< HEAD
            Iterable<ConsumerRecord<String, String>> records = consumerRecords.records(topic);
            List<String> result = new ArrayList<>();
            records.forEach(r -> result.add(r.value()));
            return result;
=======
            return StreamSupport.stream(consumerRecords.records(topic).spliterator(), false)
                    .map(ConsumerRecord::value)
                    .collect(Collectors.toList());
>>>>>>> 48c79c0f
        }

        @Override
        public void close() {
            consumer.close();
        }
    }
}<|MERGE_RESOLUTION|>--- conflicted
+++ resolved
@@ -305,16 +305,9 @@
         public List<String> getRecords(String topic, int pollTimeOutMills) {
             ConsumerRecords<String, String> consumerRecords =
                     consumer.poll(Duration.ofMillis(pollTimeOutMills));
-<<<<<<< HEAD
-            Iterable<ConsumerRecord<String, String>> records = consumerRecords.records(topic);
-            List<String> result = new ArrayList<>();
-            records.forEach(r -> result.add(r.value()));
-            return result;
-=======
             return StreamSupport.stream(consumerRecords.records(topic).spliterator(), false)
                     .map(ConsumerRecord::value)
                     .collect(Collectors.toList());
->>>>>>> 48c79c0f
         }
 
         @Override
