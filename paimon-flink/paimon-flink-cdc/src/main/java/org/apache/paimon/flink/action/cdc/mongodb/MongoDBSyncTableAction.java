/*
 * Licensed to the Apache Software Foundation (ASF) under one
 * or more contributor license agreements.  See the NOTICE file
 * distributed with this work for additional information
 * regarding copyright ownership.  The ASF licenses this file
 * to you under the Apache License, Version 2.0 (the
 * "License"); you may not use this file except in compliance
 * with the License.  You may obtain a copy of the License at
 *
 *     http://www.apache.org/licenses/LICENSE-2.0
 *
 * Unless required by applicable law or agreed to in writing, software
 * distributed under the License is distributed on an "AS IS" BASIS,
 * WITHOUT WARRANTIES OR CONDITIONS OF ANY KIND, either express or implied.
 * See the License for the specific language governing permissions and
 * limitations under the License.
 */

package org.apache.paimon.flink.action.cdc.mongodb;

import org.apache.paimon.annotation.VisibleForTesting;
import org.apache.paimon.catalog.Identifier;
import org.apache.paimon.flink.FlinkConnectorOptions;
import org.apache.paimon.flink.action.ActionBase;
import org.apache.paimon.flink.action.cdc.ComputedColumn;
import org.apache.paimon.flink.action.cdc.TableNameConverter;
import org.apache.paimon.flink.sink.cdc.CdcSinkBuilder;
import org.apache.paimon.flink.sink.cdc.EventParser;
import org.apache.paimon.flink.sink.cdc.RichCdcMultiplexRecord;
import org.apache.paimon.flink.sink.cdc.RichCdcMultiplexRecordEventParser;
import org.apache.paimon.schema.Schema;
import org.apache.paimon.table.FileStoreTable;

import com.ververica.cdc.connectors.mongodb.source.MongoDBSource;
import com.ververica.cdc.connectors.mongodb.source.config.MongoDBSourceOptions;
import org.apache.flink.api.common.eventtime.WatermarkStrategy;
import org.apache.flink.configuration.Configuration;
import org.apache.flink.streaming.api.environment.StreamExecutionEnvironment;

import java.util.ArrayList;
import java.util.Arrays;
import java.util.HashMap;
import java.util.List;
import java.util.Map;

import static org.apache.paimon.flink.action.cdc.ComputedColumnUtils.buildComputedColumns;
import static org.apache.paimon.utils.Preconditions.checkArgument;

/**
 * Represents an action to synchronize a specific MongoDB table with a target system.
 *
 * <p>This action is responsible for:
 *
 * <ul>
 *   <li>Validating the provided MongoDB configuration.
 *   <li>Checking and ensuring the existence of the target database and table.
 *   <li>Setting up the necessary Flink streaming environment for data synchronization.
 *   <li>Handling case sensitivity considerations for database and table names.
 * </ul>
 *
 * <p>Usage:
 *
 * <pre>
 * MongoDBSyncTableAction action = new MongoDBSyncTableAction(...);
 * action.run();
 * </pre>
 */
public class MongoDBSyncTableAction extends ActionBase {

    private final String database;
    private final String table;
<<<<<<< HEAD
    private final List<String> partitionKeys;
    private final Map<String, String> tableConfig;
    private final Map<String, String> tableProperties;
    private final List<String> computedColumnArgs;

    private MongoDBSyncTableAction(Builder builder) {
        super(builder.warehouse, builder.catalogConfig);
        this.mongodbConfig = builder.mongodbConfig;
        this.database = builder.database;
        this.table = builder.table;
        this.partitionKeys = builder.partitionKeys;
        this.tableConfig = builder.tableConfig;
        this.computedColumnArgs = builder.computedColumnArgs;
        this.tableProperties = builder.tableProperties;
    }

    /**
     * Builder class for constructing MongoDBSyncTableAction instances. This class follows the
     * Builder design pattern, allowing for a more readable and maintainable way to set up complex
     * objects.
     */
    public static class Builder {
        private final String warehouse;
        private final String database;
        private final String table;
        private final Configuration mongodbConfig;
        private final Map<String, String> catalogConfig;
        private List<String> partitionKeys = new ArrayList<>();
        private Map<String, String> tableConfig = new HashMap<>();
        private Map<String, String> tableProperties = new HashMap<>();
        private List<String> computedColumnArgs = new ArrayList<>();

        public Builder(
                String warehouse,
                String database,
                String table,
                Map<String, String> catalogConfig,
                Map<String, String> mongodbConfig) {
            this.warehouse = warehouse;
            this.database = database;
            this.table = table;
            this.catalogConfig = catalogConfig;
            this.mongodbConfig = Configuration.fromMap(mongodbConfig);
        }

        public Builder withPartitionKeys(List<String> partitionKeys) {
            this.partitionKeys = partitionKeys;
            return this;
        }

        public Builder withPartitionKeys(String... partitionKeys) {
            return withPartitionKeys(Arrays.asList(partitionKeys));
        }
=======
    private final Configuration mongodbConfig;
    private List<String> partitionKeys = new ArrayList<>();
    private Map<String, String> tableConfig = new HashMap<>();
    private List<String> computedColumnArgs = new ArrayList<>();

    public MongoDBSyncTableAction(
            String warehouse,
            String database,
            String table,
            Map<String, String> catalogConfig,
            Map<String, String> mongodbConfig) {
        super(warehouse, catalogConfig);
        this.database = database;
        this.table = table;
        this.mongodbConfig = Configuration.fromMap(mongodbConfig);
    }

    public MongoDBSyncTableAction withPartitionKeys(List<String> partitionKeys) {
        this.partitionKeys = partitionKeys;
        return this;
    }
>>>>>>> 2431f1ca

    public MongoDBSyncTableAction withPartitionKeys(String... partitionKeys) {
        return withPartitionKeys(Arrays.asList(partitionKeys));
    }

    public MongoDBSyncTableAction withTableConfig(Map<String, String> tableConfig) {
        this.tableConfig = tableConfig;
        return this;
    }

<<<<<<< HEAD
        public Builder withHiveProperties(Map<String, String> tableProperties) {
            this.tableProperties = tableProperties;
            return this;
        }

        public MongoDBSyncTableAction buildAction() {
            return new MongoDBSyncTableAction(this);
        }
=======
    public MongoDBSyncTableAction withComputedColumnArgs(List<String> computedColumnArgs) {
        this.computedColumnArgs = computedColumnArgs;
        return this;
>>>>>>> 2431f1ca
    }

    @Override
    public void build(StreamExecutionEnvironment env) throws Exception {
        checkArgument(
                mongodbConfig.contains(MongoDBSourceOptions.COLLECTION),
                String.format(
                        "mongodb-conf [%s] must be specified.",
                        MongoDBSourceOptions.COLLECTION.key()));

        String tableList =
                mongodbConfig.get(MongoDBSourceOptions.DATABASE)
                        + "\\."
                        + mongodbConfig.get(MongoDBSourceOptions.COLLECTION);
        MongoDBSource<String> source =
                MongoDBActionUtils.buildMongodbSource(mongodbConfig, tableList);

        boolean caseSensitive = catalog.caseSensitive();

        if (!caseSensitive) {
            validateCaseInsensitive();
        }

        MongodbSchema mongodbSchema = MongodbSchema.getMongodbSchema(mongodbConfig);
        catalog.createDatabase(database, true);
        List<ComputedColumn> computedColumns =
                buildComputedColumns(computedColumnArgs, mongodbSchema.fields());

        Identifier identifier = new Identifier(database, table);
        FileStoreTable table;

        // Check if table exists before trying to get or create it
        if (catalog.tableExists(identifier)) {
            table = (FileStoreTable) catalog.getTable(identifier);
        } else {
            Schema fromMongodb =
                    MongoDBActionUtils.buildPaimonSchema(
                            mongodbSchema,
                            partitionKeys,
                            computedColumns,
                            tableConfig,
                            caseSensitive);
            catalog.createTable(identifier, fromMongodb, false, tableProperties);
            table = (FileStoreTable) catalog.getTable(identifier);
        }

        EventParser.Factory<RichCdcMultiplexRecord> parserFactory =
                RichCdcMultiplexRecordEventParser::new;

        CdcSinkBuilder<RichCdcMultiplexRecord> sinkBuilder =
                new CdcSinkBuilder<RichCdcMultiplexRecord>()
                        .withInput(
                                env.fromSource(
                                                source,
                                                WatermarkStrategy.noWatermarks(),
                                                "MongoDB Source")
                                        .flatMap(
                                                new MongoDBRecordParser(
                                                        caseSensitive,
                                                        new TableNameConverter(caseSensitive),
                                                        computedColumns,
                                                        mongodbConfig)))
                        .withParserFactory(parserFactory)
                        .withTable(table)
                        .withIdentifier(identifier)
                        .withCatalogLoader(catalogLoader());
        String sinkParallelism = tableConfig.get(FlinkConnectorOptions.SINK_PARALLELISM.key());
        if (sinkParallelism != null) {
            sinkBuilder.withParallelism(Integer.parseInt(sinkParallelism));
        }
        sinkBuilder.build();
    }

    private void validateCaseInsensitive() {
        checkArgument(
                database.equals(database.toLowerCase()),
                String.format(
                        "Database name [%s] cannot contain upper case in case-insensitive catalog.",
                        database));
        checkArgument(
                table.equals(table.toLowerCase()),
                String.format(
                        "Collection prefix [%s] cannot contain upper case in case-insensitive catalog.",
                        table));
        for (String part : partitionKeys) {
            checkArgument(
                    part.equals(part.toLowerCase()),
                    String.format(
                            "Partition keys [%s] cannot contain upper case in case-insensitive catalog.",
                            partitionKeys));
        }
    }

    @VisibleForTesting
    public Map<String, String> tableConfig() {
        return tableConfig;
    }

    @VisibleForTesting
    public Map<String, String> catalogConfig() {
        return catalogConfig;
    }

    // ------------------------------------------------------------------------
    //  Flink run methods
    // ------------------------------------------------------------------------

    @Override
    public void run() throws Exception {
        StreamExecutionEnvironment env = StreamExecutionEnvironment.getExecutionEnvironment();
        build(env);
        execute(env, String.format("MongoDB-Paimon Database Sync: %s", database));
    }
}<|MERGE_RESOLUTION|>--- conflicted
+++ resolved
@@ -69,61 +69,7 @@
 
     private final String database;
     private final String table;
-<<<<<<< HEAD
-    private final List<String> partitionKeys;
-    private final Map<String, String> tableConfig;
-    private final Map<String, String> tableProperties;
-    private final List<String> computedColumnArgs;
-
-    private MongoDBSyncTableAction(Builder builder) {
-        super(builder.warehouse, builder.catalogConfig);
-        this.mongodbConfig = builder.mongodbConfig;
-        this.database = builder.database;
-        this.table = builder.table;
-        this.partitionKeys = builder.partitionKeys;
-        this.tableConfig = builder.tableConfig;
-        this.computedColumnArgs = builder.computedColumnArgs;
-        this.tableProperties = builder.tableProperties;
-    }
-
-    /**
-     * Builder class for constructing MongoDBSyncTableAction instances. This class follows the
-     * Builder design pattern, allowing for a more readable and maintainable way to set up complex
-     * objects.
-     */
-    public static class Builder {
-        private final String warehouse;
-        private final String database;
-        private final String table;
-        private final Configuration mongodbConfig;
-        private final Map<String, String> catalogConfig;
-        private List<String> partitionKeys = new ArrayList<>();
-        private Map<String, String> tableConfig = new HashMap<>();
-        private Map<String, String> tableProperties = new HashMap<>();
-        private List<String> computedColumnArgs = new ArrayList<>();
-
-        public Builder(
-                String warehouse,
-                String database,
-                String table,
-                Map<String, String> catalogConfig,
-                Map<String, String> mongodbConfig) {
-            this.warehouse = warehouse;
-            this.database = database;
-            this.table = table;
-            this.catalogConfig = catalogConfig;
-            this.mongodbConfig = Configuration.fromMap(mongodbConfig);
-        }
-
-        public Builder withPartitionKeys(List<String> partitionKeys) {
-            this.partitionKeys = partitionKeys;
-            return this;
-        }
-
-        public Builder withPartitionKeys(String... partitionKeys) {
-            return withPartitionKeys(Arrays.asList(partitionKeys));
-        }
-=======
+
     private final Configuration mongodbConfig;
     private List<String> partitionKeys = new ArrayList<>();
     private Map<String, String> tableConfig = new HashMap<>();
@@ -145,7 +91,6 @@
         this.partitionKeys = partitionKeys;
         return this;
     }
->>>>>>> 2431f1ca
 
     public MongoDBSyncTableAction withPartitionKeys(String... partitionKeys) {
         return withPartitionKeys(Arrays.asList(partitionKeys));
@@ -156,20 +101,9 @@
         return this;
     }
 
-<<<<<<< HEAD
-        public Builder withHiveProperties(Map<String, String> tableProperties) {
-            this.tableProperties = tableProperties;
-            return this;
-        }
-
-        public MongoDBSyncTableAction buildAction() {
-            return new MongoDBSyncTableAction(this);
-        }
-=======
     public MongoDBSyncTableAction withComputedColumnArgs(List<String> computedColumnArgs) {
         this.computedColumnArgs = computedColumnArgs;
         return this;
->>>>>>> 2431f1ca
     }
 
     @Override
