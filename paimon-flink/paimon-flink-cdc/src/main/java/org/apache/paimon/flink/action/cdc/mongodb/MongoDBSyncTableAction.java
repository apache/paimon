--- conflicted
+++ resolved
@@ -135,14 +135,7 @@
                 buildComputedColumns(computedColumnArgs, mongodbSchema);
 
         Identifier identifier = new Identifier(database, table);
-<<<<<<< HEAD
-
-        // Check if table exists before trying to get or create it
-        if (catalog.tableExists(identifier)) {
-            fileStoreTable = (FileStoreTable) catalog.getTable(identifier);
-            fileStoreTable = fileStoreTable.copy(tableConfig);
-=======
-        FileStoreTable table;
+
         Schema fromMongodb =
                 buildPaimonSchema(
                         partitionKeys,
@@ -152,9 +145,9 @@
                         mongodbSchema);
         // Check if table exists before trying to get or create it
         if (catalog.tableExists(identifier)) {
-            table = (FileStoreTable) catalog.getTable(identifier);
-            assertSchemaCompatible(table.schema(), fromMongodb.fields());
->>>>>>> a0f26972
+            fileStoreTable = (FileStoreTable) catalog.getTable(identifier);
+            fileStoreTable = fileStoreTable.copy(tableConfig);
+            assertSchemaCompatible(fileStoreTable.schema(), fromMongodb.fields());
         } else {
             catalog.createTable(identifier, fromMongodb, false);
             fileStoreTable = (FileStoreTable) catalog.getTable(identifier);
