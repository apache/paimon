/*
 * Licensed to the Apache Software Foundation (ASF) under one
 * or more contributor license agreements.  See the NOTICE file
 * distributed with this work for additional information
 * regarding copyright ownership.  The ASF licenses this file
 * to you under the Apache License, Version 2.0 (the
 * "License"); you may not use this file except in compliance
 * with the License.  You may obtain a copy of the License at
 *
 *     http://www.apache.org/licenses/LICENSE-2.0
 *
 * Unless required by applicable law or agreed to in writing, software
 * distributed under the License is distributed on an "AS IS" BASIS,
 * WITHOUT WARRANTIES OR CONDITIONS OF ANY KIND, either express or implied.
 * See the License for the specific language governing permissions and
 * limitations under the License.
 */

package org.apache.paimon.format.parquet.reader;

import org.apache.paimon.data.Timestamp;
import org.apache.paimon.data.columnar.heap.HeapBooleanVector;
import org.apache.paimon.data.columnar.heap.HeapByteVector;
import org.apache.paimon.data.columnar.heap.HeapBytesVector;
import org.apache.paimon.data.columnar.heap.HeapDoubleVector;
import org.apache.paimon.data.columnar.heap.HeapFloatVector;
import org.apache.paimon.data.columnar.heap.HeapIntVector;
import org.apache.paimon.data.columnar.heap.HeapLongVector;
import org.apache.paimon.data.columnar.heap.HeapShortVector;
import org.apache.paimon.data.columnar.heap.HeapTimestampVector;
import org.apache.paimon.data.columnar.writable.WritableColumnVector;
import org.apache.paimon.format.parquet.position.LevelDelegation;
import org.apache.paimon.types.DataType;
import org.apache.paimon.types.LocalZonedTimestampType;
import org.apache.paimon.types.TimestampType;
import org.apache.paimon.utils.IntArrayList;

import org.apache.parquet.bytes.ByteBufferInputStream;
import org.apache.parquet.bytes.BytesInput;
import org.apache.parquet.bytes.BytesUtils;
import org.apache.parquet.column.ColumnDescriptor;
import org.apache.parquet.column.Encoding;
import org.apache.parquet.column.page.DataPage;
import org.apache.parquet.column.page.DataPageV1;
import org.apache.parquet.column.page.DataPageV2;
import org.apache.parquet.column.page.DictionaryPage;
import org.apache.parquet.column.page.PageReadStore;
import org.apache.parquet.column.page.PageReader;
import org.apache.parquet.column.values.ValuesReader;
import org.apache.parquet.column.values.rle.RunLengthBitPackingHybridDecoder;
import org.apache.parquet.io.ParquetDecodingException;
import org.apache.parquet.schema.PrimitiveType;
import org.apache.parquet.schema.Type;
import org.slf4j.Logger;
import org.slf4j.LoggerFactory;

import java.io.ByteArrayInputStream;
import java.io.IOException;
import java.util.ArrayList;
import java.util.List;

import static org.apache.parquet.column.ValuesType.DEFINITION_LEVEL;
import static org.apache.parquet.column.ValuesType.REPETITION_LEVEL;
import static org.apache.parquet.column.ValuesType.VALUES;

/** Reader to read nested primitive column. */
public class NestedPrimitiveColumnReader implements ColumnReader<WritableColumnVector> {

    private static final Logger LOG = LoggerFactory.getLogger(NestedPrimitiveColumnReader.class);

    private final IntArrayList repetitionLevelList = new IntArrayList(0);
    private final IntArrayList definitionLevelList = new IntArrayList(0);

    private final PageReader pageReader;
    private final ColumnDescriptor descriptor;
    private final Type type;
    private final DataType dataType;
    /** The dictionary, if this column has dictionary encoding. */
    private final ParquetDataColumnReader dictionary;
    /** Maximum definition level for this column. */
    private final int maxDefLevel;

<<<<<<< HEAD
    private final boolean isUtcTimestamp;
=======
    private boolean isUtcTimestamp;
>>>>>>> 18f46f79

    /** If true, the current page is dictionary encoded. */
    private boolean isCurrentPageDictionaryEncoded;

    private int definitionLevel;
    private int repetitionLevel;

    /** Repetition/Definition/Value readers. */
    private IntIterator repetitionLevelColumn;

    private IntIterator definitionLevelColumn;
    private ParquetDataColumnReader dataColumn;

<<<<<<< HEAD
    /** Total values in the current page. */
    //    private int pageValueCount;

=======
>>>>>>> 18f46f79
    /**
     * Helper struct to track intermediate states while reading Parquet pages in the column chunk.
     */
    protected final ParquetReadState readState;

    // flag to indicate if there is no data in parquet data page
    private boolean eof = false;

    private boolean isFirstRow = true;

    private Object lastValue;

    public NestedPrimitiveColumnReader(
            ColumnDescriptor descriptor,
            PageReadStore pageReadStore,
            boolean isUtcTimestamp,
            Type parquetType,
            DataType dataType)
            throws IOException {
        this.descriptor = descriptor;
        this.type = parquetType;
        this.pageReader = pageReadStore.getPageReader(descriptor);
        this.maxDefLevel = descriptor.getMaxDefinitionLevel();
        this.isUtcTimestamp = isUtcTimestamp;
        this.dataType = dataType;

        DictionaryPage dictionaryPage = pageReader.readDictionaryPage();

        this.readState = new ParquetReadState(pageReadStore.getRowIndexes().orElse(null));

        if (dictionaryPage != null) {
            try {
                this.dictionary =
                        ParquetDataColumnReaderFactory.getDataColumnReaderByTypeOnDictionary(
                                dictionaryPage
                                        .getEncoding()
                                        .initDictionary(descriptor, dictionaryPage),
                                isUtcTimestamp);
                this.isCurrentPageDictionaryEncoded = true;
            } catch (IOException e) {
                throw new IOException(
                        String.format("Could not decode the dictionary for %s", descriptor), e);
            }
        } else {
            this.dictionary = null;
            this.isCurrentPageDictionaryEncoded = false;
        }
    }

    // This won't call, will actually call readAndNewVector
    @Override
    public void readToVector(int readNumber, WritableColumnVector vector) throws IOException {
        throw new UnsupportedOperationException("This function should no be called.");
    }

    public WritableColumnVector readAndNewVector(int readNumber, WritableColumnVector vector)
            throws IOException {
        if (isFirstRow) {
            if (!readValue()) {
                return vector;
            }
            isFirstRow = false;
        }

        List<Object> valueList = new ArrayList<>();

        int valueIndex = collectDataFromParquetPage(readNumber, valueList);

        return fillColumnVector(valueIndex, valueList);
    }

    private int collectDataFromParquetPage(int total, List<Object> valueList) throws IOException {
        int valueIndex = 0;
        // repeated type need two loops to read data.

        readState.resetForNewBatch(total);

        while (!eof && readState.rowsToReadInBatch > 0) {

            if (readState.isFinished()) { // finished to read
                eof = true;
                break;
            }

            long pageRowId = readState.rowId;
            long rangeStart = readState.currentRangeStart();
            long rangeEnd = readState.currentRangeEnd();

            if (pageRowId > rangeEnd) {
                readState.nextRange();
                continue;
            }

            boolean needFilterSkip = pageRowId < rangeStart;

            do {
<<<<<<< HEAD

                if (!lastValue.shouldSkip && !needFilterSkip) {
                    valueList.add(lastValue.value);
=======
                if (!needFilterSkip) {
                    valueList.add(lastValue);
>>>>>>> 18f46f79
                    valueIndex++;
                }
            } while (readValue() && (repetitionLevel != 0));

            if (pageRowId == readState.rowId) {
                readState.rowId = readState.rowId + 1;
            }

            if (!needFilterSkip) {
                readState.rowsToReadInBatch = readState.rowsToReadInBatch - 1;
            }
        }

        return valueIndex;
    }

    public LevelDelegation getLevelDelegation() {
        int[] repetition = repetitionLevelList.toArray();
        int[] definition = definitionLevelList.toArray();
        repetitionLevelList.clear();
        definitionLevelList.clear();
        repetitionLevelList.add(repetitionLevel);
        definitionLevelList.add(definitionLevel);
        return new LevelDelegation(repetition, definition);
    }

    private boolean readValue() throws IOException {
        int left = readPageIfNeed();
        if (left > 0) {
            // get the values of repetition and definitionLevel
            readAndSaveRepetitionAndDefinitionLevels();
            // read the data if it isn't null
            if (definitionLevel == maxDefLevel) {
                if (isCurrentPageDictionaryEncoded) {
                    int dictionaryId = dataColumn.readValueDictionaryId();
                    lastValue = dictionaryDecodeValue(dataType, dictionaryId);
                } else {
                    lastValue = readPrimitiveTypedRow(dataType);
                }
            } else {
                lastValue = null;
            }
            return true;
        } else {
            eof = true;
            return false;
        }
    }

    private void readAndSaveRepetitionAndDefinitionLevels() {
        // get the values of repetition and definitionLevel
        repetitionLevel = repetitionLevelColumn.nextInt();
        definitionLevel = definitionLevelColumn.nextInt();
        readState.valuesToReadInPage = readState.valuesToReadInPage - 1;
        repetitionLevelList.add(repetitionLevel);
        definitionLevelList.add(definitionLevel);
    }

    private int readPageIfNeed() throws IOException {
        // Compute the number of values we want to read in this page.
        if (readState.valuesToReadInPage == 0) {
            int pageValueCount = readPage();
<<<<<<< HEAD
            // 返回当前 page 的数据量
=======
            //  return value count in current page
>>>>>>> 18f46f79
            if (pageValueCount < 0) {
                // we've read all the pages; this could happen when we're reading a repeated list
                // and we
                // don't know where the list will end until we've seen all the pages.
                return -1;
            }
        }
        return readState.valuesToReadInPage;
    }

    private Object readPrimitiveTypedRow(DataType category) {
        switch (category.getTypeRoot()) {
            case CHAR:
            case VARCHAR:
            case BINARY:
            case VARBINARY:
                return dataColumn.readBytes();
            case BOOLEAN:
                return dataColumn.readBoolean();
            case TIME_WITHOUT_TIME_ZONE:
            case DATE:
            case INTEGER:
                return dataColumn.readInteger();
            case TINYINT:
                return dataColumn.readTinyInt();
            case SMALLINT:
                return dataColumn.readSmallInt();
            case BIGINT:
                return dataColumn.readLong();
            case FLOAT:
                return dataColumn.readFloat();
            case DOUBLE:
                return dataColumn.readDouble();
            case DECIMAL:
                switch (descriptor.getPrimitiveType().getPrimitiveTypeName()) {
                    case INT32:
                        return dataColumn.readInteger();
                    case INT64:
                        return dataColumn.readLong();
                    case BINARY:
                    case FIXED_LEN_BYTE_ARRAY:
                        return dataColumn.readBytes();
                }
            case TIMESTAMP_WITHOUT_TIME_ZONE:
                return readTimestamp(((TimestampType) category).getPrecision());
            case TIMESTAMP_WITH_LOCAL_TIME_ZONE:
                return readTimestamp(((LocalZonedTimestampType) category).getPrecision());
            default:
                throw new RuntimeException("Unsupported type in the list: " + type);
        }
    }

    private Timestamp readTimestamp(int precision) {
        if (precision <= 3) {
            return dataColumn.readMillsTimestamp();
        } else if (precision <= 6) {
            return dataColumn.readMicrosTimestamp();
        } else {
            return dataColumn.readNanosTimestamp();
        }
    }

    private Object dictionaryDecodeValue(DataType category, Integer dictionaryValue) {
        if (dictionaryValue == null) {
            return null;
        }

        switch (category.getTypeRoot()) {
            case CHAR:
            case VARCHAR:
            case BINARY:
            case VARBINARY:
                return dictionary.readBytes(dictionaryValue);
            case DATE:
            case TIME_WITHOUT_TIME_ZONE:
            case INTEGER:
                return dictionary.readInteger(dictionaryValue);
            case BOOLEAN:
                return dictionary.readBoolean(dictionaryValue) ? 1 : 0;
            case DOUBLE:
                return dictionary.readDouble(dictionaryValue);
            case FLOAT:
                return dictionary.readFloat(dictionaryValue);
            case TINYINT:
                return dictionary.readTinyInt(dictionaryValue);
            case SMALLINT:
                return dictionary.readSmallInt(dictionaryValue);
            case BIGINT:
                return dictionary.readLong(dictionaryValue);
            case DECIMAL:
                switch (descriptor.getPrimitiveType().getPrimitiveTypeName()) {
                    case INT32:
                        return dictionary.readInteger(dictionaryValue);
                    case INT64:
                        return dictionary.readLong(dictionaryValue);
                    case FIXED_LEN_BYTE_ARRAY:
                    case BINARY:
                        return dictionary.readBytes(dictionaryValue);
                }
            case TIMESTAMP_WITHOUT_TIME_ZONE:
                return dictionaryReadTimestamp(
                        ((TimestampType) category).getPrecision(), dictionaryValue);
            case TIMESTAMP_WITH_LOCAL_TIME_ZONE:
                return dictionaryReadTimestamp(
                        ((LocalZonedTimestampType) category).getPrecision(), dictionaryValue);
            default:
                throw new RuntimeException("Unsupported type in the list: " + type);
        }
    }

    private Timestamp dictionaryReadTimestamp(int precision, int dictionaryValue) {
        if (precision <= 3) {
            return dictionary.readMillsTimestamp(dictionaryValue);
        } else if (precision <= 6) {
            return dictionary.readMicrosTimestamp(dictionaryValue);
        } else {
            return dictionary.readNanosTimestamp(dictionaryValue);
        }
    }

    private WritableColumnVector fillColumnVector(int total, List valueList) {
        switch (dataType.getTypeRoot()) {
            case CHAR:
            case VARCHAR:
            case BINARY:
            case VARBINARY:
                HeapBytesVector heapBytesVector = new HeapBytesVector(total);
                for (int i = 0; i < valueList.size(); i++) {
                    byte[] src = ((List<byte[]>) valueList).get(i);
                    if (src == null) {
                        heapBytesVector.setNullAt(i);
                    } else {
                        heapBytesVector.appendBytes(i, src, 0, src.length);
                    }
                }
                return heapBytesVector;
            case BOOLEAN:
                HeapBooleanVector heapBooleanVector = new HeapBooleanVector(total);
                for (int i = 0; i < valueList.size(); i++) {
                    if (valueList.get(i) == null) {
                        heapBooleanVector.setNullAt(i);
                    } else {
                        heapBooleanVector.vector[i] = ((List<Boolean>) valueList).get(i);
                    }
                }
                return heapBooleanVector;
            case TINYINT:
                HeapByteVector heapByteVector = new HeapByteVector(total);
                for (int i = 0; i < valueList.size(); i++) {
                    if (valueList.get(i) == null) {
                        heapByteVector.setNullAt(i);
                    } else {
                        heapByteVector.vector[i] =
                                (byte) ((List<Integer>) valueList).get(i).intValue();
                    }
                }
                return heapByteVector;
            case SMALLINT:
                HeapShortVector heapShortVector = new HeapShortVector(total);
                for (int i = 0; i < valueList.size(); i++) {
                    if (valueList.get(i) == null) {
                        heapShortVector.setNullAt(i);
                    } else {
                        heapShortVector.vector[i] =
                                (short) ((List<Integer>) valueList).get(i).intValue();
                    }
                }
                return heapShortVector;
            case INTEGER:
            case DATE:
            case TIME_WITHOUT_TIME_ZONE:
                HeapIntVector heapIntVector = new HeapIntVector(total);
                for (int i = 0; i < valueList.size(); i++) {
                    if (valueList.get(i) == null) {
                        heapIntVector.setNullAt(i);
                    } else {
                        heapIntVector.vector[i] = ((List<Integer>) valueList).get(i);
                    }
                }
                return heapIntVector;
            case FLOAT:
                HeapFloatVector heapFloatVector = new HeapFloatVector(total);
                for (int i = 0; i < valueList.size(); i++) {
                    if (valueList.get(i) == null) {
                        heapFloatVector.setNullAt(i);
                    } else {
                        heapFloatVector.vector[i] = ((List<Float>) valueList).get(i);
                    }
                }
                return heapFloatVector;
            case BIGINT:
                HeapLongVector heapLongVector = new HeapLongVector(total);
                for (int i = 0; i < valueList.size(); i++) {
                    if (valueList.get(i) == null) {
                        heapLongVector.setNullAt(i);
                    } else {
                        heapLongVector.vector[i] = ((List<Long>) valueList).get(i);
                    }
                }
                return heapLongVector;
            case DOUBLE:
                HeapDoubleVector heapDoubleVector = new HeapDoubleVector(total);
                for (int i = 0; i < valueList.size(); i++) {
                    if (valueList.get(i) == null) {
                        heapDoubleVector.setNullAt(i);
                    } else {
                        heapDoubleVector.vector[i] = ((List<Double>) valueList).get(i);
                    }
                }
                return heapDoubleVector;
            case TIMESTAMP_WITHOUT_TIME_ZONE:
            case TIMESTAMP_WITH_LOCAL_TIME_ZONE:
                HeapTimestampVector heapTimestampVector = new HeapTimestampVector(total);
                for (int i = 0; i < valueList.size(); i++) {
                    if (valueList.get(i) == null) {
                        heapTimestampVector.setNullAt(i);
                    } else {
                        heapTimestampVector.setTimestamp(i, ((List<Timestamp>) valueList).get(i));
                    }
                }
                return heapTimestampVector;
            case DECIMAL:
                PrimitiveType.PrimitiveTypeName primitiveTypeName =
                        descriptor.getPrimitiveType().getPrimitiveTypeName();
                switch (primitiveTypeName) {
                    case INT32:
                        HeapIntVector phiv = new HeapIntVector(total);
                        for (int i = 0; i < valueList.size(); i++) {
                            if (valueList.get(i) == null) {
                                phiv.setNullAt(i);
                            } else {
                                phiv.vector[i] = ((List<Integer>) valueList).get(i);
                            }
                        }
                        return new ParquetDecimalVector(phiv, total);
                    case INT64:
                        HeapLongVector phlv = new HeapLongVector(total);
                        for (int i = 0; i < valueList.size(); i++) {
                            if (valueList.get(i) == null) {
                                phlv.setNullAt(i);
                            } else {
                                phlv.vector[i] = ((List<Long>) valueList).get(i);
                            }
                        }
                        return new ParquetDecimalVector(phlv, total);
                    default:
                        HeapBytesVector phbv = getHeapBytesVector(total, valueList);
                        return new ParquetDecimalVector(phbv, total);
                }
            default:
                throw new RuntimeException("Unsupported type in the list: " + type);
        }
    }

    private static HeapBytesVector getHeapBytesVector(int total, List valueList) {
        HeapBytesVector phbv = new HeapBytesVector(total);
        for (int i = 0; i < valueList.size(); i++) {
            byte[] src = ((List<byte[]>) valueList).get(i);
            if (valueList.get(i) == null) {
                phbv.setNullAt(i);
            } else {
                phbv.appendBytes(i, src, 0, src.length);
            }
        }
        return phbv;
    }

    protected int readPage() {
        DataPage page = pageReader.readPage();

        if (page == null) {
            return -1;
        }

        long pageFirstRowIndex = page.getFirstRowIndex().orElse(0L);

        int pageValueCount =
                page.accept(
                        new DataPage.Visitor<Integer>() {
                            @Override
                            public Integer visit(DataPageV1 dataPageV1) {
                                return readPageV1(dataPageV1);
                            }

                            @Override
                            public Integer visit(DataPageV2 dataPageV2) {
                                return readPageV2(dataPageV2);
                            }
                        });
        readState.resetForNewPage(pageValueCount, pageFirstRowIndex);
        return pageValueCount;
    }

    private void initDataReader(Encoding dataEncoding, ByteBufferInputStream in, int valueCount)
            throws IOException {
        //        this.pageValueCount = valueCount;
        //        this.endOfPageValueCount = valuesRead + pageValueCount;
        if (dataEncoding.usesDictionary()) {
            this.dataColumn = null;
            if (dictionary == null) {
                throw new IOException(
                        String.format(
                                "Could not read page in col %s because the dictionary was missing for encoding %s.",
                                descriptor, dataEncoding));
            }
            dataColumn =
                    ParquetDataColumnReaderFactory.getDataColumnReaderByType(
                            dataEncoding.getDictionaryBasedValuesReader(
                                    descriptor, VALUES, dictionary.getDictionary()),
                            isUtcTimestamp);
            this.isCurrentPageDictionaryEncoded = true;
        } else {
            dataColumn =
                    ParquetDataColumnReaderFactory.getDataColumnReaderByType(
                            dataEncoding.getValuesReader(descriptor, VALUES), isUtcTimestamp);
            this.isCurrentPageDictionaryEncoded = false;
        }

        try {
            dataColumn.initFromPage(valueCount, in);
        } catch (IOException e) {
            throw new IOException(String.format("Could not read page in col %s.", descriptor), e);
        }
    }

    private int readPageV1(DataPageV1 page) {
        int pageValueCount = page.getValueCount();
        ValuesReader rlReader = page.getRlEncoding().getValuesReader(descriptor, REPETITION_LEVEL);
        ValuesReader dlReader = page.getDlEncoding().getValuesReader(descriptor, DEFINITION_LEVEL);
        this.repetitionLevelColumn = new ValuesReaderIntIterator(rlReader);
        this.definitionLevelColumn = new ValuesReaderIntIterator(dlReader);
        try {
            BytesInput bytes = page.getBytes();
            LOG.debug("Page size {}  bytes and {} records.", bytes.size(), pageValueCount);
            ByteBufferInputStream in = bytes.toInputStream();
            LOG.debug("Reading repetition levels at {}.", in.position());
            rlReader.initFromPage(pageValueCount, in);
            LOG.debug("Reading definition levels at {}.", in.position());
            dlReader.initFromPage(pageValueCount, in);
            LOG.debug("Reading data at {}.", in.position());
            initDataReader(page.getValueEncoding(), in, pageValueCount);
            return pageValueCount;
        } catch (IOException e) {
            throw new ParquetDecodingException(
                    String.format("Could not read page %s in col %s.", page, descriptor), e);
        }
    }

    private int readPageV2(DataPageV2 page) {
        int pageValueCount = page.getValueCount();
        this.repetitionLevelColumn =
                newRLEIterator(descriptor.getMaxRepetitionLevel(), page.getRepetitionLevels());
        this.definitionLevelColumn =
                newRLEIterator(descriptor.getMaxDefinitionLevel(), page.getDefinitionLevels());
        try {
            LOG.debug(
                    "Page data size {} bytes and {} records.",
                    page.getData().size(),
                    pageValueCount);
            initDataReader(page.getDataEncoding(), page.getData().toInputStream(), pageValueCount);
            return pageValueCount;
        } catch (IOException e) {
            throw new ParquetDecodingException(
                    String.format("Could not read page %s in col %s.", page, descriptor), e);
        }
    }

    private IntIterator newRLEIterator(int maxLevel, BytesInput bytes) {
        try {
            if (maxLevel == 0) {
                return new NullIntIterator();
            }
            return new RLEIntIterator(
                    new RunLengthBitPackingHybridDecoder(
                            BytesUtils.getWidthFromMaxInt(maxLevel),
                            new ByteArrayInputStream(bytes.toByteArray())));
        } catch (IOException e) {
            throw new ParquetDecodingException(
                    String.format("Could not read levels in page for col %s.", descriptor), e);
        }
    }

    /** Utility interface to abstract over different way to read ints with different encodings. */
    interface IntIterator {
        int nextInt();
    }

    /** Reading int from {@link ValuesReader}. */
    protected static final class ValuesReaderIntIterator implements IntIterator {
        ValuesReader delegate;

        public ValuesReaderIntIterator(ValuesReader delegate) {
            this.delegate = delegate;
        }

        @Override
        public int nextInt() {
            return delegate.readInteger();
        }
    }

    /** Reading int from {@link RunLengthBitPackingHybridDecoder}. */
    protected static final class RLEIntIterator implements IntIterator {
        RunLengthBitPackingHybridDecoder delegate;

        public RLEIntIterator(RunLengthBitPackingHybridDecoder delegate) {
            this.delegate = delegate;
        }

        @Override
        public int nextInt() {
            try {
                return delegate.readInt();
            } catch (IOException e) {
                throw new ParquetDecodingException(e);
            }
        }
    }

    /** Reading zero always. */
    protected static final class NullIntIterator implements IntIterator {
        @Override
        public int nextInt() {
            return 0;
        }
    }
}<|MERGE_RESOLUTION|>--- conflicted
+++ resolved
@@ -80,11 +80,7 @@
     /** Maximum definition level for this column. */
     private final int maxDefLevel;
 
-<<<<<<< HEAD
-    private final boolean isUtcTimestamp;
-=======
     private boolean isUtcTimestamp;
->>>>>>> 18f46f79
 
     /** If true, the current page is dictionary encoded. */
     private boolean isCurrentPageDictionaryEncoded;
@@ -98,12 +94,6 @@
     private IntIterator definitionLevelColumn;
     private ParquetDataColumnReader dataColumn;
 
-<<<<<<< HEAD
-    /** Total values in the current page. */
-    //    private int pageValueCount;
-
-=======
->>>>>>> 18f46f79
     /**
      * Helper struct to track intermediate states while reading Parquet pages in the column chunk.
      */
@@ -200,14 +190,8 @@
             boolean needFilterSkip = pageRowId < rangeStart;
 
             do {
-<<<<<<< HEAD
-
-                if (!lastValue.shouldSkip && !needFilterSkip) {
-                    valueList.add(lastValue.value);
-=======
                 if (!needFilterSkip) {
                     valueList.add(lastValue);
->>>>>>> 18f46f79
                     valueIndex++;
                 }
             } while (readValue() && (repetitionLevel != 0));
@@ -270,11 +254,7 @@
         // Compute the number of values we want to read in this page.
         if (readState.valuesToReadInPage == 0) {
             int pageValueCount = readPage();
-<<<<<<< HEAD
-            // 返回当前 page 的数据量
-=======
             //  return value count in current page
->>>>>>> 18f46f79
             if (pageValueCount < 0) {
                 // we've read all the pages; this could happen when we're reading a repeated list
                 // and we
