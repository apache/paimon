/*
 * Licensed to the Apache Software Foundation (ASF) under one
 * or more contributor license agreements.  See the NOTICE file
 * distributed with this work for additional information
 * regarding copyright ownership.  The ASF licenses this file
 * to you under the Apache License, Version 2.0 (the
 * "License"); you may not use this file except in compliance
 * with the License.  You may obtain a copy of the License at
 *
 *     http://www.apache.org/licenses/LICENSE-2.0
 *
 * Unless required by applicable law or agreed to in writing, software
 * distributed under the License is distributed on an "AS IS" BASIS,
 * WITHOUT WARRANTIES OR CONDITIONS OF ANY KIND, either express or implied.
 * See the License for the specific language governing permissions and
 * limitations under the License.
 */

package org.apache.paimon.format.csv;

import org.apache.paimon.casting.CastExecutor;
import org.apache.paimon.casting.CastExecutors;
import org.apache.paimon.data.InternalRow;
import org.apache.paimon.format.BaseTextFileWriter;
import org.apache.paimon.fs.PositionOutputStream;
import org.apache.paimon.options.Options;
import org.apache.paimon.types.DataType;
import org.apache.paimon.types.DataTypeRoot;
import org.apache.paimon.types.RowType;

import java.io.IOException;
<<<<<<< HEAD
import java.io.OutputStream;
import java.io.OutputStreamWriter;
import java.nio.charset.StandardCharsets;
=======
import java.util.Base64;
>>>>>>> b6b552da
import java.util.Map;
import java.util.concurrent.ConcurrentHashMap;

/** CSV format writer implementation. */
public class CsvFormatWriter extends BaseTextFileWriter {

    private static final Base64.Encoder BASE64_ENCODER = Base64.getEncoder();
    // Performance optimization: Cache frequently used cast executors
    private static final Map<String, CastExecutor<?, ?>> CAST_EXECUTOR_CACHE =
            new ConcurrentHashMap<>(32);

<<<<<<< HEAD
    private final RowType rowType;
    private final CsvOptions csvOptions;

    private final BufferedWriter writer;
    private final PositionOutputStream outputStream;
    private final OutputStream compressedStream;
=======
    private final CsvOptions options;
>>>>>>> b6b552da
    private boolean headerWritten = false;
    private final StringBuilder stringBuilder;

<<<<<<< HEAD
    public CsvFormatWriter(
            PositionOutputStream out,
            RowType rowType,
            CsvOptions csvOptions,
            Options formatOptions,
            String compression)
            throws IOException {
        this.rowType = rowType;
        this.csvOptions = csvOptions;
        this.outputStream = out;

        // Create compressed stream using Hadoop codecs if compression is specified
        this.compressedStream =
                CsvCompressionUtils.createCompressedOutputStream(out, compression, formatOptions);
        this.writer =
                new BufferedWriter(
                        new OutputStreamWriter(compressedStream, StandardCharsets.UTF_8));
=======
    public CsvFormatWriter(PositionOutputStream out, RowType rowType, CsvOptions options) {
        super(out, rowType);
        this.options = options;
>>>>>>> b6b552da
        this.stringBuilder = new StringBuilder();
    }

    @Override
    public void addElement(InternalRow element) throws IOException {
        // Write header if needed
        if (csvOptions.includeHeader() && !headerWritten) {
            writeHeader();
            headerWritten = true;
        }

        // Reuse StringBuilder for better performance
        stringBuilder.setLength(0); // Reset without reallocating

        int fieldCount = rowType.getFieldCount();
        for (int i = 0; i < fieldCount; i++) {
            if (i > 0) {
                stringBuilder.append(csvOptions.fieldDelimiter());
            }

            Object value =
                    InternalRow.createFieldGetter(rowType.getTypeAt(i), i).getFieldOrNull(element);
            String fieldValue = escapeField(castToStringOptimized(value, rowType.getTypeAt(i)));
            stringBuilder.append(fieldValue);
        }
        stringBuilder.append(csvOptions.lineDelimiter());

        writer.write(stringBuilder.toString());
    }

<<<<<<< HEAD
    @Override
    public void close() throws IOException {
        writer.flush();
        writer.close();
        // Close the compressed stream if it's different from the output stream
        if (compressedStream != outputStream) {
            compressedStream.close();
        }
    }

    @Override
    public boolean reachTargetSize(boolean suggestedCheck, long targetSize) throws IOException {
        if (suggestedCheck) {
            return outputStream.getPos() >= targetSize;
        }
        return false;
    }

=======
>>>>>>> b6b552da
    private void writeHeader() throws IOException {
        stringBuilder.setLength(0); // Reuse StringBuilder

        int fieldCount = rowType.getFieldCount();
        for (int i = 0; i < fieldCount; i++) {
            if (i > 0) {
                stringBuilder.append(csvOptions.fieldDelimiter());
            }
            stringBuilder.append(escapeField(rowType.getFieldNames().get(i)));
        }
        stringBuilder.append(csvOptions.lineDelimiter());
        writer.write(stringBuilder.toString());
    }

    private String escapeField(String field) {
        if (field == null) {
            return csvOptions.nullLiteral();
        }

        // Optimized escaping with early exit checks
        boolean needsQuoting =
                field.indexOf(csvOptions.fieldDelimiter().charAt(0)) >= 0
                        || field.indexOf(csvOptions.lineDelimiter().charAt(0)) >= 0
                        || field.indexOf(csvOptions.quoteCharacter().charAt(0)) >= 0;

        if (!needsQuoting) {
            return field;
        }

        // Only escape if needed
        String escaped =
                field.replace(
                        csvOptions.quoteCharacter(),
                        csvOptions.escapeCharacter() + csvOptions.quoteCharacter());
        return csvOptions.quoteCharacter() + escaped + csvOptions.quoteCharacter();
    }

    /** Optimized string casting with caching and fast paths for common types. */
    private String castToStringOptimized(Object value, DataType dataType) {
        if (value == null) {
            return null;
        }

        DataTypeRoot typeRoot = dataType.getTypeRoot();
        switch (typeRoot) {
            case INTEGER:
            case BIGINT:
            case FLOAT:
            case DOUBLE:
            case BOOLEAN:
            case TINYINT:
            case SMALLINT:
            case CHAR:
            case VARCHAR:
                return value.toString();
            case BINARY:
            case VARBINARY:
                return BASE64_ENCODER.encodeToString((byte[]) value);
            default:
                return useCachedStringCastExecutor(value, dataType);
        }
    }

    private String useCachedStringCastExecutor(Object value, DataType dataType) {
        String cacheKey = dataType.toString();
        @SuppressWarnings("unchecked")
        CastExecutor<Object, ?> cast =
                (CastExecutor<Object, ?>)
                        CAST_EXECUTOR_CACHE.computeIfAbsent(
                                cacheKey, k -> CastExecutors.resolveToString(dataType));
        Object result = cast.cast(value);
        return result != null ? result.toString() : null;
    }
}<|MERGE_RESOLUTION|>--- conflicted
+++ resolved
@@ -29,13 +29,7 @@
 import org.apache.paimon.types.RowType;
 
 import java.io.IOException;
-<<<<<<< HEAD
-import java.io.OutputStream;
-import java.io.OutputStreamWriter;
-import java.nio.charset.StandardCharsets;
-=======
 import java.util.Base64;
->>>>>>> b6b552da
 import java.util.Map;
 import java.util.concurrent.ConcurrentHashMap;
 
@@ -47,42 +41,15 @@
     private static final Map<String, CastExecutor<?, ?>> CAST_EXECUTOR_CACHE =
             new ConcurrentHashMap<>(32);
 
-<<<<<<< HEAD
-    private final RowType rowType;
     private final CsvOptions csvOptions;
-
-    private final BufferedWriter writer;
-    private final PositionOutputStream outputStream;
-    private final OutputStream compressedStream;
-=======
-    private final CsvOptions options;
->>>>>>> b6b552da
     private boolean headerWritten = false;
     private final StringBuilder stringBuilder;
 
-<<<<<<< HEAD
     public CsvFormatWriter(
-            PositionOutputStream out,
-            RowType rowType,
-            CsvOptions csvOptions,
-            Options formatOptions,
-            String compression)
+            PositionOutputStream out, RowType rowType, Options options, String compression)
             throws IOException {
-        this.rowType = rowType;
-        this.csvOptions = csvOptions;
-        this.outputStream = out;
-
-        // Create compressed stream using Hadoop codecs if compression is specified
-        this.compressedStream =
-                CsvCompressionUtils.createCompressedOutputStream(out, compression, formatOptions);
-        this.writer =
-                new BufferedWriter(
-                        new OutputStreamWriter(compressedStream, StandardCharsets.UTF_8));
-=======
-    public CsvFormatWriter(PositionOutputStream out, RowType rowType, CsvOptions options) {
-        super(out, rowType);
-        this.options = options;
->>>>>>> b6b552da
+        super(out, rowType, options, compression);
+        this.csvOptions = new CsvOptions(options);
         this.stringBuilder = new StringBuilder();
     }
 
@@ -113,27 +80,6 @@
         writer.write(stringBuilder.toString());
     }
 
-<<<<<<< HEAD
-    @Override
-    public void close() throws IOException {
-        writer.flush();
-        writer.close();
-        // Close the compressed stream if it's different from the output stream
-        if (compressedStream != outputStream) {
-            compressedStream.close();
-        }
-    }
-
-    @Override
-    public boolean reachTargetSize(boolean suggestedCheck, long targetSize) throws IOException {
-        if (suggestedCheck) {
-            return outputStream.getPos() >= targetSize;
-        }
-        return false;
-    }
-
-=======
->>>>>>> b6b552da
     private void writeHeader() throws IOException {
         stringBuilder.setLength(0); // Reuse StringBuilder
 
