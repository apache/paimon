/*
 * Licensed to the Apache Software Foundation (ASF) under one
 * or more contributor license agreements.  See the NOTICE file
 * distributed with this work for additional information
 * regarding copyright ownership.  The ASF licenses this file
 * to you under the Apache License, Version 2.0 (the
 * "License"); you may not use this file except in compliance
 * with the License.  You may obtain a copy of the License at
 *
 *     http://www.apache.org/licenses/LICENSE-2.0
 *
 * Unless required by applicable law or agreed to in writing, software
 * distributed under the License is distributed on an "AS IS" BASIS,
 * WITHOUT WARRANTIES OR CONDITIONS OF ANY KIND, either express or implied.
 * See the License for the specific language governing permissions and
 * limitations under the License.
 */

package org.apache.paimon.format.orc;

import org.apache.paimon.annotation.VisibleForTesting;
import org.apache.paimon.data.InternalRow;
import org.apache.paimon.format.FileFormat;
import org.apache.paimon.format.FileFormatFactory.FormatContext;
import org.apache.paimon.format.FormatReaderFactory;
import org.apache.paimon.format.FormatWriterFactory;
import org.apache.paimon.format.SimpleStatsExtractor;
import org.apache.paimon.format.orc.filter.OrcFilters;
import org.apache.paimon.format.orc.filter.OrcPredicateFunctionVisitor;
import org.apache.paimon.format.orc.filter.OrcSimpleStatsExtractor;
import org.apache.paimon.format.orc.writer.RowDataVectorizer;
import org.apache.paimon.format.orc.writer.Vectorizer;
import org.apache.paimon.fs.ObjectCacheManager;
import org.apache.paimon.options.MemorySize;
import org.apache.paimon.options.Options;
import org.apache.paimon.predicate.Predicate;
import org.apache.paimon.statistics.SimpleColStatsCollector;
import org.apache.paimon.types.ArrayType;
import org.apache.paimon.types.DataField;
import org.apache.paimon.types.DataType;
import org.apache.paimon.types.DataTypes;
import org.apache.paimon.types.IntType;
import org.apache.paimon.types.MapType;
import org.apache.paimon.types.MultisetType;
import org.apache.paimon.types.RowType;

import org.apache.hadoop.conf.Configuration;
import org.apache.orc.OrcConf;
import org.apache.orc.TypeDescription;

import javax.annotation.Nullable;
import javax.annotation.concurrent.ThreadSafe;

import java.time.Duration;
import java.util.ArrayList;
import java.util.List;
import java.util.Optional;
import java.util.Properties;
import java.util.stream.Collectors;

import static org.apache.paimon.CoreOptions.DELETION_VECTORS_ENABLED;
import static org.apache.paimon.types.DataTypeChecks.getFieldTypes;

/** Orc {@link FileFormat}. */
@ThreadSafe
public class OrcFileFormat extends FileFormat {

    public static final String IDENTIFIER = "orc";

    private final Properties orcProperties;
    private final org.apache.hadoop.conf.Configuration readerConf;
    private final org.apache.hadoop.conf.Configuration writerConf;
    private final int readBatchSize;
    private final int writeBatchSize;
    private final boolean deletionVectorsEnabled;

    private static final org.apache.hadoop.conf.Configuration emptyConf =
            new org.apache.hadoop.conf.Configuration();
    private static final ObjectCacheManager<Properties, Configuration> configCache =
            ObjectCacheManager.newObjectCacheManager(Duration.ofDays(365), 1000);

    static {
        emptyConf.set("paimon.empty.configuration", "paimon.empty.configuration");
    }

    public OrcFileFormat(FormatContext formatContext) {
        super(IDENTIFIER);
        this.orcProperties = getOrcProperties(formatContext.options(), formatContext);
<<<<<<< HEAD
        Configuration conf;
        Configuration cachedConf = configCache.getIfPresent(orcProperties);
        if (cachedConf != null) {
            conf = cachedConf;
        } else {
            conf = new org.apache.hadoop.conf.Configuration(emptyConf);
            this.orcProperties.forEach((k, v) -> conf.set(k.toString(), v.toString()));
            configCache.put(orcProperties, conf);
        }
        this.readerConf = conf;
        this.writerConf = conf;
=======
        this.readerConf = new org.apache.hadoop.conf.Configuration(false);
        this.orcProperties.forEach((k, v) -> readerConf.set(k.toString(), v.toString()));
        this.writerConf = new org.apache.hadoop.conf.Configuration(false);
        this.orcProperties.forEach((k, v) -> writerConf.set(k.toString(), v.toString()));
>>>>>>> 18f46f79
        this.readBatchSize = formatContext.readBatchSize();
        this.writeBatchSize = formatContext.writeBatchSize();
        this.deletionVectorsEnabled = formatContext.options().get(DELETION_VECTORS_ENABLED);
    }

    @VisibleForTesting
    public Properties orcProperties() {
        return orcProperties;
    }

    @VisibleForTesting
    public int readBatchSize() {
        return readBatchSize;
    }

    @Override
    public Optional<SimpleStatsExtractor> createStatsExtractor(
            RowType type, SimpleColStatsCollector.Factory[] statsCollectors) {
        return Optional.of(new OrcSimpleStatsExtractor(type, statsCollectors));
    }

    @Override
    public FormatReaderFactory createReaderFactory(
            RowType projectedRowType, @Nullable List<Predicate> filters) {
        List<OrcFilters.Predicate> orcPredicates = new ArrayList<>();
        if (filters != null) {
            for (Predicate pred : filters) {
                Optional<OrcFilters.Predicate> orcPred =
                        pred.visit(OrcPredicateFunctionVisitor.VISITOR);
                orcPred.ifPresent(orcPredicates::add);
            }
        }

        return new OrcReaderFactory(
                readerConf,
                (RowType) refineDataType(projectedRowType),
                orcPredicates,
                readBatchSize,
                deletionVectorsEnabled);
    }

    @Override
    public void validateDataFields(RowType rowType) {
        DataType refinedType = refineDataType(rowType);
        OrcTypeUtil.convertToOrcSchema((RowType) refinedType);
    }

    /**
     * The {@link OrcWriterFactory} will create {@link ThreadLocalClassLoaderConfiguration} from the
     * input writer config to avoid classloader leaks.
     *
     * <p>TODO: The {@link ThreadLocalClassLoaderConfiguration} in {@link OrcWriterFactory} should
     * be removed after https://issues.apache.org/jira/browse/ORC-653 is fixed.
     *
     * @param type The data type for the writer
     * @return The factory of the writer
     */
    @Override
    public FormatWriterFactory createWriterFactory(RowType type) {
        DataType refinedType = refineDataType(type);
        DataType[] orcTypes = getFieldTypes(refinedType).toArray(new DataType[0]);

        TypeDescription typeDescription = OrcTypeUtil.convertToOrcSchema((RowType) refinedType);
        Vectorizer<InternalRow> vectorizer = new RowDataVectorizer(typeDescription, orcTypes);

        return new OrcWriterFactory(vectorizer, orcProperties, writerConf, writeBatchSize);
    }

    private Properties getOrcProperties(Options options, FormatContext formatContext) {
        Properties orcProperties = new Properties();
        orcProperties.putAll(getIdentifierPrefixOptions(options).toMap());

        if (!orcProperties.containsKey(OrcConf.COMPRESSION_ZSTD_LEVEL.getAttribute())) {
            orcProperties.setProperty(
                    OrcConf.COMPRESSION_ZSTD_LEVEL.getAttribute(),
                    String.valueOf(formatContext.zstdLevel()));
        }

        MemorySize blockSize = formatContext.blockSize();
        if (blockSize != null) {
            orcProperties.setProperty(
                    OrcConf.STRIPE_SIZE.getAttribute(), String.valueOf(blockSize.getBytes()));
        }

        return orcProperties;
    }

    public static DataType refineDataType(DataType type) {
        switch (type.getTypeRoot()) {
            case BINARY:
            case VARBINARY:
                // OrcSplitReaderUtil#DataTypeToOrcType() only supports the DataTypes.BYTES()
                // logical type for BINARY and VARBINARY.
                return DataTypes.BYTES();
            case ARRAY:
                ArrayType arrayType = (ArrayType) type;
                return new ArrayType(
                        arrayType.isNullable(), refineDataType(arrayType.getElementType()));
            case MAP:
                MapType mapType = (MapType) type;
                return new MapType(
                        refineDataType(mapType.getKeyType()),
                        refineDataType(mapType.getValueType()));
            case MULTISET:
                MultisetType multisetType = (MultisetType) type;
                return new MapType(
                        refineDataType(multisetType.getElementType()),
                        refineDataType(new IntType(false)));
            case ROW:
                RowType rowType = (RowType) type;
                return new RowType(
                        rowType.isNullable(),
                        rowType.getFields().stream()
                                .map(
                                        f ->
                                                new DataField(
                                                        f.id(),
                                                        f.name(),
                                                        refineDataType(f.type()),
                                                        f.description()))
                                .collect(Collectors.toList()));
            default:
                return type;
        }
    }
}<|MERGE_RESOLUTION|>--- conflicted
+++ resolved
@@ -30,7 +30,6 @@
 import org.apache.paimon.format.orc.filter.OrcSimpleStatsExtractor;
 import org.apache.paimon.format.orc.writer.RowDataVectorizer;
 import org.apache.paimon.format.orc.writer.Vectorizer;
-import org.apache.paimon.fs.ObjectCacheManager;
 import org.apache.paimon.options.MemorySize;
 import org.apache.paimon.options.Options;
 import org.apache.paimon.predicate.Predicate;
@@ -44,14 +43,12 @@
 import org.apache.paimon.types.MultisetType;
 import org.apache.paimon.types.RowType;
 
-import org.apache.hadoop.conf.Configuration;
 import org.apache.orc.OrcConf;
 import org.apache.orc.TypeDescription;
 
 import javax.annotation.Nullable;
 import javax.annotation.concurrent.ThreadSafe;
 
-import java.time.Duration;
 import java.util.ArrayList;
 import java.util.List;
 import java.util.Optional;
@@ -74,36 +71,13 @@
     private final int writeBatchSize;
     private final boolean deletionVectorsEnabled;
 
-    private static final org.apache.hadoop.conf.Configuration emptyConf =
-            new org.apache.hadoop.conf.Configuration();
-    private static final ObjectCacheManager<Properties, Configuration> configCache =
-            ObjectCacheManager.newObjectCacheManager(Duration.ofDays(365), 1000);
-
-    static {
-        emptyConf.set("paimon.empty.configuration", "paimon.empty.configuration");
-    }
-
     public OrcFileFormat(FormatContext formatContext) {
         super(IDENTIFIER);
         this.orcProperties = getOrcProperties(formatContext.options(), formatContext);
-<<<<<<< HEAD
-        Configuration conf;
-        Configuration cachedConf = configCache.getIfPresent(orcProperties);
-        if (cachedConf != null) {
-            conf = cachedConf;
-        } else {
-            conf = new org.apache.hadoop.conf.Configuration(emptyConf);
-            this.orcProperties.forEach((k, v) -> conf.set(k.toString(), v.toString()));
-            configCache.put(orcProperties, conf);
-        }
-        this.readerConf = conf;
-        this.writerConf = conf;
-=======
         this.readerConf = new org.apache.hadoop.conf.Configuration(false);
         this.orcProperties.forEach((k, v) -> readerConf.set(k.toString(), v.toString()));
         this.writerConf = new org.apache.hadoop.conf.Configuration(false);
         this.orcProperties.forEach((k, v) -> writerConf.set(k.toString(), v.toString()));
->>>>>>> 18f46f79
         this.readBatchSize = formatContext.readBatchSize();
         this.writeBatchSize = formatContext.writeBatchSize();
         this.deletionVectorsEnabled = formatContext.options().get(DELETION_VECTORS_ENABLED);
