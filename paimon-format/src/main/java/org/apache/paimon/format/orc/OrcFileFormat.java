--- conflicted
+++ resolved
@@ -84,8 +84,7 @@
 
     public OrcFileFormat(FormatContext formatContext) {
         super(IDENTIFIER);
-<<<<<<< HEAD
-        this.orcProperties = getOrcProperties(formatContext.formatOptions(), formatContext);
+        this.orcProperties = getOrcProperties(formatContext.options(), formatContext);
         Configuration conf;
         Configuration cachedConf = configCache.getIfPresent(orcProperties);
         if (cachedConf != null) {
@@ -97,13 +96,6 @@
         }
         this.readerConf = conf;
         this.writerConf = conf;
-=======
-        this.orcProperties = getOrcProperties(formatContext.options(), formatContext);
-        this.readerConf = new org.apache.hadoop.conf.Configuration();
-        this.orcProperties.forEach((k, v) -> readerConf.set(k.toString(), v.toString()));
-        this.writerConf = new org.apache.hadoop.conf.Configuration();
-        this.orcProperties.forEach((k, v) -> writerConf.set(k.toString(), v.toString()));
->>>>>>> a389af62
         this.readBatchSize = formatContext.readBatchSize();
         this.writeBatchSize = formatContext.writeBatchSize();
     }
@@ -173,13 +165,7 @@
 
     private Properties getOrcProperties(Options options, FormatContext formatContext) {
         Properties orcProperties = new Properties();
-<<<<<<< HEAD
-        Properties properties = new Properties();
-        options.addAllToProperties(properties);
-        properties.forEach((k, v) -> orcProperties.put(IDENTIFIER + "." + k, v));
-=======
         orcProperties.putAll(getIdentifierPrefixOptions(options).toMap());
->>>>>>> a389af62
 
         if (!orcProperties.containsKey(OrcConf.COMPRESSION_ZSTD_LEVEL.getAttribute())) {
             orcProperties.setProperty(
