--- conflicted
+++ resolved
@@ -69,12 +69,6 @@
     /** If true, the current page is dictionary encoded. */
     private boolean isCurrentPageDictionaryEncoded;
 
-<<<<<<< HEAD
-    /** Total values in the current page. */
-    //    private int pageValueCount;
-
-=======
->>>>>>> 18f46f79
     /**
      * Helper struct to track intermediate states while reading Parquet pages in the column chunk.
      */
