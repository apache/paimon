/*
 * Licensed to the Apache Software Foundation (ASF) under one
 * or more contributor license agreements.  See the NOTICE file
 * distributed with this work for additional information
 * regarding copyright ownership.  The ASF licenses this file
 * to you under the Apache License, Version 2.0 (the
 * "License"); you may not use this file except in compliance
 * with the License.  You may obtain a copy of the License at
 *
 *     http://www.apache.org/licenses/LICENSE-2.0
 *
 * Unless required by applicable law or agreed to in writing, software
 * distributed under the License is distributed on an "AS IS" BASIS,
 * WITHOUT WARRANTIES OR CONDITIONS OF ANY KIND, either express or implied.
 * See the License for the specific language governing permissions and
 * limitations under the License.
 */

package org.apache.paimon.format.orc;

import org.apache.paimon.data.InternalRow;
import org.apache.paimon.data.columnar.ColumnVector;
import org.apache.paimon.data.columnar.ColumnarRow;
import org.apache.paimon.data.columnar.ColumnarRowIterator;
import org.apache.paimon.data.columnar.VectorizedColumnBatch;
import org.apache.paimon.fileindex.FileIndexResult;
import org.apache.paimon.format.FormatReaderFactory;
import org.apache.paimon.format.OrcFormatReaderContext;
import org.apache.paimon.format.fs.HadoopReadOnlyFileSystem;
import org.apache.paimon.format.orc.filter.OrcFilters;
import org.apache.paimon.fs.FileIO;
import org.apache.paimon.fs.Path;
import org.apache.paimon.reader.RecordReader.RecordIterator;
import org.apache.paimon.types.DataType;
import org.apache.paimon.types.RowType;
import org.apache.paimon.utils.IOUtils;
import org.apache.paimon.utils.Pair;
import org.apache.paimon.utils.Pool;

import org.apache.hadoop.conf.Configuration;
import org.apache.hadoop.hive.ql.exec.vector.VectorizedRowBatch;
import org.apache.hadoop.hive.ql.io.sarg.SearchArgument;
import org.apache.hadoop.hive.ql.io.sarg.SearchArgumentFactory;
import org.apache.orc.OrcConf;
import org.apache.orc.OrcFile;
import org.apache.orc.RecordReader;
import org.apache.orc.StripeInformation;
import org.apache.orc.TypeDescription;
import org.apache.orc.impl.ReaderImpl;
import org.apache.orc.impl.RecordReaderImpl;

import javax.annotation.Nullable;

import java.io.IOException;
import java.util.List;

import static org.apache.paimon.format.orc.reader.AbstractOrcColumnVector.createPaimonVector;
import static org.apache.paimon.format.orc.reader.OrcSplitReaderUtil.toOrcType;
import static org.apache.paimon.utils.Preconditions.checkNotNull;

/** An ORC reader that produces a stream of {@link ColumnarRow} records. */
public class OrcReaderFactory implements FormatReaderFactory {

    protected final Configuration hadoopConfig;
    protected final TypeDescription schema;
    protected final RowType tableType;
    protected final List<OrcFilters.Predicate> conjunctPredicates;
    protected final int batchSize;
    protected final boolean deletionVectorsEnabled;

    /**
     * @param hadoopConfig the hadoop config for orc reader.
     * @param conjunctPredicates the filter predicates that can be evaluated.
     * @param batchSize the batch size of orc reader.
     */
    public OrcReaderFactory(
            final org.apache.hadoop.conf.Configuration hadoopConfig,
            final RowType readType,
            final List<OrcFilters.Predicate> conjunctPredicates,
            final int batchSize,
            final boolean deletionVectorsEnabled) {
        this.hadoopConfig = checkNotNull(hadoopConfig);
        this.schema = toOrcType(readType);
        this.tableType = readType;
        this.conjunctPredicates = checkNotNull(conjunctPredicates);
        this.batchSize = batchSize;
        this.deletionVectorsEnabled = deletionVectorsEnabled;
    }

    // ------------------------------------------------------------------------

    @Override
    public OrcVectorizedReader createReader(FormatReaderFactory.Context context)
            throws IOException {
        int poolSize =
                context instanceof OrcFormatReaderContext
                        ? ((OrcFormatReaderContext) context).poolSize()
                        : 1;
        Pool<OrcReaderBatch> poolOfBatches = createPoolOfBatches(context.filePath(), poolSize);

        RecordReader orcReader =
                createRecordReader(
                        hadoopConfig,
                        schema,
                        conjunctPredicates,
                        context.fileIO(),
                        context.filePath(),
                        0,
                        context.fileSize(),
                        context.fileIndex(),
                        deletionVectorsEnabled);
        return new OrcVectorizedReader(orcReader, poolOfBatches);
    }

    /**
     * Creates the {@link OrcReaderBatch} structure, which is responsible for holding the data
     * structures that hold the batch data (column vectors, row arrays, ...) and the batch
     * conversion from the ORC representation to the result format.
     */
    public OrcReaderBatch createReaderBatch(
            Path filePath, VectorizedRowBatch orcBatch, Pool.Recycler<OrcReaderBatch> recycler) {
        List<String> tableFieldNames = tableType.getFieldNames();
        List<DataType> tableFieldTypes = tableType.getFieldTypes();

        // create and initialize the row batch
        ColumnVector[] vectors = new ColumnVector[tableType.getFieldCount()];
        for (int i = 0; i < vectors.length; i++) {
            String name = tableFieldNames.get(i);
            DataType type = tableFieldTypes.get(i);
            vectors[i] =
                    createPaimonVector(
                            orcBatch.cols[tableFieldNames.indexOf(name)], orcBatch, type);
        }
        return new OrcReaderBatch(filePath, orcBatch, new VectorizedColumnBatch(vectors), recycler);
    }

    // ------------------------------------------------------------------------

    private Pool<OrcReaderBatch> createPoolOfBatches(Path filePath, int numBatches) {
        final Pool<OrcReaderBatch> pool = new Pool<>(numBatches);

        for (int i = 0; i < numBatches; i++) {
            final VectorizedRowBatch orcBatch = createBatchWrapper(schema, batchSize / numBatches);
            final OrcReaderBatch batch = createReaderBatch(filePath, orcBatch, pool.recycler());
            pool.add(batch);
        }

        return pool;
    }

    // ------------------------------------------------------------------------

    private static class OrcReaderBatch {

        private final VectorizedRowBatch orcVectorizedRowBatch;
        private final Pool.Recycler<OrcReaderBatch> recycler;

        private final VectorizedColumnBatch paimonColumnBatch;
        private final ColumnarRowIterator result;

        protected OrcReaderBatch(
                final Path filePath,
                final VectorizedRowBatch orcVectorizedRowBatch,
                final VectorizedColumnBatch paimonColumnBatch,
                final Pool.Recycler<OrcReaderBatch> recycler) {
            this.orcVectorizedRowBatch = checkNotNull(orcVectorizedRowBatch);
            this.recycler = checkNotNull(recycler);
            this.paimonColumnBatch = paimonColumnBatch;
            this.result =
                    new ColumnarRowIterator(
                            filePath, new ColumnarRow(paimonColumnBatch), this::recycle);
        }

        /**
         * Puts this batch back into the pool. This should be called after all records from the
         * batch have been returned, typically in the {@link RecordIterator#releaseBatch()} method.
         */
        public void recycle() {
            recycler.recycle(this);
        }

        /** Gets the ORC VectorizedRowBatch structure from this batch. */
        public VectorizedRowBatch orcVectorizedRowBatch() {
            return orcVectorizedRowBatch;
        }

        private RecordIterator<InternalRow> convertAndGetIterator(
                VectorizedRowBatch orcBatch, long rowNumber) {
            // no copying from the ORC column vectors to the Paimon columns vectors necessary,
            // because they point to the same data arrays internally design
            paimonColumnBatch.setNumRows(orcBatch.size);
            result.reset(rowNumber);
            return result;
        }
    }

    // ------------------------------------------------------------------------

    /**
     * A vectorized ORC reader. This reader reads an ORC Batch at a time and converts it to one or
     * more records to be returned. An ORC Row-wise reader would convert the batch into a set of
     * rows, while a reader for a vectorized query processor might return the whole batch as one
     * record.
     *
     * <p>The conversion of the {@code VectorizedRowBatch} happens in the specific {@link
     * OrcReaderBatch} implementation.
     *
     * <p>The reader tracks its current position using ORC's <i>row numbers</i>. Each record in a
     * batch is addressed by the starting row number of the batch, plus the number of records to be
     * skipped before.
     */
    private static final class OrcVectorizedReader
            implements org.apache.paimon.reader.RecordReader<InternalRow> {

        private final RecordReader orcReader;
        private final Pool<OrcReaderBatch> pool;

        private OrcVectorizedReader(final RecordReader orcReader, final Pool<OrcReaderBatch> pool) {
            this.orcReader = checkNotNull(orcReader, "orcReader");
            this.pool = checkNotNull(pool, "pool");
        }

        @Nullable
        @Override
        public RecordIterator<InternalRow> readBatch() throws IOException {
            final OrcReaderBatch batch = getCachedEntry();
            final VectorizedRowBatch orcVectorBatch = batch.orcVectorizedRowBatch();

            long rowNumber = orcReader.getRowNumber();
            if (!nextBatch(orcReader, orcVectorBatch)) {
                batch.recycle();
                return null;
            }

            return batch.convertAndGetIterator(orcVectorBatch, rowNumber);
        }

        @Override
        public void close() throws IOException {
            orcReader.close();
        }

        private OrcReaderBatch getCachedEntry() throws IOException {
            try {
                return pool.pollEntry();
            } catch (InterruptedException e) {
                Thread.currentThread().interrupt();
                throw new IOException("Interrupted");
            }
        }
    }

    private static RecordReader createRecordReader(
            org.apache.hadoop.conf.Configuration conf,
            TypeDescription schema,
            List<OrcFilters.Predicate> conjunctPredicates,
            FileIO fileIO,
            org.apache.paimon.fs.Path path,
            long splitStart,
            long splitLength,
            FileIndexResult fileIndexResult,
            boolean deletionVectorsEnabled)
            throws IOException {
        org.apache.orc.Reader orcReader = createReader(conf, fileIO, path, fileIndexResult);
        try {
            // get offset and length for the stripes that start in the split
            Pair<Long, Long> offsetAndLength =
                    getOffsetAndLengthForSplit(splitStart, splitLength, orcReader.getStripes());

            // create ORC row reader configuration
            org.apache.orc.Reader.Options options =
                    new org.apache.orc.Reader.Options()
                            .schema(schema)
                            .range(offsetAndLength.getLeft(), offsetAndLength.getRight())
                            .useZeroCopy(OrcConf.USE_ZEROCOPY.getBoolean(conf))
                            .skipCorruptRecords(OrcConf.SKIP_CORRUPT_DATA.getBoolean(conf))
                            .tolerateMissingSchema(
                                    OrcConf.TOLERATE_MISSING_SCHEMA.getBoolean(conf));
<<<<<<< HEAD
            if (!conjunctPredicates.isEmpty()) {
                // TODO fix it , if open this option,future deletion vectors would not work,
                //  cased by getRowNumber would be changed .
                options.useSelected(OrcConf.READER_ONLY_USE_SELECTED.getBoolean(conf));
                options.allowSARGToFilter(
                        OrcConf.READER_ONLY_ALLOW_SARG_TO_FILTER.getBoolean(conf));
=======
            if (!conjunctPredicates.isEmpty() && !deletionVectorsEnabled) {
                // deletion vectors can not enable this feature, cased by getRowNumber would be
                // changed.
                options.useSelected(OrcConf.READER_USE_SELECTED.getBoolean(conf));
                options.allowSARGToFilter(OrcConf.ALLOW_SARG_TO_FILTER.getBoolean(conf));
>>>>>>> f0e4cd7c
            }
            // configure filters
            if (!conjunctPredicates.isEmpty()) {
                SearchArgument.Builder b = SearchArgumentFactory.newBuilder();
                b = b.startAnd();
                for (OrcFilters.Predicate predicate : conjunctPredicates) {
                    predicate.add(b);
                }
                b = b.end();
                options.searchArgument(b.build(), new String[] {});
            }

            // create ORC row reader
            RecordReader orcRowsReader = orcReader.rows(options);

            // assign ids
            schema.getId();

            return orcRowsReader;
        } catch (IOException e) {
            // exception happened, we need to close the reader
            IOUtils.closeQuietly(orcReader);
            throw e;
        }
    }

    private static VectorizedRowBatch createBatchWrapper(TypeDescription schema, int batchSize) {
        return schema.createRowBatch(batchSize);
    }

    private static boolean nextBatch(RecordReader reader, VectorizedRowBatch rowBatch)
            throws IOException {
        return reader.nextBatch(rowBatch);
    }

    private static Pair<Long, Long> getOffsetAndLengthForSplit(
            long splitStart, long splitLength, List<StripeInformation> stripes) {
        long splitEnd = splitStart + splitLength;
        long readStart = Long.MAX_VALUE;
        long readEnd = Long.MIN_VALUE;

        for (StripeInformation s : stripes) {
            if (splitStart <= s.getOffset() && s.getOffset() < splitEnd) {
                // stripe starts in split, so it is included
                readStart = Math.min(readStart, s.getOffset());
                readEnd = Math.max(readEnd, s.getOffset() + s.getLength());
            }
        }

        if (readStart < Long.MAX_VALUE) {
            // at least one split is included
            return Pair.of(readStart, readEnd - readStart);
        } else {
            return Pair.of(0L, 0L);
        }
    }

    public static org.apache.orc.Reader createReader(
            org.apache.hadoop.conf.Configuration conf,
            FileIO fileIO,
            org.apache.paimon.fs.Path path,
            FileIndexResult fileIndexResult)
            throws IOException {
        // open ORC file and create reader
        org.apache.hadoop.fs.Path hPath = new org.apache.hadoop.fs.Path(path.toUri());

        OrcFile.ReaderOptions readerOptions = OrcFile.readerOptions(conf);

        // configure filesystem from Paimon FileIO
        readerOptions.filesystem(new HadoopReadOnlyFileSystem(fileIO));

        return new ReaderImpl(hPath, readerOptions) {
            @Override
            public RecordReader rows(Options options) throws IOException {
                return new RecordReaderImpl(this, options, fileIndexResult);
            }
        };
    }
}<|MERGE_RESOLUTION|>--- conflicted
+++ resolved
@@ -276,20 +276,11 @@
                             .skipCorruptRecords(OrcConf.SKIP_CORRUPT_DATA.getBoolean(conf))
                             .tolerateMissingSchema(
                                     OrcConf.TOLERATE_MISSING_SCHEMA.getBoolean(conf));
-<<<<<<< HEAD
-            if (!conjunctPredicates.isEmpty()) {
-                // TODO fix it , if open this option,future deletion vectors would not work,
-                //  cased by getRowNumber would be changed .
-                options.useSelected(OrcConf.READER_ONLY_USE_SELECTED.getBoolean(conf));
-                options.allowSARGToFilter(
-                        OrcConf.READER_ONLY_ALLOW_SARG_TO_FILTER.getBoolean(conf));
-=======
             if (!conjunctPredicates.isEmpty() && !deletionVectorsEnabled) {
                 // deletion vectors can not enable this feature, cased by getRowNumber would be
                 // changed.
                 options.useSelected(OrcConf.READER_USE_SELECTED.getBoolean(conf));
                 options.allowSARGToFilter(OrcConf.ALLOW_SARG_TO_FILTER.getBoolean(conf));
->>>>>>> f0e4cd7c
             }
             // configure filters
             if (!conjunctPredicates.isEmpty()) {
