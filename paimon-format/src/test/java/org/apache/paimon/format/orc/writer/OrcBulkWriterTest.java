--- conflicted
+++ resolved
@@ -64,11 +64,7 @@
         assertThat(formatWriter).isInstanceOf(OrcBulkWriter.class);
 
         OrcBulkWriter orcBulkWriter = (OrcBulkWriter) formatWriter;
-<<<<<<< HEAD
-        assertThat(orcBulkWriter.getRowBatch().getMaxSize()).isEqualTo(1);
-=======
         Assertions.assertThat(orcBulkWriter.getRowBatch().getMaxSize()).isEqualTo(1);
         Assertions.assertThat(orcBulkWriter.getMemoryLimit()).isEqualTo(1024);
->>>>>>> 30d8c1cf
     }
 }