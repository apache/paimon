/*
 * Licensed to the Apache Software Foundation (ASF) under one
 * or more contributor license agreements.  See the NOTICE file
 * distributed with this work for additional information
 * regarding copyright ownership.  The ASF licenses this file
 * to you under the Apache License, Version 2.0 (the
 * "License"); you may not use this file except in compliance
 * with the License.  You may obtain a copy of the License at
 *
 *     http://www.apache.org/licenses/LICENSE-2.0
 *
 * Unless required by applicable law or agreed to in writing, software
 * distributed under the License is distributed on an "AS IS" BASIS,
 * WITHOUT WARRANTIES OR CONDITIONS OF ANY KIND, either express or implied.
 * See the License for the specific language governing permissions and
 * limitations under the License.
 */

package org.apache.paimon.format;

import org.apache.paimon.CoreOptions;
import org.apache.paimon.data.BinaryString;
import org.apache.paimon.data.GenericRow;
import org.apache.paimon.data.InternalRow;
import org.apache.paimon.format.FileFormatFactory.FormatContext;
import org.apache.paimon.fs.FileIO;
import org.apache.paimon.fs.Path;
import org.apache.paimon.fs.local.LocalFileIO;
import org.apache.paimon.options.Options;
import org.apache.paimon.reader.RecordReader;
import org.apache.paimon.types.DataTypes;
import org.apache.paimon.types.RowType;

import org.junit.jupiter.api.Disabled;
import org.junit.jupiter.api.Test;
import org.junit.jupiter.api.io.TempDir;
import org.junit.jupiter.params.ParameterizedTest;
import org.junit.jupiter.params.provider.EnumSource;

import java.io.IOException;
import java.util.ArrayList;
import java.util.Arrays;
import java.util.List;

import static org.assertj.core.api.Assertions.assertThat;
import static org.assertj.core.api.Assertions.assertThatThrownBy;

/** Base class for compression tests across different file formats. */
public abstract class TextCompressionTest {

    @TempDir protected java.nio.file.Path tempDir;

    protected final RowType rowType =
            RowType.of(
                    DataTypes.INT(), DataTypes.STRING(), DataTypes.DOUBLE(), DataTypes.BOOLEAN());

    protected final List<InternalRow> testData =
            Arrays.asList(
                    GenericRow.of(1, BinaryString.fromString("Alice"), 100.5, true),
                    GenericRow.of(2, BinaryString.fromString("Bob"), 200.75, false),
                    GenericRow.of(3, BinaryString.fromString("Charlie"), 300.25, true),
                    GenericRow.of(4, BinaryString.fromString("Diana"), 400.0, false));

    /** Returns the file format for testing. */
    protected abstract FileFormat createFileFormat(Options options);

    /** Returns the file extension for the format. */
    protected abstract String getFormatExtension();

    public FormatReaderFactory createReaderFactory(FileFormat format, RowType rowType) {
        return format.createReaderFactory(rowType);
    }

    /**
     * Test case for when a file has a compression extension but the corresponding compression codec
     * is not available or cannot be found.
     */
    @Test
    void testWriteFileWithCompressionExtensionButCompressionNotFound() {
        String fileName = "test_unsupported." + getFormatExtension() + ".xyz";
        Options options = new Options();
        options.set(CoreOptions.FILE_COMPRESSION, "xyz"); // Non-existent compression type

        FileFormat format = createFileFormat(options);
        Path filePath = new Path(tempDir.resolve(fileName).toString());
        FileIO fileIO = new LocalFileIO();

        FormatWriterFactory writerFactory = format.createWriterFactory(rowType);
        assertThatThrownBy(
                        () -> writerFactory.create(fileIO.newOutputStream(filePath, false), "xyz"))
                .isInstanceOf(IllegalArgumentException.class);
    }

    @Disabled // TODO fix dependencies
    @ParameterizedTest(name = "compression = {0}")
    @EnumSource(HadoopCompressionType.class)
    void testCompression(HadoopCompressionType compression) throws IOException {
        testCompressionRoundTrip(
                compression.value(),
                String.format(
                        "test_compress.%s.%s", getFormatExtension(), compression.fileExtension()));
    }

    @Disabled // TODO fix dependencies
    @ParameterizedTest(name = "compression = {0}")
    @EnumSource(HadoopCompressionType.class)
    void testCompressionDetectionFromFileName(HadoopCompressionType type) throws IOException {
        testAutoCompressionDetection(
                "test_auto." + getFormatExtension() + "." + type.fileExtension(), type.value());
    }

    protected void testCompressionRoundTrip(String compression, String fileName)
            throws IOException {
        Options options = new Options();
        options.set(CoreOptions.FILE_COMPRESSION, compression);
        testCompressionRoundTripWithOptions(options, fileName);
    }

    protected void testCompressionRoundTripWithOptions(Options options, String fileName)
            throws IOException {
        FileFormat format = createFileFormat(options);

        // Validate the format and compression
        format.validateDataFields(rowType);

        Path filePath = new Path(tempDir.resolve(fileName).toString());
        FileIO fileIO = new LocalFileIO();

        // Write data with compression
        FormatWriterFactory writerFactory = format.createWriterFactory(rowType);
        try (FormatWriter writer =
                writerFactory.create(
                        fileIO.newOutputStream(filePath, false),
                        options.get(CoreOptions.FILE_COMPRESSION))) {
            for (InternalRow row : testData) {
                writer.addElement(row);
            }
        }

        // Read data back
<<<<<<< HEAD
        FormatReaderFactory readerFactory = this.createReaderFactory(format, rowType);
=======
        FormatReaderFactory readerFactory = format.createReaderFactory(rowType, rowType, null);
>>>>>>> ac582e71
        List<InternalRow> readData = new ArrayList<>();

        try (RecordReader<InternalRow> reader =
                readerFactory.createReader(
                        new FormatReaderContext(fileIO, filePath, fileIO.getFileSize(filePath)))) {
            reader.forEachRemaining(readData::add);
        }

        // Verify data integrity
        assertThat(readData).hasSize(testData.size());
        for (int i = 0; i < testData.size(); i++) {
            InternalRow expected = testData.get(i);
            InternalRow actual = readData.get(i);

            assertThat(actual.getInt(0)).isEqualTo(expected.getInt(0));
            assertThat(actual.getString(1).toString()).isEqualTo(expected.getString(1).toString());
            assertThat(actual.getDouble(2)).isEqualTo(expected.getDouble(2));
            assertThat(actual.getBoolean(3)).isEqualTo(expected.getBoolean(3));
        }
    }

    protected void testAutoCompressionDetection(String fileName, String compression)
            throws IOException {
        // Write file with compression
        Options writeOptions = new Options();
        writeOptions.set(CoreOptions.FILE_COMPRESSION, compression);

        FileFormat format = createFileFormat(writeOptions);
        Path filePath = new Path(tempDir.resolve(fileName).toString());
        FileIO fileIO = new LocalFileIO();

        // Write compressed data
        FormatWriterFactory writerFactory = format.createWriterFactory(rowType);
        try (FormatWriter writer =
                writerFactory.create(fileIO.newOutputStream(filePath, false), compression)) {
            writer.addElement(testData.get(0)); // Write just one row for this test
        }

        // Read back with auto-detection (no compression specified in read options)
        Options readOptions = new Options();
        readOptions.set(CoreOptions.FILE_COMPRESSION, "none"); // Default to none

        FileFormat readFormat = createFileFormat(readOptions);
        FormatReaderFactory readerFactory = readFormat.createReaderFactory(rowType, rowType, null);

        List<InternalRow> readData = new ArrayList<>();
        try (RecordReader<InternalRow> reader =
                readerFactory.createReader(
                        new FormatReaderContext(fileIO, filePath, fileIO.getFileSize(filePath)))) {
            reader.forEachRemaining(readData::add);
        }

        // Should successfully read the data regardless of compression
        assertThat(readData).hasSize(1);
        InternalRow expected = testData.get(0);
        InternalRow actual = readData.get(0);
        assertThat(actual.getInt(0)).isEqualTo(expected.getInt(0));
        assertThat(actual.getString(1).toString()).isEqualTo(expected.getString(1).toString());
    }

    protected FormatContext createFormatContext(Options options) {
        return new FormatContext(options, 1024, 1024);
    }
}<|MERGE_RESOLUTION|>--- conflicted
+++ resolved
@@ -67,10 +67,6 @@
     /** Returns the file extension for the format. */
     protected abstract String getFormatExtension();
 
-    public FormatReaderFactory createReaderFactory(FileFormat format, RowType rowType) {
-        return format.createReaderFactory(rowType);
-    }
-
     /**
      * Test case for when a file has a compression extension but the corresponding compression codec
      * is not available or cannot be found.
@@ -138,11 +134,7 @@
         }
 
         // Read data back
-<<<<<<< HEAD
-        FormatReaderFactory readerFactory = this.createReaderFactory(format, rowType);
-=======
         FormatReaderFactory readerFactory = format.createReaderFactory(rowType, rowType, null);
->>>>>>> ac582e71
         List<InternalRow> readData = new ArrayList<>();
 
         try (RecordReader<InternalRow> reader =
