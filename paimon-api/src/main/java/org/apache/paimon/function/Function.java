--- conflicted
+++ resolved
@@ -29,11 +29,8 @@
 
     String name();
 
-<<<<<<< HEAD
-=======
     String fullName();
 
->>>>>>> b284c82c
     Optional<List<DataField>> inputParams();
 
     Optional<List<DataField>> returnParams();
