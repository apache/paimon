--- conflicted
+++ resolved
@@ -356,16 +356,11 @@
                                 committable.watermark(),
                                 committable.properties(),
                                 CommitKindProvider.provider(CommitKind.COMPACT),
-<<<<<<< HEAD
-                                hasConflictChecked(safeLatestSnapshotId),
+                                true,
                                 null,
                                 changes.buckets,
                                 changes.types,
                                 changes.compactionDurationTime);
-=======
-                                true,
-                                null);
->>>>>>> e1cbeedc
                 generatedSnapshot += 1;
             }
         } finally {
@@ -740,16 +735,12 @@
                             properties,
                             commitKind,
                             latestSnapshot,
-<<<<<<< HEAD
                             conflictCheck,
+                            detectConflicts,
                             statsFileName,
                             buckets,
                             compactTypes,
                             compactDurationTime);
-=======
-                            detectConflicts,
-                            statsFileName);
->>>>>>> e1cbeedc
 
             if (result.isSuccess()) {
                 break;
