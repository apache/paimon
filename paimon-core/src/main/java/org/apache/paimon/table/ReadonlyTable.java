--- conflicted
+++ resolved
@@ -183,17 +183,18 @@
     }
 
     @Override
-<<<<<<< HEAD
     default void mergeBranch(String branchName) {
         throw new UnsupportedOperationException(
                 String.format(
                         "Readonly Table %s does not support mergeBranch.",
-=======
+                        this.getClass().getSimpleName()));
+    }
+  
+    @Override
     default void replaceBranch(String fromBranch) {
         throw new UnsupportedOperationException(
                 String.format(
                         "Readonly Table %s does not support replaceBranch.",
->>>>>>> b648ed8b
                         this.getClass().getSimpleName()));
     }
 
