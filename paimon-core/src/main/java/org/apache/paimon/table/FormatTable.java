/*
 * Licensed to the Apache Software Foundation (ASF) under one
 * or more contributor license agreements.  See the NOTICE file
 * distributed with this work for additional information
 * regarding copyright ownership.  The ASF licenses this file
 * to you under the Apache License, Version 2.0 (the
 * "License"); you may not use this file except in compliance
 * with the License.  You may obtain a copy of the License at
 *
 *     http://www.apache.org/licenses/LICENSE-2.0
 *
 * Unless required by applicable law or agreed to in writing, software
 * distributed under the License is distributed on an "AS IS" BASIS,
 * WITHOUT WARRANTIES OR CONDITIONS OF ANY KIND, either express or implied.
 * See the License for the specific language governing permissions and
 * limitations under the License.
 */

package org.apache.paimon.table;

import org.apache.paimon.Snapshot;
import org.apache.paimon.annotation.Public;
import org.apache.paimon.catalog.Identifier;
import org.apache.paimon.fs.FileIO;
import org.apache.paimon.manifest.IndexManifestEntry;
import org.apache.paimon.manifest.ManifestEntry;
import org.apache.paimon.manifest.ManifestFileMeta;
import org.apache.paimon.stats.Statistics;
import org.apache.paimon.table.format.FormatReadBuilder;
import org.apache.paimon.table.sink.BatchWriteBuilder;
import org.apache.paimon.table.sink.FormatTableBatchWriteBuilder;
import org.apache.paimon.table.sink.StreamWriteBuilder;
import org.apache.paimon.table.source.ReadBuilder;
import org.apache.paimon.types.RowType;
import org.apache.paimon.utils.SimpleFileReader;

import javax.annotation.Nullable;

import java.time.Duration;
import java.util.Arrays;
import java.util.Collections;
import java.util.HashMap;
import java.util.List;
import java.util.Map;
import java.util.Optional;

import static org.apache.paimon.CoreOptions.PARTITION_DEFAULT_NAME;

/**
 * A file format table refers to a directory that contains multiple files of the same format, where
 * operations on this table allow for reading or writing to these files, facilitating the retrieval
 * of existing data and the addition of new files.
 *
 * <p>Partitioned file format table just like the standard hive format. Partitions are discovered
 * and inferred based on directory structure.
 *
 * @since 0.9.0
 */
@Public
public interface FormatTable extends Table {

    /** Directory location in file system. */
    String location();

    /** Format of this table. */
    Format format();

    @Override
    FormatTable copy(Map<String, String> dynamicOptions);

    /** Currently supported formats. */
    enum Format {
        ORC,
        PARQUET,
        CSV,
        JSON
    }

    /** Parses a file format string to a corresponding {@link Format} enum constant. */
    static Format parseFormat(String fileFormat) {
        try {
            return Format.valueOf(fileFormat.toUpperCase());
        } catch (IllegalArgumentException e) {
            throw new UnsupportedOperationException(
                    "Format table unsupported file format: "
                            + fileFormat
                            + ". Supported formats: "
                            + Arrays.toString(Format.values()));
        }
    }

    /** Create a new builder for {@link FormatTable}. */
    static Builder builder() {
        return new Builder();
    }

    /** Builder for {@link FormatTable}. */
    class Builder {

        private FileIO fileIO;
        private Identifier identifier;
        private RowType rowType;
        private List<String> partitionKeys;
        private String location;
        private Format format;
        private Map<String, String> options;
        @Nullable private String comment;

        public Builder fileIO(FileIO fileIO) {
            this.fileIO = fileIO;
            return this;
        }

        public Builder identifier(Identifier identifier) {
            this.identifier = identifier;
            return this;
        }

        public Builder rowType(RowType rowType) {
            this.rowType = rowType;
            return this;
        }

        public Builder partitionKeys(List<String> partitionKeys) {
            this.partitionKeys = partitionKeys;
            return this;
        }

        public Builder location(String location) {
            this.location = location;
            return this;
        }

        public Builder format(Format format) {
            this.format = format;
            return this;
        }

        public Builder options(Map<String, String> options) {
            this.options = options;
            return this;
        }

        public Builder comment(@Nullable String comment) {
            this.comment = comment;
            return this;
        }

        public FormatTable build() {
            return new FormatTableImpl(
                    fileIO, identifier, rowType, partitionKeys, location, format, options, comment);
        }
    }

    /** An implementation for {@link FormatTable}. */
    class FormatTableImpl implements FormatTable {

        private static final long serialVersionUID = 1L;

        private final FileIO fileIO;
        private final Identifier identifier;
        private final RowType rowType;
        private final List<String> partitionKeys;
        private final String location;
        private final Format format;
        private final Map<String, String> options;
        @Nullable private final String comment;

        public FormatTableImpl(
                FileIO fileIO,
                Identifier identifier,
                RowType rowType,
                List<String> partitionKeys,
                String location,
                Format format,
                Map<String, String> options,
                @Nullable String comment) {
            this.fileIO = fileIO;
            this.identifier = identifier;
            this.rowType = rowType;
            this.partitionKeys = partitionKeys;
            this.location = location;
            this.format = format;
            this.options = options;
            this.comment = comment;
        }

        @Override
        public String name() {
            return identifier.getTableName();
        }

        @Override
        public String fullName() {
            return identifier.getFullName();
        }

        @Override
        public RowType rowType() {
            return rowType;
        }

        @Override
        public List<String> partitionKeys() {
            return partitionKeys;
        }

        @Override
        public List<String> primaryKeys() {
            return Collections.emptyList();
        }

        @Override
        public String location() {
            return location;
        }

        @Override
        public Format format() {
            return format;
        }

        @Override
        public Map<String, String> options() {
            return options;
        }

        @Override
        public Optional<String> comment() {
            return Optional.ofNullable(comment);
        }

        @Override
        public FileIO fileIO() {
            return fileIO;
        }

        @Override
        public FormatTable copy(Map<String, String> dynamicOptions) {
            Map<String, String> newOptions = new HashMap<>(options);
            newOptions.putAll(dynamicOptions);
            return new FormatTableImpl(
                    fileIO,
                    identifier,
                    rowType,
                    partitionKeys,
                    location,
                    format,
                    newOptions,
                    comment);
        }
    }

    @Override
    default ReadBuilder newReadBuilder() {
        return new FormatReadBuilder(this);
    }

    @Override
    default BatchWriteBuilder newBatchWriteBuilder() {
        throw new UnsupportedOperationException();
    }

    default RowType partitionType() {
        return rowType().project(partitionKeys());
    }

    default String defaultPartName() {
        return options()
                .getOrDefault(PARTITION_DEFAULT_NAME.key(), PARTITION_DEFAULT_NAME.defaultValue());
    }

    // ===================== Unsupported ===============================

    @Override
    default Optional<Statistics> statistics() {
        return Optional.empty();
    }

    @Override
    default Optional<Snapshot> latestSnapshot() {
        throw new UnsupportedOperationException();
    }

    @Override
    default Snapshot snapshot(long snapshotId) {
        throw new UnsupportedOperationException();
    }

    @Override
    default SimpleFileReader<ManifestFileMeta> manifestListReader() {
        throw new UnsupportedOperationException();
    }

    @Override
    default SimpleFileReader<ManifestEntry> manifestFileReader() {
        throw new UnsupportedOperationException();
    }

    @Override
    default SimpleFileReader<IndexManifestEntry> indexManifestFileReader() {
        throw new UnsupportedOperationException();
    }

    @Override
    default void rollbackTo(long snapshotId) {
        throw new UnsupportedOperationException();
    }

    @Override
    default void createTag(String tagName, long fromSnapshotId) {
        throw new UnsupportedOperationException();
    }

    @Override
    default void createTag(String tagName, long fromSnapshotId, Duration timeRetained) {
        throw new UnsupportedOperationException();
    }

    @Override
    default void createTag(String tagName) {
        throw new UnsupportedOperationException();
    }

    @Override
    default void createTag(String tagName, Duration timeRetained) {
        throw new UnsupportedOperationException();
    }

    @Override
    default void renameTag(String tagName, String targetTagName) {
        throw new UnsupportedOperationException();
    }

    @Override
    default void replaceTag(String tagName, Long fromSnapshotId, Duration timeRetained) {
        throw new UnsupportedOperationException();
    }

    @Override
    default void deleteTag(String tagName) {
        throw new UnsupportedOperationException();
    }

    @Override
    default void rollbackTo(String tagName) {
        throw new UnsupportedOperationException();
    }

    @Override
    default void createBranch(String branchName) {
        throw new UnsupportedOperationException();
    }

    @Override
    default void createBranch(String branchName, String tagName) {
        throw new UnsupportedOperationException();
    }

    @Override
    default void deleteBranch(String branchName) {
        throw new UnsupportedOperationException();
    }

    @Override
    default void fastForward(String branchName) {
        throw new UnsupportedOperationException();
    }

    @Override
    default ExpireSnapshots newExpireSnapshots() {
        throw new UnsupportedOperationException();
    }

    @Override
    default ExpireSnapshots newExpireChangelog() {
        throw new UnsupportedOperationException();
    }

    @Override
<<<<<<< HEAD
    default ReadBuilder newReadBuilder() {
        throw new UnsupportedOperationException();
    }

    @Override
    default BatchWriteBuilder newBatchWriteBuilder() {
        return new FormatTableBatchWriteBuilder(this);
    }

    @Override
=======
>>>>>>> 51bfa9a1
    default StreamWriteBuilder newStreamWriteBuilder() {
        throw new UnsupportedOperationException();
    }
}<|MERGE_RESOLUTION|>--- conflicted
+++ resolved
@@ -258,7 +258,7 @@
 
     @Override
     default BatchWriteBuilder newBatchWriteBuilder() {
-        throw new UnsupportedOperationException();
+        return new FormatTableBatchWriteBuilder(this);
     }
 
     default RowType partitionType() {
@@ -378,19 +378,6 @@
     }
 
     @Override
-<<<<<<< HEAD
-    default ReadBuilder newReadBuilder() {
-        throw new UnsupportedOperationException();
-    }
-
-    @Override
-    default BatchWriteBuilder newBatchWriteBuilder() {
-        return new FormatTableBatchWriteBuilder(this);
-    }
-
-    @Override
-=======
->>>>>>> 51bfa9a1
     default StreamWriteBuilder newStreamWriteBuilder() {
         throw new UnsupportedOperationException();
     }
