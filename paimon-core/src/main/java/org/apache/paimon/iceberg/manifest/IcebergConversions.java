/*
 * Licensed to the Apache Software Foundation (ASF) under one
 * or more contributor license agreements.  See the NOTICE file
 * distributed with this work for additional information
 * regarding copyright ownership.  The ASF licenses this file
 * to you under the Apache License, Version 2.0 (the
 * "License"); you may not use this file except in compliance
 * with the License.  You may obtain a copy of the License at
 *
 *     http://www.apache.org/licenses/LICENSE-2.0
 *
 * Unless required by applicable law or agreed to in writing, software
 * distributed under the License is distributed on an "AS IS" BASIS,
 * WITHOUT WARRANTIES OR CONDITIONS OF ANY KIND, either express or implied.
 * See the License for the specific language governing permissions and
 * limitations under the License.
 */

package org.apache.paimon.iceberg.manifest;

import org.apache.paimon.data.BinaryString;
import org.apache.paimon.data.Decimal;
import org.apache.paimon.data.Timestamp;
import org.apache.paimon.types.DataType;
<<<<<<< HEAD
import org.apache.paimon.types.LocalZonedTimestampType;
import org.apache.paimon.types.TimestampType;
=======
import org.apache.paimon.types.DecimalType;
>>>>>>> 9ed7a4e5

import java.nio.ByteBuffer;
import java.nio.ByteOrder;
import java.nio.CharBuffer;
import java.nio.charset.CharacterCodingException;
import java.nio.charset.CharsetDecoder;
import java.nio.charset.CharsetEncoder;
import java.nio.charset.StandardCharsets;

/**
 * Conversions between Java object and bytes.
 *
 * <p>See <a href="https://iceberg.apache.org/spec/#binary-single-value-serialization">Iceberg
 * spec</a>.
 */
public class IcebergConversions {

    private IcebergConversions() {}

    private static final ThreadLocal<CharsetEncoder> ENCODER =
            ThreadLocal.withInitial(StandardCharsets.UTF_8::newEncoder);
    private static final ThreadLocal<CharsetDecoder> DECODER =
            ThreadLocal.withInitial(StandardCharsets.UTF_8::newDecoder);

    public static ByteBuffer toByteBuffer(DataType type, Object value) {
        switch (type.getTypeRoot()) {
            case BOOLEAN:
                return ByteBuffer.allocate(1).put(0, (Boolean) value ? (byte) 0x01 : (byte) 0x00);
            case INTEGER:
            case DATE:
                return ByteBuffer.allocate(4).order(ByteOrder.LITTLE_ENDIAN).putInt(0, (int) value);
            case BIGINT:
                return ByteBuffer.allocate(8)
                        .order(ByteOrder.LITTLE_ENDIAN)
                        .putLong(0, (long) value);
            case FLOAT:
                return ByteBuffer.allocate(4)
                        .order(ByteOrder.LITTLE_ENDIAN)
                        .putFloat(0, (float) value);
            case DOUBLE:
                return ByteBuffer.allocate(8)
                        .order(ByteOrder.LITTLE_ENDIAN)
                        .putDouble(0, (double) value);
            case CHAR:
            case VARCHAR:
                CharBuffer buffer = CharBuffer.wrap(value.toString());
                try {
                    return ENCODER.get().encode(buffer);
                } catch (CharacterCodingException e) {
                    throw new RuntimeException("Failed to encode value as UTF-8: " + value, e);
                }
            case BINARY:
            case VARBINARY:
                return ByteBuffer.wrap((byte[]) value);
            case DECIMAL:
                Decimal decimal = (Decimal) value;
                return ByteBuffer.wrap((decimal.toUnscaledBytes()));
            case TIMESTAMP_WITHOUT_TIME_ZONE:
                TimestampType timestampType = (TimestampType) type;
                return convertTimestampWithPrecisionToBuffer(
                        (Timestamp) value, timestampType.getPrecision());
            case TIMESTAMP_WITH_LOCAL_TIME_ZONE:
                LocalZonedTimestampType localTimestampType = (LocalZonedTimestampType) type;
                return convertTimestampWithPrecisionToBuffer(
                        (Timestamp) value, localTimestampType.getPrecision());
            case TIME_WITHOUT_TIME_ZONE:
                long microsecondsFromMidnight = (Long) value / 1_000;
                return ByteBuffer.allocate(8)
                        .order(ByteOrder.LITTLE_ENDIAN)
                        .putLong(0, microsecondsFromMidnight);
            default:
                throw new UnsupportedOperationException("Cannot serialize type: " + type);
        }
    }

<<<<<<< HEAD
    private static ByteBuffer convertTimestampWithPrecisionToBuffer(
            Timestamp timestamp, int precision) {
        long timestampValue;
        if (precision <= 3) {
            timestampValue = timestamp.getMillisecond() * 1_000_000;
        } else {
            timestampValue =
                    timestamp.getMillisecond() * 1_000_000 + timestamp.getNanoOfMillisecond();
        }
        return ByteBuffer.allocate(8).order(ByteOrder.LITTLE_ENDIAN).putLong(timestampValue);
=======
    public static Object toPaimonObject(DataType type, byte[] bytes) {
        switch (type.getTypeRoot()) {
            case BOOLEAN:
                return bytes[0] != 0;
            case INTEGER:
            case DATE:
                return ByteBuffer.wrap(bytes).order(ByteOrder.LITTLE_ENDIAN).getInt();
            case BIGINT:
                return ByteBuffer.wrap(bytes).order(ByteOrder.LITTLE_ENDIAN).getLong();
            case FLOAT:
                return ByteBuffer.wrap(bytes).order(ByteOrder.LITTLE_ENDIAN).getFloat();
            case DOUBLE:
                return ByteBuffer.wrap(bytes).order(ByteOrder.LITTLE_ENDIAN).getDouble();
            case CHAR:
            case VARCHAR:
                try {
                    return BinaryString.fromString(
                            DECODER.get().decode(ByteBuffer.wrap(bytes)).toString());
                } catch (CharacterCodingException e) {
                    throw new RuntimeException("Failed to decode bytes as UTF-8", e);
                }
            case BINARY:
            case VARBINARY:
                return bytes;
            case DECIMAL:
                DecimalType decimalType = (DecimalType) type;
                return Decimal.fromUnscaledBytes(
                        bytes, decimalType.getPrecision(), decimalType.getScale());
            default:
                throw new UnsupportedOperationException("Cannot deserialize type: " + type);
        }
>>>>>>> 9ed7a4e5
    }
}<|MERGE_RESOLUTION|>--- conflicted
+++ resolved
@@ -22,12 +22,9 @@
 import org.apache.paimon.data.Decimal;
 import org.apache.paimon.data.Timestamp;
 import org.apache.paimon.types.DataType;
-<<<<<<< HEAD
+import org.apache.paimon.types.DecimalType;
 import org.apache.paimon.types.LocalZonedTimestampType;
 import org.apache.paimon.types.TimestampType;
-=======
-import org.apache.paimon.types.DecimalType;
->>>>>>> 9ed7a4e5
 
 import java.nio.ByteBuffer;
 import java.nio.ByteOrder;
@@ -103,18 +100,6 @@
         }
     }
 
-<<<<<<< HEAD
-    private static ByteBuffer convertTimestampWithPrecisionToBuffer(
-            Timestamp timestamp, int precision) {
-        long timestampValue;
-        if (precision <= 3) {
-            timestampValue = timestamp.getMillisecond() * 1_000_000;
-        } else {
-            timestampValue =
-                    timestamp.getMillisecond() * 1_000_000 + timestamp.getNanoOfMillisecond();
-        }
-        return ByteBuffer.allocate(8).order(ByteOrder.LITTLE_ENDIAN).putLong(timestampValue);
-=======
     public static Object toPaimonObject(DataType type, byte[] bytes) {
         switch (type.getTypeRoot()) {
             case BOOLEAN:
@@ -146,6 +131,17 @@
             default:
                 throw new UnsupportedOperationException("Cannot deserialize type: " + type);
         }
->>>>>>> 9ed7a4e5
+    }
+
+    private static ByteBuffer convertTimestampWithPrecisionToBuffer(
+            Timestamp timestamp, int precision) {
+        long timestampValue;
+        if (precision <= 3) {
+            timestampValue = timestamp.getMillisecond() * 1_000_000;
+        } else {
+            timestampValue =
+                    timestamp.getMillisecond() * 1_000_000 + timestamp.getNanoOfMillisecond();
+        }
+        return ByteBuffer.allocate(8).order(ByteOrder.LITTLE_ENDIAN).putLong(timestampValue);
     }
 }