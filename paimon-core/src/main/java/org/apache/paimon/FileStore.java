/*
 * Licensed to the Apache Software Foundation (ASF) under one
 * or more contributor license agreements.  See the NOTICE file
 * distributed with this work for additional information
 * regarding copyright ownership.  The ASF licenses this file
 * to you under the Apache License, Version 2.0 (the
 * "License"); you may not use this file except in compliance
 * with the License.  You may obtain a copy of the License at
 *
 *     http://www.apache.org/licenses/LICENSE-2.0
 *
 * Unless required by applicable law or agreed to in writing, software
 * distributed under the License is distributed on an "AS IS" BASIS,
 * WITHOUT WARRANTIES OR CONDITIONS OF ANY KIND, either express or implied.
 * See the License for the specific language governing permissions and
 * limitations under the License.
 */

package org.apache.paimon;

import org.apache.paimon.index.IndexFileHandler;
import org.apache.paimon.manifest.ManifestCacheFilter;
import org.apache.paimon.manifest.ManifestFile;
import org.apache.paimon.manifest.ManifestList;
import org.apache.paimon.operation.FileStoreCommit;
import org.apache.paimon.operation.FileStoreRead;
import org.apache.paimon.operation.FileStoreScan;
import org.apache.paimon.operation.FileStoreWrite;
import org.apache.paimon.operation.PartitionExpire;
import org.apache.paimon.operation.SnapshotDeletion;
import org.apache.paimon.operation.TagDeletion;
import org.apache.paimon.service.ServiceManager;
import org.apache.paimon.table.BucketMode;
import org.apache.paimon.table.sink.TagCallback;
import org.apache.paimon.tag.TagAutoCreation;
import org.apache.paimon.types.RowType;
import org.apache.paimon.utils.FileStorePathFactory;
import org.apache.paimon.utils.SnapshotManager;
import org.apache.paimon.utils.TagManager;

import javax.annotation.Nullable;

import java.io.Serializable;
import java.util.List;

/**
 * File store interface.
 *
 * @param <T> type of record to read and write.
 */
public interface FileStore<T> extends Serializable {

    FileStorePathFactory pathFactory();

    SnapshotManager snapshotManager();

    RowType partitionType();

    CoreOptions options();

    BucketMode bucketMode();

    FileStoreScan newScan();

    FileStoreScan newScan(String branchName);

    ManifestList.Factory manifestListFactory();

    ManifestFile.Factory manifestFileFactory();

    IndexFileHandler newIndexFileHandler();

    FileStoreRead<T> newRead();

    FileStoreWrite<T> newWrite(String commitUser);

    FileStoreWrite<T> newWrite(String commitUser, ManifestCacheFilter manifestFilter);

    FileStoreCommit newCommit(String commitUser);

<<<<<<< HEAD
    FileStoreCommit newCommit(String commitUser, String branchName);

    FileStoreExpire newExpire();

=======
>>>>>>> 1bc33d9f
    SnapshotDeletion newSnapshotDeletion();

    TagManager newTagManager();

    TagDeletion newTagDeletion();

    @Nullable
    PartitionExpire newPartitionExpire(String commitUser);

    @Nullable
    TagAutoCreation newTagCreationManager();

    ServiceManager newServiceManager();

    boolean mergeSchema(RowType rowType, boolean allowExplicitCast);

    List<TagCallback> createTagCallbacks();
}<|MERGE_RESOLUTION|>--- conflicted
+++ resolved
@@ -78,13 +78,10 @@
 
     FileStoreCommit newCommit(String commitUser);
 
-<<<<<<< HEAD
     FileStoreCommit newCommit(String commitUser, String branchName);
 
     FileStoreExpire newExpire();
 
-=======
->>>>>>> 1bc33d9f
     SnapshotDeletion newSnapshotDeletion();
 
     TagManager newTagManager();
