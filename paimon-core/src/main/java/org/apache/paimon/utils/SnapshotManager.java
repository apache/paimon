/*
 * Licensed to the Apache Software Foundation (ASF) under one
 * or more contributor license agreements.  See the NOTICE file
 * distributed with this work for additional information
 * regarding copyright ownership.  The ASF licenses this file
 * to you under the Apache License, Version 2.0 (the
 * "License"); you may not use this file except in compliance
 * with the License.  You may obtain a copy of the License at
 *
 *     http://www.apache.org/licenses/LICENSE-2.0
 *
 * Unless required by applicable law or agreed to in writing, software
 * distributed under the License is distributed on an "AS IS" BASIS,
 * WITHOUT WARRANTIES OR CONDITIONS OF ANY KIND, either express or implied.
 * See the License for the specific language governing permissions and
 * limitations under the License.
 */

package org.apache.paimon.utils;

import org.apache.paimon.Changelog;
import org.apache.paimon.Snapshot;
import org.apache.paimon.fs.FileIO;
import org.apache.paimon.fs.FileStatus;
import org.apache.paimon.fs.Path;

import javax.annotation.Nonnull;
import javax.annotation.Nullable;

import java.io.FileNotFoundException;
import java.io.IOException;
import java.io.Serializable;
import java.util.ArrayList;
import java.util.Arrays;
import java.util.Collections;
import java.util.Comparator;
import java.util.HashSet;
import java.util.Iterator;
import java.util.List;
import java.util.Optional;
import java.util.Set;
import java.util.concurrent.TimeUnit;
import java.util.function.BinaryOperator;
import java.util.function.Function;
import java.util.function.Predicate;
import java.util.stream.Collectors;
import java.util.stream.LongStream;

import static org.apache.paimon.utils.BranchManager.BRANCH_PREFIX;
import static org.apache.paimon.utils.BranchManager.DEFAULT_MAIN_BRANCH;
import static org.apache.paimon.utils.BranchManager.branchDirectory;
import static org.apache.paimon.utils.BranchManager.getBranchPath;
import static org.apache.paimon.utils.FileUtils.listOriginalVersionedFiles;
import static org.apache.paimon.utils.FileUtils.listVersionedFiles;

/** Manager for {@link Snapshot}, providing utility methods related to paths and snapshot hints. */
public class SnapshotManager implements Serializable {

    private static final long serialVersionUID = 1L;

    private static final String SNAPSHOT_PREFIX = "snapshot-";
    private static final String CHANGELOG_PREFIX = "changelog-";
    public static final String EARLIEST = "EARLIEST";
    public static final String LATEST = "LATEST";
    private static final int READ_HINT_RETRY_NUM = 3;
    private static final int READ_HINT_RETRY_INTERVAL = 1;

    private final FileIO fileIO;
    private final Path tablePath;
    private final String branch;

    public SnapshotManager(FileIO fileIO, Path tablePath) {
        this(fileIO, tablePath, DEFAULT_MAIN_BRANCH);
    }

    /** Specify the default branch for data writing. */
    public SnapshotManager(FileIO fileIO, Path tablePath, String branchName) {
        this.fileIO = fileIO;
        this.tablePath = tablePath;
        this.branch = StringUtils.isBlank(branchName) ? DEFAULT_MAIN_BRANCH : branchName;
    }

    public SnapshotManager copyWithBranch(String branchName) {
        return new SnapshotManager(fileIO, tablePath, branchName);
    }

    public FileIO fileIO() {
        return fileIO;
    }

    public Path tablePath() {
        return tablePath;
    }

    public Path changelogDirectory() {
        return new Path(getBranchPath(fileIO, tablePath, branch) + "/changelog");
    }

    public Path longLivedChangelogPath(long snapshotId) {
        return new Path(
                getBranchPath(fileIO, tablePath, branch)
                        + "/changelog/"
                        + CHANGELOG_PREFIX
                        + snapshotId);
    }

    public Path snapshotPath(long snapshotId) {
        return new Path(
                getBranchPath(fileIO, tablePath, branch)
                        + "/snapshot/"
                        + SNAPSHOT_PREFIX
                        + snapshotId);
    }

    public Path snapshotDirectory() {
        return new Path(getBranchPath(fileIO, tablePath, branch) + "/snapshot");
    }

    public Snapshot snapshot(long snapshotId) {
        Path snapshotPath = snapshotPath(snapshotId);
        return Snapshot.fromPath(fileIO, snapshotPath);
    }

    public Changelog changelog(long snapshotId) {
        Path changelogPath = longLivedChangelogPath(snapshotId);
        return Changelog.fromPath(fileIO, changelogPath);
    }

    public Changelog longLivedChangelog(long snapshotId) {
        return Changelog.fromPath(fileIO, longLivedChangelogPath(snapshotId));
    }

    public boolean snapshotExists(long snapshotId) {
        Path path = snapshotPath(snapshotId);
        try {
            return fileIO.exists(path);
        } catch (IOException e) {
            throw new RuntimeException(
                    "Failed to determine if snapshot #" + snapshotId + " exists in path " + path,
                    e);
        }
    }

    public boolean longLivedChangelogExists(long snapshotId) {
        Path path = longLivedChangelogPath(snapshotId);
        try {
            return fileIO.exists(path);
        } catch (IOException e) {
            throw new RuntimeException(
                    "Failed to determine if changelog #" + snapshotId + " exists in path " + path,
                    e);
        }
    }

    public @Nullable Snapshot latestSnapshot() {
        Long snapshotId = latestSnapshotId();
        return snapshotId == null ? null : snapshot(snapshotId);
    }

    public @Nullable Long latestSnapshotId() {
        try {
            return findLatest(snapshotDirectory(), SNAPSHOT_PREFIX, this::snapshotPath);
        } catch (IOException e) {
            throw new RuntimeException("Failed to find latest snapshot id", e);
        }
    }

    public @Nullable Snapshot earliestSnapshot() {
        Long snapshotId = earliestSnapshotId();
        return snapshotId == null ? null : snapshot(snapshotId);
    }

    public @Nullable Long earliestSnapshotId() {
        try {
            return findEarliest(snapshotDirectory(), SNAPSHOT_PREFIX, this::snapshotPath);
        } catch (IOException e) {
            throw new RuntimeException("Failed to find earliest snapshot id", e);
        }
    }

    public @Nullable Long earliestLongLivedChangelogId() {
        try {
            return findEarliest(
                    changelogDirectory(), CHANGELOG_PREFIX, this::longLivedChangelogPath);
        } catch (IOException e) {
            throw new RuntimeException("Failed to find earliest changelog id", e);
        }
    }

    public @Nullable Long latestLongLivedChangelogId() {
        try {
            return findLatest(changelogDirectory(), CHANGELOG_PREFIX, this::longLivedChangelogPath);
        } catch (IOException e) {
            throw new RuntimeException("Failed to find latest changelog id", e);
        }
    }

    public @Nullable Long latestChangelogId() {
        return latestSnapshotId();
    }

    public @Nullable Long pickOrLatest(Predicate<Snapshot> predicate) {
        Long latestId = latestSnapshotId();
        Long earliestId = earliestSnapshotId();
        if (latestId == null || earliestId == null) {
            return null;
        }

        for (long snapshotId = latestId; snapshotId >= earliestId; snapshotId--) {
            if (snapshotExists(snapshotId)) {
                Snapshot snapshot = snapshot(snapshotId);
                if (predicate.test(snapshot)) {
                    return snapshot.id();
                }
            }
        }

        return latestId;
    }

    private Snapshot changelogOrSnapshot(long snapshotId) {
        if (longLivedChangelogExists(snapshotId)) {
            return changelog(snapshotId);
        } else {
            return snapshot(snapshotId);
        }
    }

    /**
     * Returns the latest snapshot earlier than the timestamp mills. A non-existent snapshot may be
     * returned if all snapshots are equal to or later than the timestamp mills.
     */
    public @Nullable Long earlierThanTimeMills(long timestampMills, boolean startFromChangelog) {
        Long earliestSnapshot = earliestSnapshotId();
        Long earliest;
        if (startFromChangelog) {
            Long earliestChangelog = earliestLongLivedChangelogId();
            earliest = earliestChangelog == null ? earliestSnapshot : earliestChangelog;
        } else {
            earliest = earliestSnapshot;
        }
        Long latest = latestSnapshotId();
        if (earliest == null || latest == null) {
            return null;
        }

        if (changelogOrSnapshot(earliest).timeMillis() >= timestampMills) {
            return earliest - 1;
        }

        while (earliest < latest) {
            long mid = (earliest + latest + 1) / 2;
            if (changelogOrSnapshot(mid).timeMillis() < timestampMills) {
                earliest = mid;
            } else {
                latest = mid - 1;
            }
        }
        return earliest;
    }

    /**
     * Returns a {@link Snapshot} whoes commit time is earlier than or equal to given timestamp
     * mills. If there is no such a snapshot, returns null.
     */
    public @Nullable Snapshot earlierOrEqualTimeMills(long timestampMills) {
        Long earliest = earliestSnapshotId();
        Long latest = latestSnapshotId();
        if (earliest == null || latest == null) {
            return null;
        }

        if (snapshot(earliest).timeMillis() > timestampMills) {
            return null;
        }
        Snapshot finalSnapshot = null;
        while (earliest <= latest) {
            long mid = earliest + (latest - earliest) / 2; // Avoid overflow
            Snapshot snapshot = snapshot(mid);
            long commitTime = snapshot.timeMillis();
            if (commitTime > timestampMills) {
                latest = mid - 1; // Search in the left half
            } else if (commitTime < timestampMills) {
                earliest = mid + 1; // Search in the right half
                finalSnapshot = snapshot;
            } else {
                finalSnapshot = snapshot; // Found the exact match
                break;
            }
        }
        return finalSnapshot;
    }

    public @Nullable Snapshot laterOrEqualWatermark(long watermark) {
        Long earliest = earliestSnapshotId();
        Long latest = latestSnapshotId();
        if (earliest == null || latest == null) {
            return null;
        }
        Long earliestWatermark = null;
        // find the first snapshot with watermark
        if ((earliestWatermark = snapshot(earliest).watermark()) == null) {
            while (earliest < latest) {
                earliest++;
                earliestWatermark = snapshot(earliest).watermark();
                if (earliestWatermark != null) {
                    break;
                }
            }
        }
        if (earliestWatermark == null) {
            return null;
        }

        if (earliestWatermark >= watermark) {
            return snapshot(earliest);
        }
        Snapshot finalSnapshot = null;

        while (earliest <= latest) {
            long mid = earliest + (latest - earliest) / 2; // Avoid overflow
            Snapshot snapshot = snapshot(mid);
            Long commitWatermark = snapshot.watermark();
            if (commitWatermark == null) {
                // find the first snapshot with watermark
                while (mid >= earliest) {
                    mid--;
                    commitWatermark = snapshot(mid).watermark();
                    if (commitWatermark != null) {
                        break;
                    }
                }
            }
            if (commitWatermark == null) {
                earliest = mid + 1;
            } else {
                if (commitWatermark > watermark) {
                    latest = mid - 1; // Search in the left half
                    finalSnapshot = snapshot;
                } else if (commitWatermark < watermark) {
                    earliest = mid + 1; // Search in the right half
                } else {
                    finalSnapshot = snapshot; // Found the exact match
                    break;
                }
            }
        }
        return finalSnapshot;
    }

    public long snapshotCount() throws IOException {
        return listVersionedFiles(fileIO, snapshotDirectory(), SNAPSHOT_PREFIX).count();
    }

    public Iterator<Snapshot> snapshots() throws IOException {
        return listVersionedFiles(fileIO, snapshotDirectory(), SNAPSHOT_PREFIX)
                .map(id -> snapshot(id))
                .sorted(Comparator.comparingLong(Snapshot::id))
                .iterator();
    }

    public Iterator<Snapshot> snapshotsWithinRange(
            Optional<Long> optionalMaxSnapshotId, Optional<Long> optionalMinSnapshotId)
            throws IOException {
        Long lowerBoundSnapshotId = earliestSnapshotId();
        Long upperBoundSnapshotId = latestSnapshotId();

        // null check on lowerBoundSnapshotId & upperBoundSnapshotId
        if (lowerBoundSnapshotId == null || upperBoundSnapshotId == null) {
            return Collections.emptyIterator();
        }

        if (optionalMaxSnapshotId.isPresent()) {
            upperBoundSnapshotId = optionalMaxSnapshotId.get();
        }

        if (optionalMinSnapshotId.isPresent()) {
            lowerBoundSnapshotId = optionalMinSnapshotId.get();
        }

        // +1 here to include the upperBoundSnapshotId
        return LongStream.range(lowerBoundSnapshotId, upperBoundSnapshotId + 1)
                .mapToObj(this::snapshot)
                .sorted(Comparator.comparingLong(Snapshot::id))
                .iterator();
    }

    public Iterator<Changelog> changelogs() throws IOException {
        return listVersionedFiles(fileIO, changelogDirectory(), CHANGELOG_PREFIX)
                .map(snapshotId -> changelog(snapshotId))
                .sorted(Comparator.comparingLong(Changelog::id))
                .iterator();
    }

    /**
     * If {@link FileNotFoundException} is thrown when reading the snapshot file, this snapshot may
     * be deleted by other processes, so just skip this snapshot.
     */
    public List<Snapshot> safelyGetAllSnapshots() throws IOException {
        List<Path> paths =
                listVersionedFiles(fileIO, snapshotDirectory(), SNAPSHOT_PREFIX)
                        .map(id -> snapshotPath(id))
                        .collect(Collectors.toList());

        List<String> allBranchNames =
                listOriginalVersionedFiles(fileIO, branchDirectory(tablePath), BRANCH_PREFIX)
                        .collect(Collectors.toList());
        for (String branchName : allBranchNames) {
            List<Path> branchPaths =
                    listVersionedFiles(fileIO, branchSnapshotDirectory(branchName), SNAPSHOT_PREFIX)
                            .map(this::snapshotPath)
                            .collect(Collectors.toList());
            paths.addAll(branchPaths);
        }

        List<Snapshot> snapshots = new ArrayList<>();
        for (Path path : paths) {
            Snapshot snapshot = Snapshot.safelyFromPath(fileIO, path);
            if (snapshot != null) {
                snapshots.add(snapshot);
            }
        }

        return snapshots;
    }

    public List<Changelog> safelyGetAllChangelogs() throws IOException {
        List<Path> paths =
                listVersionedFiles(fileIO, changelogDirectory(), CHANGELOG_PREFIX)
                        .map(id -> longLivedChangelogPath(id))
                        .collect(Collectors.toList());

        List<Changelog> changelogs = new ArrayList<>();
        for (Path path : paths) {
            try {
                String json = fileIO.readFileUtf8(path);
                changelogs.add(Changelog.fromJson(json));
            } catch (FileNotFoundException ignored) {
            }
        }

        return changelogs;
    }

    /**
     * Try to get non snapshot files. If any error occurred, just ignore it and return an empty
     * result.
     */
    public List<Path> tryGetNonSnapshotFiles(Predicate<FileStatus> fileStatusFilter) {
        return listPathWithFilter(snapshotDirectory(), fileStatusFilter, nonSnapshotFileFilter());
    }

    public List<Path> tryGetNonChangelogFiles(Predicate<FileStatus> fileStatusFilter) {
        return listPathWithFilter(changelogDirectory(), fileStatusFilter, nonChangelogFileFilter());
    }

    private List<Path> listPathWithFilter(
            Path directory, Predicate<FileStatus> fileStatusFilter, Predicate<Path> fileFilter) {
        try {
<<<<<<< HEAD
            List<FileStatus> statuses =
                    Arrays.stream(fileIO.listStatus(snapshotDirectory()))
                            .collect(Collectors.toList());

            // find all branch name
            List<String> allBranchNames =
                    listOriginalVersionedFiles(fileIO, branchDirectory(tablePath), BRANCH_PREFIX)
                            .collect(Collectors.toList());
            for (String branchName : allBranchNames) {
                List<FileStatus> branchStatuses =
                        Arrays.stream(fileIO.listStatus(branchSnapshotDirectory(branchName)))
                                .collect(Collectors.toList());
                statuses.addAll(branchStatuses);
            }

            if (statuses.size() == 0) {
=======
            FileStatus[] statuses = fileIO.listStatus(directory);
            if (statuses == null) {
>>>>>>> 6e2deb51
                return Collections.emptyList();
            }

            return statuses.stream()
                    .filter(fileStatusFilter)
                    .map(FileStatus::getPath)
                    .filter(fileFilter)
                    .collect(Collectors.toList());
        } catch (IOException ignored) {
            return Collections.emptyList();
        }
    }

    private Predicate<Path> nonSnapshotFileFilter() {
        return path -> {
            String name = path.getName();
            return !name.startsWith(SNAPSHOT_PREFIX)
                    && !name.equals(EARLIEST)
                    && !name.equals(LATEST);
        };
    }

    private Predicate<Path> nonChangelogFileFilter() {
        return path -> {
            String name = path.getName();
            return !name.startsWith(CHANGELOG_PREFIX)
                    && !name.equals(EARLIEST)
                    && !name.equals(LATEST);
        };
    }

    public Optional<Snapshot> latestSnapshotOfUser(String user) {
        Long latestId = latestSnapshotId();
        if (latestId == null) {
            return Optional.empty();
        }

        long earliestId =
                Preconditions.checkNotNull(
                        earliestSnapshotId(),
                        "Latest snapshot id is not null, but earliest snapshot id is null. "
                                + "This is unexpected.");
        for (long id = latestId; id >= earliestId; id--) {
            Snapshot snapshot = snapshot(id);
            if (user.equals(snapshot.commitUser())) {
                return Optional.of(snapshot);
            }
        }
        return Optional.empty();
    }

    /** Find the snapshot of the specified identifiers written by the specified user. */
    public List<Snapshot> findSnapshotsForIdentifiers(
            @Nonnull String user, List<Long> identifiers) {
        if (identifiers.isEmpty()) {
            return Collections.emptyList();
        }
        Long latestId = latestSnapshotId();
        if (latestId == null) {
            return Collections.emptyList();
        }
        long earliestId =
                Preconditions.checkNotNull(
                        earliestSnapshotId(),
                        "Latest snapshot id is not null, but earliest snapshot id is null. "
                                + "This is unexpected.");

        long minSearchedIdentifier = identifiers.stream().min(Long::compareTo).get();
        List<Snapshot> matchedSnapshots = new ArrayList<>();
        Set<Long> remainingIdentifiers = new HashSet<>(identifiers);
        for (long id = latestId; id >= earliestId && !remainingIdentifiers.isEmpty(); id--) {
            Snapshot snapshot = snapshot(id);
            if (user.equals(snapshot.commitUser())) {
                if (remainingIdentifiers.remove(snapshot.commitIdentifier())) {
                    matchedSnapshots.add(snapshot);
                }
                if (snapshot.commitIdentifier() <= minSearchedIdentifier) {
                    break;
                }
            }
        }
        return matchedSnapshots;
    }

    public void commitChangelog(Changelog changelog, long id) throws IOException {
        fileIO.writeFileUtf8(longLivedChangelogPath(id), changelog.toJson());
    }

    /**
     * Traversal snapshots from latest to earliest safely, this is applied on the writer side
     * because the committer may delete obsolete snapshots, which may cause the writer to encounter
     * unreadable snapshots.
     */
    @Nullable
    public Snapshot traversalSnapshotsFromLatestSafely(Filter<Snapshot> checker) {
        Long latestId = latestSnapshotId();
        if (latestId == null) {
            return null;
        }
        Long earliestId = earliestSnapshotId();
        if (earliestId == null) {
            return null;
        }

        for (long id = latestId; id >= earliestId; id--) {
            Snapshot snapshot;
            try {
                snapshot = snapshot(id);
            } catch (Exception e) {
                Long newEarliestId = earliestSnapshotId();
                if (newEarliestId == null) {
                    return null;
                }

                // this is a valid snapshot, should not throw exception
                if (id >= newEarliestId) {
                    throw e;
                }

                // ok, this is an expired snapshot
                return null;
            }

            if (checker.test(snapshot)) {
                return snapshot;
            }
        }
        return null;
    }

    private @Nullable Long findLatest(Path dir, String prefix, Function<Long, Path> file)
            throws IOException {
        if (!fileIO.exists(dir)) {
            return null;
        }

        Long snapshotId = readHint(LATEST, dir);
        if (snapshotId != null && snapshotId > 0) {
            long nextSnapshot = snapshotId + 1;
            // it is the latest only there is no next one
            if (!fileIO.exists(file.apply(nextSnapshot))) {
                return snapshotId;
            }
        }
        return findByListFiles(Math::max, dir, prefix);
    }

    private @Nullable Long findEarliest(Path dir, String prefix, Function<Long, Path> file)
            throws IOException {
        if (!fileIO.exists(dir)) {
            return null;
        }

        Long snapshotId = readHint(EARLIEST, dir);
        // null and it is the earliest only it exists
        if (snapshotId != null && fileIO.exists(file.apply(snapshotId))) {
            return snapshotId;
        }

        return findByListFiles(Math::min, dir, prefix);
    }

    public Long readHint(String fileName) {
        return readHint(fileName, snapshotDirectory());
    }

    public Long readHint(String fileName, Path dir) {
        Path path = new Path(dir, fileName);
        int retryNumber = 0;
        while (retryNumber++ < READ_HINT_RETRY_NUM) {
            try {
                return fileIO.readOverwrittenFileUtf8(path).map(Long::parseLong).orElse(null);
            } catch (Exception ignored) {
            }
            try {
                TimeUnit.MILLISECONDS.sleep(READ_HINT_RETRY_INTERVAL);
            } catch (InterruptedException e) {
                Thread.currentThread().interrupt();
                throw new RuntimeException(e);
            }
        }
        return null;
    }

    private Long findByListFiles(BinaryOperator<Long> reducer, Path dir, String prefix)
            throws IOException {
        return listVersionedFiles(fileIO, dir, prefix).reduce(reducer).orElse(null);
    }

    public void deleteLatestHint() throws IOException {
        Path snapshotDir = snapshotDirectory();
        Path hintFile = new Path(snapshotDir, LATEST);
        fileIO.delete(hintFile, false);
    }

    public void commitLatestHint(long snapshotId) throws IOException {
        commitHint(snapshotId, LATEST, snapshotDirectory());
    }

    public void commitLongLivedChangelogLatestHint(long snapshotId) throws IOException {
        commitHint(snapshotId, LATEST, changelogDirectory());
    }

    public void commitLongLivedChangelogEarliestHint(long snapshotId) throws IOException {
        commitHint(snapshotId, EARLIEST, changelogDirectory());
    }

    public void commitEarliestHint(long snapshotId) throws IOException {
        commitHint(snapshotId, EARLIEST, snapshotDirectory());
    }

    private void commitHint(long snapshotId, String fileName, Path dir) throws IOException {
        Path hintFile = new Path(dir, fileName);
        fileIO.overwriteFileUtf8(hintFile, String.valueOf(snapshotId));
    }
}<|MERGE_RESOLUTION|>--- conflicted
+++ resolved
@@ -457,27 +457,24 @@
     private List<Path> listPathWithFilter(
             Path directory, Predicate<FileStatus> fileStatusFilter, Predicate<Path> fileFilter) {
         try {
-<<<<<<< HEAD
-            List<FileStatus> statuses =
-                    Arrays.stream(fileIO.listStatus(snapshotDirectory()))
-                            .collect(Collectors.toList());
-
-            // find all branch name
-            List<String> allBranchNames =
-                    listOriginalVersionedFiles(fileIO, branchDirectory(tablePath), BRANCH_PREFIX)
-                            .collect(Collectors.toList());
-            for (String branchName : allBranchNames) {
-                List<FileStatus> branchStatuses =
-                        Arrays.stream(fileIO.listStatus(branchSnapshotDirectory(branchName)))
-                                .collect(Collectors.toList());
-                statuses.addAll(branchStatuses);
-            }
-
-            if (statuses.size() == 0) {
-=======
+//             List<FileStatus> statuses =
+//                     Arrays.stream(fileIO.listStatus(snapshotDirectory()))
+//                             .collect(Collectors.toList());
+
+//             // find all branch name
+//             List<String> allBranchNames =
+//                     listOriginalVersionedFiles(fileIO, branchDirectory(tablePath), BRANCH_PREFIX)
+//                             .collect(Collectors.toList());
+//             for (String branchName : allBranchNames) {
+//                 List<FileStatus> branchStatuses =
+//                         Arrays.stream(fileIO.listStatus(branchSnapshotDirectory(branchName)))
+//                                 .collect(Collectors.toList());
+//                 statuses.addAll(branchStatuses);
+//             }
+
+//             if (statuses.size() == 0) {
             FileStatus[] statuses = fileIO.listStatus(directory);
             if (statuses == null) {
->>>>>>> 6e2deb51
                 return Collections.emptyList();
             }
 
