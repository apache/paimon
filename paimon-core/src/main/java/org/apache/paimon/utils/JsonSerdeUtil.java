--- conflicted
+++ resolved
@@ -179,20 +179,6 @@
     }
 
     /**
-<<<<<<< HEAD
-     * Converts the given Java object into its corresponding {@link JsonNode} representation.
-     *
-     * <p>This method utilizes the Jackson {@link ObjectMapper}'s valueToTree functionality to
-     * transform any Java object into a JsonNode, which can be useful for various JSON tree
-     * manipulations without serializing the object into a string format first.
-     *
-     * @param <T> The type of the input object.
-     * @param value The Java object to be converted.
-     * @return The JsonNode representation of the given object.
-     */
-    public static <T> JsonNode toTree(T value) {
-        return OBJECT_MAPPER_INSTANCE.valueToTree(value);
-=======
      * Parses the provided JSON string and casts it to the specified type of {@link JsonNode}.
      *
      * <p>This method is useful when the exact subtype of {@link JsonNode} is known beforehand and
@@ -216,7 +202,21 @@
                             + resultNode.getClass().getName());
         }
         return clazz.cast(resultNode);
->>>>>>> a0f26972
+    }
+
+    /**
+     * Converts the given Java object into its corresponding {@link JsonNode} representation.
+     *
+     * <p>This method utilizes the Jackson {@link ObjectMapper}'s valueToTree functionality to
+     * transform any Java object into a JsonNode, which can be useful for various JSON tree
+     * manipulations without serializing the object into a string format first.
+     *
+     * @param <T> The type of the input object.
+     * @param value The Java object to be converted.
+     * @return The JsonNode representation of the given object.
+     */
+    public static <T> JsonNode toTree(T value) {
+        return OBJECT_MAPPER_INSTANCE.valueToTree(value);
     }
 
     private JsonSerdeUtil() {}
