/*
 * Licensed to the Apache Software Foundation (ASF) under one
 * or more contributor license agreements.  See the NOTICE file
 * distributed with this work for additional information
 * regarding copyright ownership.  The ASF licenses this file
 * to you under the Apache License, Version 2.0 (the
 * "License"); you may not use this file except in compliance
 * with the License.  You may obtain a copy of the License at
 *
 *     http://www.apache.org/licenses/LICENSE-2.0
 *
 * Unless required by applicable law or agreed to in writing, software
 * distributed under the License is distributed on an "AS IS" BASIS,
 * WITHOUT WARRANTIES OR CONDITIONS OF ANY KIND, either express or implied.
 * See the License for the specific language governing permissions and
 * limitations under the License.
 */

package org.apache.paimon.utils;

import org.apache.paimon.Snapshot;
import org.apache.paimon.fs.FileIO;
import org.apache.paimon.fs.Path;
import org.apache.paimon.schema.SchemaManager;
import org.apache.paimon.schema.TableSchema;

import org.slf4j.Logger;
import org.slf4j.LoggerFactory;

import java.io.IOException;
import java.util.Collection;
import java.util.List;
import java.util.stream.Collectors;
import java.util.stream.Stream;

import static org.apache.paimon.utils.FileUtils.listVersionedDirectories;
import static org.apache.paimon.utils.Preconditions.checkArgument;

/** Manager for {@code Branch}. */
public class BranchManager {

    private static final Logger LOG = LoggerFactory.getLogger(BranchManager.class);

    public static final String BRANCH_PREFIX = "branch-";
    public static final String DEFAULT_MAIN_BRANCH = "main";

    private final FileIO fileIO;
    private final Path tablePath;
    private final SnapshotManager snapshotManager;
    private final TagManager tagManager;
    private final SchemaManager schemaManager;

    public BranchManager(
            FileIO fileIO,
            Path path,
            SnapshotManager snapshotManager,
            TagManager tagManager,
            SchemaManager schemaManager) {
        this.fileIO = fileIO;
        this.tablePath = path;
        this.snapshotManager = snapshotManager;
        this.tagManager = tagManager;
        this.schemaManager = schemaManager;
    }

    /** Return the root Directory of branch. */
    public Path branchDirectory() {
        return new Path(tablePath + "/branch");
    }

    public static boolean isMainBranch(String branch) {
        return branch.equals(DEFAULT_MAIN_BRANCH);
    }

    /** Return the path string of a branch. */
    public static String branchPath(Path tablePath, String branch) {
        return isMainBranch(branch)
                ? tablePath.toString()
                : tablePath.toString() + "/branch/" + BRANCH_PREFIX + branch;
    }

    /** Return the path of a branch. */
    public Path branchPath(String branchName) {
        return new Path(branchPath(tablePath, branchName));
    }

    /** Create empty branch. */
    public void createBranch(String branchName) {
<<<<<<< HEAD
        validateBranch(branchName);
=======
        checkArgument(
                !isMainBranch(branchName),
                String.format(
                        "Branch name '%s' is the default branch and cannot be used.",
                        DEFAULT_MAIN_BRANCH));
        checkArgument(
                !StringUtils.isNullOrWhitespaceOnly(branchName),
                "Branch name '%s' is blank.",
                branchName);
        checkArgument(!branchExists(branchName), "Branch name '%s' already exists.", branchName);
        checkArgument(
                !branchName.chars().allMatch(Character::isDigit),
                "Branch name cannot be pure numeric string but is '%s'.",
                branchName);
>>>>>>> d56a6cfe

        try {
            TableSchema latestSchema = schemaManager.latest().get();
            fileIO.copyFile(
                    schemaManager.toSchemaPath(latestSchema.id()),
                    schemaManager.copyWithBranch(branchName).toSchemaPath(latestSchema.id()),
                    true);
        } catch (IOException e) {
            throw new RuntimeException(
                    String.format(
                            "Exception occurs when create branch '%s' (directory in %s).",
                            branchName, branchPath(tablePath, branchName)),
                    e);
        }
    }

    public void createBranch(String branchName, String tagName) {
<<<<<<< HEAD
        validateBranch(branchName);
=======
        checkArgument(
                !isMainBranch(branchName),
                String.format(
                        "Branch name '%s' is the default branch and cannot be created.",
                        DEFAULT_MAIN_BRANCH));
        checkArgument(
                !StringUtils.isNullOrWhitespaceOnly(branchName),
                "Branch name '%s' is blank.",
                branchName);
        checkArgument(!branchExists(branchName), "Branch name '%s' already exists.", branchName);
>>>>>>> d56a6cfe
        checkArgument(tagManager.tagExists(tagName), "Tag name '%s' not exists.", tagName);

        Snapshot snapshot = tagManager.taggedSnapshot(tagName);

        try {
            // Copy the corresponding tag, snapshot and schema files into the branch directory
            fileIO.copyFile(
                    tagManager.tagPath(tagName),
                    tagManager.copyWithBranch(branchName).tagPath(tagName),
                    true);
            fileIO.copyFile(
                    snapshotManager.snapshotPath(snapshot.id()),
                    snapshotManager.copyWithBranch(branchName).snapshotPath(snapshot.id()),
                    true);
            fileIO.copyFile(
                    schemaManager.toSchemaPath(snapshot.schemaId()),
                    schemaManager.copyWithBranch(branchName).toSchemaPath(snapshot.schemaId()),
                    true);
        } catch (IOException e) {
            throw new RuntimeException(
                    String.format(
                            "Exception occurs when create branch '%s' (directory in %s).",
                            branchName, branchPath(tablePath, branchName)),
                    e);
        }
    }

    public void deleteBranch(String branchName) {
        checkArgument(branchExists(branchName), "Branch name '%s' doesn't exist.", branchName);
        try {
            // Delete branch directory
            fileIO.delete(branchPath(branchName), true);
        } catch (IOException e) {
            LOG.info(
                    String.format(
                            "Deleting the branch failed due to an exception in deleting the directory %s. Please try again.",
                            branchPath(tablePath, branchName)),
                    e);
        }
    }

    /** Check if path exists. */
    public boolean fileExists(Path path) {
        try {
            return fileIO.exists(path);
        } catch (IOException e) {
            throw new RuntimeException(
                    String.format("Failed to determine if path '%s' exists.", path), e);
        }
    }

    public void fastForward(String branchName) {
        checkArgument(
                !branchName.equals(DEFAULT_MAIN_BRANCH),
                "Branch name '%s' do not use in fast-forward.",
                branchName);
        checkArgument(
                !StringUtils.isNullOrWhitespaceOnly(branchName),
                "Branch name '%s' is blank.",
                branchName);
        checkArgument(branchExists(branchName), "Branch name '%s' doesn't exist.", branchName);

        Long earliestSnapshotId = snapshotManager.copyWithBranch(branchName).earliestSnapshotId();
        Snapshot earliestSnapshot =
                snapshotManager.copyWithBranch(branchName).snapshot(earliestSnapshotId);
        long earliestSchemaId = earliestSnapshot.schemaId();

        try {
            // Delete snapshot, schema, and tag from the main branch which occurs after
            // earliestSnapshotId
            List<Path> deleteSnapshotPaths =
                    snapshotManager.snapshotPaths(id -> id >= earliestSnapshotId);
            List<Path> deleteSchemaPaths = schemaManager.schemaPaths(id -> id >= earliestSchemaId);
            List<Path> deleteTagPaths =
                    tagManager.tagPaths(
                            path -> Snapshot.fromPath(fileIO, path).id() >= earliestSnapshotId);

            List<Path> deletePaths =
                    Stream.of(deleteSnapshotPaths, deleteSchemaPaths, deleteTagPaths)
                            .flatMap(Collection::stream)
                            .collect(Collectors.toList());

            // Delete latest snapshot hint
            snapshotManager.deleteLatestHint();

            fileIO.deleteFilesQuietly(deletePaths);
            fileIO.copyFiles(
                    snapshotManager.copyWithBranch(branchName).snapshotDirectory(),
                    snapshotManager.snapshotDirectory(),
                    true);
            fileIO.copyFiles(
                    schemaManager.copyWithBranch(branchName).schemaDirectory(),
                    schemaManager.schemaDirectory(),
                    true);
            fileIO.copyFiles(
                    tagManager.copyWithBranch(branchName).tagDirectory(),
                    tagManager.tagDirectory(),
                    true);
        } catch (IOException e) {
            throw new RuntimeException(
                    String.format(
                            "Exception occurs when fast forward '%s' (directory in %s).",
                            branchName, branchPath(tablePath, branchName)),
                    e);
        }
    }

    /** Check if a branch exists. */
    public boolean branchExists(String branchName) {
        Path branchPath = branchPath(branchName);
        return fileExists(branchPath);
    }

    /** Get all branches for the table. */
    public List<String> branches() {
        try {
            return listVersionedDirectories(fileIO, branchDirectory(), BRANCH_PREFIX)
                    .map(status -> status.getPath().getName().substring(BRANCH_PREFIX.length()))
                    .collect(Collectors.toList());
        } catch (IOException e) {
            throw new RuntimeException(e);
        }
    }

    private void validateBranch(String branchName) {
        checkArgument(
                !isMainBranch(branchName),
                String.format(
                        "Branch name '%s' is the default branch and cannot be used.",
                        DEFAULT_MAIN_BRANCH));
        checkArgument(!StringUtils.isBlank(branchName), "Branch name '%s' is blank.", branchName);
        checkArgument(
                !branchName.chars().allMatch(Character::isDigit),
                "Branch name cannot be pure numeric string but is '%s'.",
                branchName);
        checkArgument(!branchExists(branchName), "Branch name '%s' already exists.", branchName);
    }
}<|MERGE_RESOLUTION|>--- conflicted
+++ resolved
@@ -86,24 +86,7 @@
 
     /** Create empty branch. */
     public void createBranch(String branchName) {
-<<<<<<< HEAD
         validateBranch(branchName);
-=======
-        checkArgument(
-                !isMainBranch(branchName),
-                String.format(
-                        "Branch name '%s' is the default branch and cannot be used.",
-                        DEFAULT_MAIN_BRANCH));
-        checkArgument(
-                !StringUtils.isNullOrWhitespaceOnly(branchName),
-                "Branch name '%s' is blank.",
-                branchName);
-        checkArgument(!branchExists(branchName), "Branch name '%s' already exists.", branchName);
-        checkArgument(
-                !branchName.chars().allMatch(Character::isDigit),
-                "Branch name cannot be pure numeric string but is '%s'.",
-                branchName);
->>>>>>> d56a6cfe
 
         try {
             TableSchema latestSchema = schemaManager.latest().get();
@@ -121,20 +104,7 @@
     }
 
     public void createBranch(String branchName, String tagName) {
-<<<<<<< HEAD
         validateBranch(branchName);
-=======
-        checkArgument(
-                !isMainBranch(branchName),
-                String.format(
-                        "Branch name '%s' is the default branch and cannot be created.",
-                        DEFAULT_MAIN_BRANCH));
-        checkArgument(
-                !StringUtils.isNullOrWhitespaceOnly(branchName),
-                "Branch name '%s' is blank.",
-                branchName);
-        checkArgument(!branchExists(branchName), "Branch name '%s' already exists.", branchName);
->>>>>>> d56a6cfe
         checkArgument(tagManager.tagExists(tagName), "Tag name '%s' not exists.", tagName);
 
         Snapshot snapshot = tagManager.taggedSnapshot(tagName);
@@ -265,11 +235,14 @@
                 String.format(
                         "Branch name '%s' is the default branch and cannot be used.",
                         DEFAULT_MAIN_BRANCH));
-        checkArgument(!StringUtils.isBlank(branchName), "Branch name '%s' is blank.", branchName);
+        checkArgument(
+                !StringUtils.isNullOrWhitespaceOnly(branchName),
+                "Branch name '%s' is blank.",
+                branchName);
+        checkArgument(!branchExists(branchName), "Branch name '%s' already exists.", branchName);
         checkArgument(
                 !branchName.chars().allMatch(Character::isDigit),
                 "Branch name cannot be pure numeric string but is '%s'.",
                 branchName);
-        checkArgument(!branchExists(branchName), "Branch name '%s' already exists.", branchName);
     }
 }