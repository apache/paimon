--- conflicted
+++ resolved
@@ -87,13 +87,11 @@
             }
             return readFromSegments(segments, readFilter, readVFilter);
         } else {
-<<<<<<< HEAD
             if (LOG.isDebugEnabled()) {
                 LOG.debug("not match cache key {}", key);
-=======
+            }
             if (cacheMetrics != null) {
                 cacheMetrics.increaseMissedObject();
->>>>>>> 18f46f79
             }
             if (fileSize == null) {
                 fileSize = fileSizeFunction.apply(key);
