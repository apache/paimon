/*
 * Licensed to the Apache Software Foundation (ASF) under one
 * or more contributor license agreements.  See the NOTICE file
 * distributed with this work for additional information
 * regarding copyright ownership.  The ASF licenses this file
 * to you under the Apache License, Version 2.0 (the
 * "License"); you may not use this file except in compliance
 * with the License.  You may obtain a copy of the License at
 *
 *     http://www.apache.org/licenses/LICENSE-2.0
 *
 * Unless required by applicable law or agreed to in writing, software
 * distributed under the License is distributed on an "AS IS" BASIS,
 * WITHOUT WARRANTIES OR CONDITIONS OF ANY KIND, either express or implied.
 * See the License for the specific language governing permissions and
 * limitations under the License.
 */

package org.apache.paimon.utils;

import org.apache.paimon.casting.CastFieldGetter;
import org.apache.paimon.format.FileFormat;
import org.apache.paimon.format.FileFormatDiscover;
import org.apache.paimon.format.FormatReaderFactory;
import org.apache.paimon.partition.PartitionUtils;
import org.apache.paimon.predicate.Predicate;
import org.apache.paimon.predicate.SortValue;
import org.apache.paimon.predicate.TopN;
import org.apache.paimon.schema.IndexCastMapping;
import org.apache.paimon.schema.SchemaEvolutionUtil;
import org.apache.paimon.schema.TableSchema;
import org.apache.paimon.table.SpecialFields;
import org.apache.paimon.types.ArrayType;
import org.apache.paimon.types.DataField;
import org.apache.paimon.types.DataType;
import org.apache.paimon.types.MapType;
import org.apache.paimon.types.RowType;

import javax.annotation.Nullable;

import java.util.ArrayList;
import java.util.HashMap;
import java.util.HashSet;
import java.util.List;
import java.util.Map;
import java.util.Objects;
import java.util.function.Function;

import static org.apache.paimon.predicate.PredicateBuilder.excludePredicateWithFields;
import static org.apache.paimon.table.SpecialFields.KEY_FIELD_ID_START;

/** Class with index mapping and format reader. */
public class FormatReaderMapping {

    // Index mapping from data schema fields to table schema fields, this is used to realize paimon
    // schema evolution. And it combines trimeedKeyMapping, which maps key fields to the value
    // fields
    @Nullable private final int[] indexMapping;
    // help indexMapping to cast different data type
    @Nullable private final CastFieldGetter[] castMapping;
    // partition fields mapping, add partition fields to the read fields
    @Nullable private final Pair<int[], RowType> partitionPair;
    private final FormatReaderFactory readerFactory;
    private final TableSchema dataSchema;
    private final List<Predicate> dataFilters;
    private final Map<String, Integer> systemFields;
    @Nullable private final TopN topN;
    @Nullable private final Integer limit;

    public FormatReaderMapping(
            @Nullable int[] indexMapping,
            @Nullable CastFieldGetter[] castMapping,
            @Nullable int[] trimmedKeyMapping,
            @Nullable Pair<int[], RowType> partitionPair,
            FormatReaderFactory readerFactory,
            TableSchema dataSchema,
            List<Predicate> dataFilters,
            Map<String, Integer> systemFields,
            @Nullable TopN topN,
            @Nullable Integer limit) {
        this.indexMapping = combine(indexMapping, trimmedKeyMapping);
        this.castMapping = castMapping;
        this.readerFactory = readerFactory;
        this.partitionPair = partitionPair;
        this.dataSchema = dataSchema;
        this.dataFilters = dataFilters;
        this.systemFields = systemFields;
        this.topN = topN;
        this.limit = limit;
    }

    private int[] combine(@Nullable int[] indexMapping, @Nullable int[] trimmedKeyMapping) {
        if (indexMapping == null) {
            return trimmedKeyMapping;
        }
        if (trimmedKeyMapping == null) {
            return indexMapping;
        }

        int[] combined = new int[indexMapping.length];

        for (int i = 0; i < indexMapping.length; i++) {
            if (indexMapping[i] < 0) {
                combined[i] = indexMapping[i];
            } else {
                combined[i] = trimmedKeyMapping[indexMapping[i]];
            }
        }
        return combined;
    }

    @Nullable
    public int[] getIndexMapping() {
        return indexMapping;
    }

    @Nullable
    public CastFieldGetter[] getCastMapping() {
        return castMapping;
    }

    @Nullable
    public Pair<int[], RowType> getPartitionPair() {
        return partitionPair;
    }

    public Map<String, Integer> getSystemFields() {
        return systemFields;
    }

    public FormatReaderFactory getReaderFactory() {
        return readerFactory;
    }

    public TableSchema getDataSchema() {
        return dataSchema;
    }

    public List<Predicate> getDataFilters() {
        return dataFilters;
    }

    @Nullable
    public TopN getTopN() {
        return topN;
    }

    @Nullable
    public Integer getLimit() {
        return limit;
    }

    /** Builder for {@link FormatReaderMapping}. */
    public static class Builder {

        private final FileFormatDiscover formatDiscover;
        private final List<DataField> readFields;
        private final Function<TableSchema, List<DataField>> fieldsExtractor;
        @Nullable private final List<Predicate> filters;
        @Nullable private final TopN topN;
        @Nullable private final Integer limit;

        public Builder(
                FileFormatDiscover formatDiscover,
                List<DataField> readFields,
                Function<TableSchema, List<DataField>> fieldsExtractor,
                @Nullable List<Predicate> filters,
                @Nullable TopN topN,
                @Nullable Integer limit) {
            this.formatDiscover = formatDiscover;
            this.readFields = readFields;
            this.fieldsExtractor = fieldsExtractor;
            this.filters = filters;
            this.topN = topN;
            this.limit = limit;
        }

        /**
         * There are three steps here to build {@link FormatReaderMapping}:
         *
         * <p>1. Calculate the readDataFields, which is what we intend to read from the data schema.
         * Meanwhile, generate the indexCastMapping, which is used to map the index of the
         * readDataFields to the index of the data schema.
         *
         * <p>2. Calculate the mapping to trim _KEY_ fields. For example: we want _KEY_a, _KEY_b,
         * _FIELD_SEQUENCE, _ROW_KIND, a, b, c, d, e, f, g from the data, but actually we don't need
         * to read _KEY_a and a, _KEY_b and b the same time, so we need to trim them. So we mapping
         * it: read before: _KEY_a, _KEY_b, _FIELD_SEQUENCE, _ROW_KIND, a, b, c, d, e, f, g read
         * after: a, b, _FIELD_SEQUENCE, _ROW_KIND, c, d, e, f, g and the mapping is
         * [0,1,2,3,0,1,4,5,6,7,8], it converts the [read after] columns to [read before] columns.
         *
         * <p>3. We want read much fewer fields than readDataFields, so we kick out the partition
         * fields. We generate the partitionMappingAndFieldsWithoutPartitionPair which helps reduce
         * the real read fields and tell us how to map it back.
         */
        public FormatReaderMapping build(
                String formatIdentifier,
                TableSchema tableSchema,
                TableSchema dataSchema,
                List<DataField> expectedFields,
                boolean enabledFilterPushDown) {

            // extract the whole data fields in logic.
            List<DataField> allDataFieldsInFile =
                    new ArrayList<>(fieldsExtractor.apply(dataSchema));
            Map<String, Integer> systemFields = findSystemFields(expectedFields);

            List<DataField> readDataFields = readDataFields(allDataFieldsInFile, expectedFields);
            IndexCastMapping indexCastMapping =
                    SchemaEvolutionUtil.createIndexCastMapping(expectedFields, readDataFields);

            // map from key fields reading to value fields reading
            Pair<int[], RowType> trimmedKeyPair =
                    trimKeyFields(readDataFields, allDataFieldsInFile);
            // build partition mapping and filter partition fields
            Pair<Pair<int[], RowType>, List<DataField>> trimmedResult =
                    PartitionUtils.trimPartitionFields(
                            dataSchema, trimmedKeyPair.getRight().getFields());
            Pair<int[], RowType> partitionMapping = trimmedResult.getLeft();

            RowType actualReadRowType = new RowType(trimmedResult.getRight());

            // build read filters
            List<Predicate> readFilters =
                    enabledFilterPushDown ? readFilters(filters, tableSchema, dataSchema) : null;

            // For CSV format, support projection push down by passing both all fields and read
            // fields
            FileFormat fileFormat = formatDiscover.discover(formatIdentifier);
            FormatReaderFactory readerFactory;

            if (fileFormat instanceof org.apache.paimon.format.csv.CsvFileFormat) {
                RowType fullFileRowType = new RowType(allDataFieldsInFile);
                readerFactory =
                        ((org.apache.paimon.format.csv.CsvFileFormat) fileFormat)
                                .createReaderFactory(
                                        fullFileRowType, actualReadRowType, readFilters);
            } else {
                readerFactory = fileFormat.createReaderFactory(actualReadRowType, readFilters);
            }

            return new FormatReaderMapping(
                    indexCastMapping.getIndexMapping(),
                    indexCastMapping.getCastMapping(),
                    trimmedKeyPair.getLeft(),
                    partitionMapping,
<<<<<<< HEAD
                    readerFactory,
=======
                    formatDiscover
                            .discover(formatIdentifier)
                            .createReaderFactory(
                                    new RowType(allDataFieldsInFile),
                                    actualReadRowType,
                                    readFilters),
>>>>>>> ac582e71
                    dataSchema,
                    readFilters,
                    systemFields,
                    evolutionTopN(tableSchema, dataSchema),
                    limit);
        }

        @Nullable
        private TopN evolutionTopN(TableSchema tableSchema, TableSchema dataSchema) {
            TopN pushTopN = topN;
            if (pushTopN != null) {
                Map<String, DataField> tableFields = tableSchema.nameToFieldMap();
                Map<Integer, DataField> dataFields = dataSchema.idToFieldMap();
                for (SortValue value : pushTopN.orders()) {
                    DataField tableField = tableFields.get(value.field().name());
                    DataField dataField = dataFields.get(tableField.id());
                    if (!Objects.equals(tableField, dataField)) {
                        pushTopN = null;
                        break;
                    }
                }
            }
            return pushTopN;
        }

        public FormatReaderMapping build(
                String formatIdentifier, TableSchema tableSchema, TableSchema dataSchema) {
            return build(formatIdentifier, tableSchema, dataSchema, readFields, true);
        }

        private Map<String, Integer> findSystemFields(List<DataField> readTableFields) {
            Map<String, Integer> systemFields = new HashMap<>();
            for (int i = 0; i < readTableFields.size(); i++) {
                DataField field = readTableFields.get(i);
                if (SpecialFields.isSystemField(field.name())) {
                    systemFields.put(field.name(), i);
                }
            }
            return systemFields;
        }

        static Pair<int[], RowType> trimKeyFields(
                List<DataField> fieldsWithoutPartition, List<DataField> fields) {
            int[] map = new int[fieldsWithoutPartition.size()];
            List<DataField> trimmedFields = new ArrayList<>();
            Map<Integer, DataField> fieldMap = new HashMap<>();
            Map<Integer, Integer> positionMap = new HashMap<>();

            for (DataField field : fields) {
                fieldMap.put(field.id(), field);
            }

            for (int i = 0; i < fieldsWithoutPartition.size(); i++) {
                DataField field = fieldsWithoutPartition.get(i);
                boolean keyField = SpecialFields.isKeyField(field.name());
                int id = keyField ? field.id() - KEY_FIELD_ID_START : field.id();
                // field in data schema
                DataField f = fieldMap.get(id);

                if (f != null) {
                    if (positionMap.containsKey(id)) {
                        map[i] = positionMap.get(id);
                    } else {
                        map[i] = positionMap.computeIfAbsent(id, k -> trimmedFields.size());
                        // If the target field is not key field, we remain what it is, because it
                        // may be projected. Example: the target field is a row type, but only read
                        // the few fields in it. If we simply trimmedFields.add(f), we will read
                        // more fields than we need.
                        trimmedFields.add(keyField ? f : field);
                    }
                } else {
                    throw new RuntimeException("Can't find field with id: " + id + " in fields.");
                }
            }

            return Pair.of(map, new RowType(trimmedFields));
        }

        private List<DataField> readDataFields(
                List<DataField> allDataFields, List<DataField> expectedFields) {
            List<DataField> readDataFields = new ArrayList<>();
            for (DataField dataField : allDataFields) {
                expectedFields.stream()
                        .filter(f -> f.id() == dataField.id())
                        .findFirst()
                        .ifPresent(
                                field -> {
                                    DataType prunedType =
                                            pruneDataType(field.type(), dataField.type());
                                    if (prunedType != null) {
                                        readDataFields.add(dataField.newType(prunedType));
                                    }
                                });
            }
            return readDataFields;
        }

        @Nullable
        private DataType pruneDataType(DataType readType, DataType dataType) {
            switch (readType.getTypeRoot()) {
                case ROW:
                    RowType r = (RowType) readType;
                    RowType d = (RowType) dataType;
                    ArrayList<DataField> newFields = new ArrayList<>();
                    for (DataField rf : r.getFields()) {
                        if (d.containsField(rf.id())) {
                            DataField df = d.getField(rf.id());
                            DataType newType = pruneDataType(rf.type(), df.type());
                            if (newType == null) {
                                continue;
                            }
                            newFields.add(df.newType(newType));
                        }
                    }
                    if (newFields.isEmpty()) {
                        // When all fields are pruned, we should not return an empty row type
                        return null;
                    }
                    return d.copy(newFields);
                case MAP:
                    DataType keyType =
                            pruneDataType(
                                    ((MapType) readType).getKeyType(),
                                    ((MapType) dataType).getKeyType());
                    DataType valueType =
                            pruneDataType(
                                    ((MapType) readType).getValueType(),
                                    ((MapType) dataType).getValueType());
                    if (keyType == null || valueType == null) {
                        return null;
                    }
                    return ((MapType) dataType).newKeyValueType(keyType, valueType);
                case ARRAY:
                    DataType elementType =
                            pruneDataType(
                                    ((ArrayType) readType).getElementType(),
                                    ((ArrayType) dataType).getElementType());
                    if (elementType == null) {
                        return null;
                    }
                    return ((ArrayType) dataType).newElementType(elementType);
                default:
                    return dataType;
            }
        }

        private List<Predicate> readFilters(
                List<Predicate> filters, TableSchema tableSchema, TableSchema fileSchema) {
            List<Predicate> dataFilters =
                    tableSchema.id() == fileSchema.id()
                            ? filters
                            : SchemaEvolutionUtil.devolveFilters(
                                    tableSchema.fields(), fileSchema.fields(), filters, false);

            // Skip pushing down partition filters to reader.
            return excludePredicateWithFields(
                    dataFilters, new HashSet<>(fileSchema.partitionKeys()));
        }
    }
}<|MERGE_RESOLUTION|>--- conflicted
+++ resolved
@@ -19,7 +19,6 @@
 package org.apache.paimon.utils;
 
 import org.apache.paimon.casting.CastFieldGetter;
-import org.apache.paimon.format.FileFormat;
 import org.apache.paimon.format.FileFormatDiscover;
 import org.apache.paimon.format.FormatReaderFactory;
 import org.apache.paimon.partition.PartitionUtils;
@@ -224,36 +223,17 @@
             List<Predicate> readFilters =
                     enabledFilterPushDown ? readFilters(filters, tableSchema, dataSchema) : null;
 
-            // For CSV format, support projection push down by passing both all fields and read
-            // fields
-            FileFormat fileFormat = formatDiscover.discover(formatIdentifier);
-            FormatReaderFactory readerFactory;
-
-            if (fileFormat instanceof org.apache.paimon.format.csv.CsvFileFormat) {
-                RowType fullFileRowType = new RowType(allDataFieldsInFile);
-                readerFactory =
-                        ((org.apache.paimon.format.csv.CsvFileFormat) fileFormat)
-                                .createReaderFactory(
-                                        fullFileRowType, actualReadRowType, readFilters);
-            } else {
-                readerFactory = fileFormat.createReaderFactory(actualReadRowType, readFilters);
-            }
-
             return new FormatReaderMapping(
                     indexCastMapping.getIndexMapping(),
                     indexCastMapping.getCastMapping(),
                     trimmedKeyPair.getLeft(),
                     partitionMapping,
-<<<<<<< HEAD
-                    readerFactory,
-=======
                     formatDiscover
                             .discover(formatIdentifier)
                             .createReaderFactory(
                                     new RowType(allDataFieldsInFile),
                                     actualReadRowType,
                                     readFilters),
->>>>>>> ac582e71
                     dataSchema,
                     readFilters,
                     systemFields,
