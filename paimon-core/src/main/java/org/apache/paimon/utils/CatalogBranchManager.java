/*
 * Licensed to the Apache Software Foundation (ASF) under one
 * or more contributor license agreements.  See the NOTICE file
 * distributed with this work for additional information
 * regarding copyright ownership.  The ASF licenses this file
 * to you under the Apache License, Version 2.0 (the
 * "License"); you may not use this file except in compliance
 * with the License.  You may obtain a copy of the License at
 *
 *     http://www.apache.org/licenses/LICENSE-2.0
 *
 * Unless required by applicable law or agreed to in writing, software
 * distributed under the License is distributed on an "AS IS" BASIS,
 * WITHOUT WARRANTIES OR CONDITIONS OF ANY KIND, either express or implied.
 * See the License for the specific language governing permissions and
 * limitations under the License.
 */

package org.apache.paimon.utils;

import org.apache.paimon.catalog.Catalog;
import org.apache.paimon.catalog.CatalogLoader;
import org.apache.paimon.catalog.Identifier;

import javax.annotation.Nullable;

import java.util.List;

/** A {@link BranchManager} implementation to manage branches via catalog. */
public class CatalogBranchManager implements BranchManager {

    private final CatalogLoader catalogLoader;
    private final Identifier identifier;

    public CatalogBranchManager(CatalogLoader catalogLoader, Identifier identifier) {
        this.catalogLoader = catalogLoader;
        this.identifier = identifier;
    }

    private void executePost(ThrowingConsumer<Catalog, Exception> func) {
        executeGet(
                catalog -> {
                    try {
                        func.accept(catalog);
                        return null;
                    } catch (Catalog.BranchNotExistException e) {
                        throw new IllegalArgumentException(
                                String.format("Branch name '%s' doesn't exist.", e.branch()));
                    } catch (Catalog.TagNotExistException e) {
                        throw new IllegalArgumentException(
                                String.format("Tag '%s' doesn't exist.", e.tag()));
                    } catch (Catalog.BranchAlreadyExistException e) {
                        throw new IllegalArgumentException(
                                String.format("Branch name '%s' already exists..", e.branch()));
                    }
                });
    }

    private <T> T executeGet(FunctionWithException<Catalog, T, Exception> func) {
        try (Catalog catalog = catalogLoader.load()) {
            return func.apply(catalog);
        } catch (RuntimeException e) {
            throw e;
        } catch (Exception e) {
            throw new RuntimeException(e);
        }
    }

    @Override
    public void createBranch(String branchName) {
        executePost(catalog -> catalog.createBranch(identifier, branchName, null));
    }

    @Override
    public void createBranch(String branchName, @Nullable String tagName) {
<<<<<<< HEAD
        try {
            executePost(
                    catalog -> {
                        BranchManager.validateBranch(branchName);
                        catalog.createBranch(identifier, branchName, tagName);
                    });
        } catch (UnsupportedOperationException e) {
            branchManager.createBranch(branchName, tagName);
        }
=======
        executePost(catalog -> catalog.createBranch(identifier, branchName, tagName));
>>>>>>> a4a8db1d
    }

    @Override
    public void dropBranch(String branchName) {
        executePost(catalog -> catalog.dropBranch(identifier, branchName));
    }

    @Override
    public void fastForward(String branchName) {
        executePost(catalog -> catalog.fastForward(identifier, branchName));
    }

    @Override
    public List<String> branches() {
        return executeGet(catalog -> catalog.listBranches(identifier));
    }
}<|MERGE_RESOLUTION|>--- conflicted
+++ resolved
@@ -73,19 +73,13 @@
 
     @Override
     public void createBranch(String branchName, @Nullable String tagName) {
-<<<<<<< HEAD
         try {
             executePost(
                     catalog -> {
                         BranchManager.validateBranch(branchName);
                         catalog.createBranch(identifier, branchName, tagName);
                     });
-        } catch (UnsupportedOperationException e) {
-            branchManager.createBranch(branchName, tagName);
-        }
-=======
-        executePost(catalog -> catalog.createBranch(identifier, branchName, tagName));
->>>>>>> a4a8db1d
+       
     }
 
     @Override
