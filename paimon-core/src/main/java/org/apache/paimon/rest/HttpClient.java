--- conflicted
+++ resolved
@@ -63,16 +63,11 @@
     }
 
     public HttpClient(HttpClientOptions httpClientOptions) {
-<<<<<<< HEAD
         if (httpClientOptions.uri() != null && httpClientOptions.uri().endsWith("/")) {
             this.uri = httpClientOptions.uri().substring(0, httpClientOptions.uri().length() - 1);
         } else {
             this.uri = httpClientOptions.uri();
         }
-        this.mapper = httpClientOptions.mapper();
-=======
-        this.uri = httpClientOptions.uri();
->>>>>>> 24c703aa
         this.okHttpClient = createHttpClient(httpClientOptions);
         this.errorHandler = DefaultErrorHandler.getInstance();
     }
