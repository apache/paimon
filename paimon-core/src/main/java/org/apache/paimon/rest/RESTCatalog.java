/*
 * Licensed to the Apache Software Foundation (ASF) under one
 * or more contributor license agreements.  See the NOTICE file
 * distributed with this work for additional information
 * regarding copyright ownership.  The ASF licenses this file
 * to you under the Apache License, Version 2.0 (the
 * "License"); you may not use this file except in compliance
 * with the License.  You may obtain a copy of the License at
 *
 *     http://www.apache.org/licenses/LICENSE-2.0
 *
 * Unless required by applicable law or agreed to in writing, software
 * distributed under the License is distributed on an "AS IS" BASIS,
 * WITHOUT WARRANTIES OR CONDITIONS OF ANY KIND, either express or implied.
 * See the License for the specific language governing permissions and
 * limitations under the License.
 */

package org.apache.paimon.rest;

import org.apache.paimon.PagedList;
import org.apache.paimon.Snapshot;
import org.apache.paimon.catalog.Catalog;
import org.apache.paimon.catalog.CatalogContext;
import org.apache.paimon.catalog.CatalogUtils;
import org.apache.paimon.catalog.Database;
import org.apache.paimon.catalog.Identifier;
import org.apache.paimon.catalog.PropertyChange;
import org.apache.paimon.catalog.SupportsBranches;
import org.apache.paimon.catalog.SupportsSnapshots;
import org.apache.paimon.catalog.TableMetadata;
import org.apache.paimon.fs.FileIO;
import org.apache.paimon.fs.Path;
import org.apache.paimon.operation.FileStoreCommit;
import org.apache.paimon.options.Options;
import org.apache.paimon.partition.Partition;
import org.apache.paimon.rest.auth.AuthSession;
import org.apache.paimon.rest.auth.RESTAuthFunction;
import org.apache.paimon.rest.auth.RESTAuthParameter;
import org.apache.paimon.rest.exceptions.AlreadyExistsException;
import org.apache.paimon.rest.exceptions.BadRequestException;
import org.apache.paimon.rest.exceptions.ForbiddenException;
import org.apache.paimon.rest.exceptions.NoSuchResourceException;
import org.apache.paimon.rest.exceptions.NotImplementedException;
import org.apache.paimon.rest.exceptions.ServiceFailureException;
import org.apache.paimon.rest.requests.AlterDatabaseRequest;
import org.apache.paimon.rest.requests.AlterPartitionsRequest;
import org.apache.paimon.rest.requests.AlterTableRequest;
import org.apache.paimon.rest.requests.CommitTableRequest;
import org.apache.paimon.rest.requests.CreateBranchRequest;
import org.apache.paimon.rest.requests.CreateDatabaseRequest;
import org.apache.paimon.rest.requests.CreatePartitionsRequest;
import org.apache.paimon.rest.requests.CreateTableRequest;
import org.apache.paimon.rest.requests.CreateViewRequest;
import org.apache.paimon.rest.requests.DropPartitionsRequest;
import org.apache.paimon.rest.requests.ForwardBranchRequest;
import org.apache.paimon.rest.requests.MarkDonePartitionsRequest;
import org.apache.paimon.rest.requests.RenameTableRequest;
import org.apache.paimon.rest.responses.AlterDatabaseResponse;
import org.apache.paimon.rest.responses.CommitTableResponse;
import org.apache.paimon.rest.responses.ConfigResponse;
import org.apache.paimon.rest.responses.CreateDatabaseResponse;
import org.apache.paimon.rest.responses.ErrorResponseResourceType;
import org.apache.paimon.rest.responses.GetDatabaseResponse;
import org.apache.paimon.rest.responses.GetTableResponse;
import org.apache.paimon.rest.responses.GetTableSnapshotResponse;
import org.apache.paimon.rest.responses.GetTableTokenResponse;
import org.apache.paimon.rest.responses.GetViewResponse;
import org.apache.paimon.rest.responses.ListBranchesResponse;
import org.apache.paimon.rest.responses.ListDatabasesResponse;
import org.apache.paimon.rest.responses.ListPartitionsResponse;
import org.apache.paimon.rest.responses.ListTableDetailsResponse;
import org.apache.paimon.rest.responses.ListTablesResponse;
import org.apache.paimon.rest.responses.ListViewDetailsResponse;
import org.apache.paimon.rest.responses.ListViewsResponse;
import org.apache.paimon.schema.Schema;
import org.apache.paimon.schema.SchemaChange;
import org.apache.paimon.schema.TableSchema;
import org.apache.paimon.table.FileStoreTable;
import org.apache.paimon.table.Table;
import org.apache.paimon.table.sink.BatchWriteBuilder;
import org.apache.paimon.utils.Pair;
import org.apache.paimon.view.View;
import org.apache.paimon.view.ViewImpl;
import org.apache.paimon.view.ViewSchema;

import org.apache.paimon.shade.guava30.com.google.common.collect.ImmutableList;
import org.apache.paimon.shade.guava30.com.google.common.collect.Maps;

import org.apache.commons.lang3.StringUtils;
import org.slf4j.Logger;
import org.slf4j.LoggerFactory;

import javax.annotation.Nullable;

import java.io.IOException;
import java.io.UncheckedIOException;
import java.util.ArrayList;
import java.util.Collections;
import java.util.List;
import java.util.Map;
import java.util.Objects;
import java.util.Optional;
import java.util.Set;
import java.util.concurrent.ScheduledExecutorService;
import java.util.stream.Collectors;

import static org.apache.paimon.CoreOptions.createCommitUser;
import static org.apache.paimon.catalog.CatalogUtils.checkNotBranch;
import static org.apache.paimon.catalog.CatalogUtils.checkNotSystemDatabase;
import static org.apache.paimon.catalog.CatalogUtils.checkNotSystemTable;
import static org.apache.paimon.catalog.CatalogUtils.isSystemDatabase;
import static org.apache.paimon.catalog.CatalogUtils.listPartitionsFromFileSystem;
import static org.apache.paimon.catalog.CatalogUtils.validateAutoCreateClose;
import static org.apache.paimon.options.CatalogOptions.CASE_SENSITIVE;
import static org.apache.paimon.options.CatalogOptions.WAREHOUSE;
import static org.apache.paimon.rest.RESTUtil.extractPrefixMap;
import static org.apache.paimon.rest.auth.AuthSession.createAuthSession;
import static org.apache.paimon.utils.ThreadPoolUtils.createScheduledThreadPool;

/** A catalog implementation for REST. */
public class RESTCatalog implements Catalog, SupportsSnapshots, SupportsBranches {

    private static final Logger LOG = LoggerFactory.getLogger(RESTCatalog.class);

    public static final String HEADER_PREFIX = "header.";
    public static final String MAX_RESULTS = "maxResults";
    public static final String PAGE_TOKEN = "pageToken";

    private final RESTClient client;
    private final ResourcePaths resourcePaths;
    private final CatalogContext context;
    private final boolean dataTokenEnabled;
    private final RESTAuthFunction restAuthFunction;

    private volatile ScheduledExecutorService refreshExecutor = null;

    public RESTCatalog(CatalogContext context) {
        this(context, true);
    }

    public RESTCatalog(CatalogContext context, boolean configRequired) {
        this.client = new HttpClient(context.options().get(RESTCatalogOptions.URI));
        AuthSession catalogAuth = createAuthSession(context.options(), tokenRefreshExecutor());
        Options options = context.options();
        Map<String, String> baseHeaders = Collections.emptyMap();
        if (configRequired) {
            String warehouse = options.get(WAREHOUSE);
            baseHeaders = extractPrefixMap(context.options(), HEADER_PREFIX);
            options =
                    new Options(
                            client.get(
                                            ResourcePaths.config(warehouse),
                                            ConfigResponse.class,
                                            new RESTAuthFunction(
                                                    Collections.emptyMap(), catalogAuth))
                                    .merge(context.options().toMap()));
            baseHeaders.putAll(extractPrefixMap(options, HEADER_PREFIX));
        }
        this.restAuthFunction = new RESTAuthFunction(baseHeaders, catalogAuth);
        context = CatalogContext.create(options, context.preferIO(), context.fallbackIO());
        this.context = context;
        this.resourcePaths = ResourcePaths.forCatalogProperties(options);

        this.dataTokenEnabled = options.get(RESTCatalogOptions.DATA_TOKEN_ENABLED);
    }

    @Override
    public Map<String, String> options() {
        return context.options().toMap();
    }

    @Override
    public RESTCatalogLoader catalogLoader() {
        return new RESTCatalogLoader(context);
    }

    @Override
    public List<String> listDatabases() {
        ListDatabasesResponse response =
                client.get(
                        resourcePaths.databases(), ListDatabasesResponse.class, restAuthFunction);
        if (response.getDatabases() != null) {
            return response.getDatabases();
        }
        return ImmutableList.of();
    }

    @Override
    public void createDatabase(String name, boolean ignoreIfExists, Map<String, String> properties)
            throws DatabaseAlreadyExistException {
        checkNotSystemDatabase(name);
        CreateDatabaseRequest request = new CreateDatabaseRequest(name, properties);
        try {
            client.post(
                    resourcePaths.databases(),
                    request,
                    CreateDatabaseResponse.class,
                    restAuthFunction);
        } catch (AlreadyExistsException e) {
            if (!ignoreIfExists) {
                throw new DatabaseAlreadyExistException(name);
            }
        } catch (ForbiddenException e) {
            throw new DatabaseNoPermissionException(name, e);
        }
    }

    @Override
    public Database getDatabase(String name) throws DatabaseNotExistException {
        if (isSystemDatabase(name)) {
            return Database.of(name);
        }
        try {
            GetDatabaseResponse response =
                    client.get(
                            resourcePaths.database(name),
                            GetDatabaseResponse.class,
                            restAuthFunction);
            return new Database.DatabaseImpl(
                    name, response.options(), response.comment().orElseGet(() -> null));
        } catch (NoSuchResourceException e) {
            throw new DatabaseNotExistException(name);
        } catch (ForbiddenException e) {
            throw new DatabaseNoPermissionException(name, e);
        }
    }

    @Override
    public void dropDatabase(String name, boolean ignoreIfNotExists, boolean cascade)
            throws DatabaseNotExistException, DatabaseNotEmptyException {
        checkNotSystemDatabase(name);
        try {
            if (!cascade && !this.listTables(name).isEmpty()) {
                throw new DatabaseNotEmptyException(name);
            }
            client.delete(resourcePaths.database(name), restAuthFunction);
        } catch (NoSuchResourceException | DatabaseNotExistException e) {
            if (!ignoreIfNotExists) {
                throw new DatabaseNotExistException(name);
            }
        } catch (ForbiddenException e) {
            throw new DatabaseNoPermissionException(name, e);
        }
    }

    @Override
    public void alterDatabase(String name, List<PropertyChange> changes, boolean ignoreIfNotExists)
            throws DatabaseNotExistException {
        checkNotSystemDatabase(name);
        try {
            Pair<Map<String, String>, Set<String>> setPropertiesToRemoveKeys =
                    PropertyChange.getSetPropertiesToRemoveKeys(changes);
            Map<String, String> updateProperties = setPropertiesToRemoveKeys.getLeft();
            Set<String> removeKeys = setPropertiesToRemoveKeys.getRight();
            AlterDatabaseRequest request =
                    new AlterDatabaseRequest(new ArrayList<>(removeKeys), updateProperties);
            client.post(
                    resourcePaths.databaseProperties(name),
                    request,
                    AlterDatabaseResponse.class,
                    restAuthFunction);
        } catch (NoSuchResourceException e) {
            if (!ignoreIfNotExists) {
                throw new DatabaseNotExistException(name);
            }
        } catch (ForbiddenException e) {
            throw new DatabaseNoPermissionException(name, e);
        }
    }

    @Override
    public List<String> listTables(String databaseName) throws DatabaseNotExistException {
        try {
            String pageToken = null;
            Map<String, String> queryParams = Maps.newHashMap();
            List<String> tables = new ArrayList<>();
            do {
                if (pageToken != null) {
                    queryParams.put(PAGE_TOKEN, pageToken);
                }
                ListTablesResponse response =
                        client.get(
                                resourcePaths.tables(databaseName),
                                queryParams,
                                ListTablesResponse.class,
                                restAuthFunction);
                if (Objects.nonNull(response)) {
                    pageToken = response.getNextPageToken();
                    tables.addAll(response.getTables());
                } else {
                    LOG.warn(
                            "response of listTables for {} is null with params {}",
                            databaseName,
                            queryParams);
                }
            } while (StringUtils.isNotEmpty(pageToken));
            return tables;
        } catch (NoSuchResourceException e) {
            throw new DatabaseNotExistException(databaseName);
        }
    }

    @Override
    public PagedList<String> listTablesPaged(
            String databaseName, Integer maxResults, String pageToken)
            throws DatabaseNotExistException {
        Map<String, String> queryParams = buildPagedQueryParams(maxResults, pageToken);
        try {
            ListTablesResponse response =
                    client.get(
                            resourcePaths.tables(databaseName),
                            queryParams,
                            ListTablesResponse.class,
                            restAuthFunction);
            if (Objects.nonNull(response) && Objects.nonNull(response.getTables())) {
                return new PagedList<>(response.getTables(), response.getNextPageToken());
            } else {
                LOG.warn(
                        "response of listTablesPaged for {} is null with maxResults {} and pageToken {}",
                        databaseName,
                        maxResults,
                        pageToken);
                return new PagedList<>(Collections.emptyList(), null);
            }
        } catch (NoSuchResourceException e) {
            throw new DatabaseNotExistException(databaseName);
        }
    }

    @Override
    public PagedList<Table> listTableDetailsPaged(
            String databaseName, Integer maxResults, String pageToken)
            throws DatabaseNotExistException {
        Map<String, String> queryParams = buildPagedQueryParams(maxResults, pageToken);
        try {
            ListTableDetailsResponse response =
                    client.get(
                            resourcePaths.tableDetails(databaseName),
                            queryParams,
                            ListTableDetailsResponse.class,
                            restAuthFunction);
            if (Objects.nonNull(response) && Objects.nonNull(response.getTableDetails())) {
                return new PagedList<>(
                        response.getTableDetails().stream()
                                .map(
                                        getTableResponse -> {
                                            try {
                                                return loadTableByResponse(
                                                        getTableResponse, databaseName);
                                            } catch (TableNotExistException e) {
                                                LOG.error(
                                                        "load table {}.{} by response {} failed",
                                                        databaseName,
                                                        getTableResponse.getName(),
                                                        getTableResponse,
                                                        e);
                                                throw new RuntimeException(e);
                                            }
                                        })
                                .collect(Collectors.toList()),
                        response.getNextPageToken());
            } else {
                LOG.warn(
                        "response of listTableDetailsPaged for {} is null with maxResults {} and pageToken {}",
                        databaseName,
                        maxResults,
                        pageToken);
                return new PagedList<>(Collections.emptyList(), null);
            }
        } catch (NoSuchResourceException e) {
            throw new DatabaseNotExistException(databaseName);
        }
    }

    @Override
    public Table getTable(Identifier identifier) throws TableNotExistException {
        return CatalogUtils.loadTable(
                this,
                identifier,
                path -> fileIOForData(path, identifier),
                this::fileIOFromOptions,
                this::loadTableMetadata,
                null,
                null);
    }

    @Override
    public Optional<Snapshot> loadSnapshot(Identifier identifier) throws TableNotExistException {
        GetTableSnapshotResponse response;
        try {
            response =
                    client.get(
                            resourcePaths.tableSnapshot(
                                    identifier.getDatabaseName(), identifier.getObjectName()),
                            GetTableSnapshotResponse.class,
                            restAuthFunction);
        } catch (NoSuchResourceException e) {
            if (e.resourceType() == ErrorResponseResourceType.SNAPSHOT) {
                return Optional.empty();
            }
            throw new TableNotExistException(identifier);
        } catch (ForbiddenException e) {
            throw new TableNoPermissionException(identifier, e);
        }

        return Optional.of(response.getSnapshot());
    }

    @Override
    public boolean commitSnapshot(
            Identifier identifier, Snapshot snapshot, List<Partition> statistics)
            throws TableNotExistException {
        CommitTableRequest request = new CommitTableRequest(identifier, snapshot, statistics);
        CommitTableResponse response;

        try {
            response =
                    client.post(
                            resourcePaths.commitTable(identifier.getDatabaseName()),
                            request,
                            CommitTableResponse.class,
                            restAuthFunction);
        } catch (NoSuchResourceException e) {
            throw new TableNotExistException(identifier);
        } catch (ForbiddenException e) {
            throw new TableNoPermissionException(identifier, e);
        }

        return response.isSuccess();
    }

    private TableMetadata loadTableMetadata(Identifier identifier) throws TableNotExistException {
        GetTableResponse response;
        try {
            response =
                    client.get(
                            resourcePaths.table(
                                    identifier.getDatabaseName(), identifier.getTableName()),
                            GetTableResponse.class,
                            restAuthFunction);
        } catch (NoSuchResourceException e) {
            throw new TableNotExistException(identifier);
        } catch (ForbiddenException e) {
            throw new TableNoPermissionException(identifier, e);
        }

        TableSchema schema = TableSchema.create(response.getSchemaId(), response.getSchema());
        return new TableMetadata(schema, response.isExternal(), response.getId());
    }

    @Override
    public void createTable(Identifier identifier, Schema schema, boolean ignoreIfExists)
            throws TableAlreadyExistException, DatabaseNotExistException {
        try {
            checkNotBranch(identifier, "createTable");
            checkNotSystemTable(identifier, "createTable");
            validateAutoCreateClose(schema.options());
            CreateTableRequest request = new CreateTableRequest(identifier, schema);
            client.post(
                    resourcePaths.tables(identifier.getDatabaseName()), request, restAuthFunction);

        } catch (AlreadyExistsException e) {
            if (!ignoreIfExists) {
                throw new TableAlreadyExistException(identifier);
            }
        } catch (NoSuchResourceException e) {
            throw new DatabaseNotExistException(identifier.getDatabaseName());
        } catch (BadRequestException e) {
            throw new RuntimeException(new IllegalArgumentException(e.getMessage()));
        } catch (IllegalArgumentException e) {
            throw e;
        } catch (Exception e) {
            throw new RuntimeException(e);
        }
    }

    @Override
    public void renameTable(Identifier fromTable, Identifier toTable, boolean ignoreIfNotExists)
            throws TableNotExistException, TableAlreadyExistException {
        checkNotBranch(fromTable, "renameTable");
        checkNotBranch(toTable, "renameTable");
        checkNotSystemTable(fromTable, "renameTable");
        checkNotSystemTable(toTable, "renameTable");
        try {
            RenameTableRequest request = new RenameTableRequest(fromTable, toTable);
            client.post(
                    resourcePaths.renameTable(fromTable.getDatabaseName()),
                    request,
                    restAuthFunction);
        } catch (NoSuchResourceException e) {
            if (!ignoreIfNotExists) {
                throw new TableNotExistException(fromTable);
            }
        } catch (ForbiddenException e) {
            throw new TableNoPermissionException(fromTable, e);
        } catch (AlreadyExistsException e) {
            throw new TableAlreadyExistException(toTable);
        }
    }

    @Override
    public void alterTable(
            Identifier identifier, List<SchemaChange> changes, boolean ignoreIfNotExists)
            throws TableNotExistException, ColumnAlreadyExistException, ColumnNotExistException {
        checkNotSystemTable(identifier, "alterTable");
        try {
            AlterTableRequest request = new AlterTableRequest(changes);
            client.post(
                    resourcePaths.table(identifier.getDatabaseName(), identifier.getTableName()),
                    request,
                    restAuthFunction);
        } catch (NoSuchResourceException e) {
            if (!ignoreIfNotExists) {
                if (e.resourceType() == ErrorResponseResourceType.TABLE) {
                    throw new TableNotExistException(identifier);
                } else if (e.resourceType() == ErrorResponseResourceType.COLUMN) {
                    throw new ColumnNotExistException(identifier, e.resourceName());
                }
            }
        } catch (AlreadyExistsException e) {
            throw new ColumnAlreadyExistException(identifier, e.resourceName());
        } catch (ForbiddenException e) {
            throw new TableNoPermissionException(identifier, e);
        } catch (NotImplementedException e) {
            throw new UnsupportedOperationException(e.getMessage());
        } catch (ServiceFailureException e) {
            throw new IllegalStateException(e.getMessage());
        } catch (BadRequestException e) {
            throw new RuntimeException(new IllegalArgumentException(e.getMessage()));
        }
    }

    @Override
    public void dropTable(Identifier identifier, boolean ignoreIfNotExists)
            throws TableNotExistException {
        checkNotBranch(identifier, "dropTable");
        checkNotSystemTable(identifier, "dropTable");
        try {
            client.delete(
                    resourcePaths.table(identifier.getDatabaseName(), identifier.getTableName()),
                    restAuthFunction);
        } catch (NoSuchResourceException e) {
            if (!ignoreIfNotExists) {
                throw new TableNotExistException(identifier);
            }
        } catch (ForbiddenException e) {
            throw new TableNoPermissionException(identifier, e);
        }
    }

    @Override
    public void createPartitions(Identifier identifier, List<Map<String, String>> partitions)
            throws TableNotExistException {
        try {
            CreatePartitionsRequest request = new CreatePartitionsRequest(partitions);
            client.post(
                    resourcePaths.partitions(
                            identifier.getDatabaseName(), identifier.getTableName()),
                    request,
                    restAuthFunction);
        } catch (NoSuchResourceException e) {
            throw new TableNotExistException(identifier);
        } catch (NotImplementedException ignored) {
            // not a metastore partitioned table
        }
    }

    @Override
    public void dropPartitions(Identifier identifier, List<Map<String, String>> partitions)
            throws TableNotExistException {
        try {
            DropPartitionsRequest request = new DropPartitionsRequest(partitions);
            client.post(
                    resourcePaths.dropPartitions(
                            identifier.getDatabaseName(), identifier.getTableName()),
                    request,
                    restAuthFunction);
        } catch (NoSuchResourceException e) {
            throw new TableNotExistException(identifier);
        } catch (NotImplementedException ignored) {
            // not a metastore partitioned table
            FileStoreTable fileStoreTable = (FileStoreTable) getTable(identifier);
            try (FileStoreCommit commit =
                    fileStoreTable
                            .store()
                            .newCommit(
                                    createCommitUser(
                                            fileStoreTable.coreOptions().toConfiguration()))) {
                commit.dropPartitions(partitions, BatchWriteBuilder.COMMIT_IDENTIFIER);
            }
        }
    }

    @Override
    public void alterPartitions(Identifier identifier, List<Partition> partitions)
            throws TableNotExistException {
        try {
            AlterPartitionsRequest request = new AlterPartitionsRequest(partitions);
            client.post(
                    resourcePaths.alterPartitions(
                            identifier.getDatabaseName(), identifier.getTableName()),
                    request,
                    restAuthFunction);
        } catch (NoSuchResourceException e) {
            throw new TableNotExistException(identifier);
        } catch (NotImplementedException ignored) {
            // not a metastore partitioned table
        }
    }

    @Override
    public void markDonePartitions(Identifier identifier, List<Map<String, String>> partitions)
            throws TableNotExistException {
        try {
            MarkDonePartitionsRequest request = new MarkDonePartitionsRequest(partitions);
            client.post(
                    resourcePaths.markDonePartitions(
                            identifier.getDatabaseName(), identifier.getTableName()),
                    request,
                    restAuthFunction);
        } catch (NoSuchResourceException e) {
            throw new TableNotExistException(identifier);
        } catch (NotImplementedException ignored) {
            // not a metastore partitioned table
        }
    }

    @Override
    public List<Partition> listPartitions(Identifier identifier) throws TableNotExistException {
        try {
            String pageToken = null;
            Map<String, String> queryParams = Maps.newHashMap();
            List<Partition> partitions = new ArrayList<>();
            do {
                if (pageToken != null) {
                    queryParams.put(PAGE_TOKEN, pageToken);
                }
                ListPartitionsResponse response =
                        client.get(
                                resourcePaths.partitions(
                                        identifier.getDatabaseName(), identifier.getTableName()),
                                queryParams,
                                ListPartitionsResponse.class,
                                restAuthFunction);
                if (Objects.nonNull(response)) {
                    pageToken = response.getNextPageToken();
                    partitions.addAll(response.getPartitions());
                } else {
                    LOG.warn(
                            "response of listPartitions for {}.{} is null with params {}",
                            identifier.getDatabaseName(),
                            identifier.getTableName(),
                            queryParams);
                }
            } while (StringUtils.isNotEmpty(pageToken));
            return partitions;
        } catch (NoSuchResourceException e) {
            throw new TableNotExistException(identifier);
        } catch (ForbiddenException e) {
            throw new TableNoPermissionException(identifier, e);
        } catch (NotImplementedException e) {
            // not a metastore partitioned table
            return listPartitionsFromFileSystem(getTable(identifier));
        }
    }

    @Override
    public void createBranch(Identifier identifier, String branch, @Nullable String fromTag)
            throws TableNotExistException, BranchAlreadyExistException, TagNotExistException {
        try {
            CreateBranchRequest request = new CreateBranchRequest(branch, fromTag);
            client.post(
                    resourcePaths.branches(identifier.getDatabaseName(), identifier.getTableName()),
                    request,
                    restAuthFunction);
        } catch (NoSuchResourceException e) {
            if (e.resourceType() == ErrorResponseResourceType.TABLE) {
                throw new TableNotExistException(identifier, e);
            } else if (e.resourceType() == ErrorResponseResourceType.TAG) {
                throw new TagNotExistException(identifier, fromTag, e);
            } else {
                throw e;
            }
        } catch (AlreadyExistsException e) {
            throw new BranchAlreadyExistException(identifier, branch, e);
        } catch (ForbiddenException e) {
            throw new TableNoPermissionException(identifier, e);
        }
    }

    @Override
    public void dropBranch(Identifier identifier, String branch) throws BranchNotExistException {
        try {
            client.delete(
                    resourcePaths.branch(
                            identifier.getDatabaseName(), identifier.getTableName(), branch),
                    restAuthFunction);
        } catch (NoSuchResourceException e) {
            throw new BranchNotExistException(identifier, branch, e);
        } catch (ForbiddenException e) {
            throw new TableNoPermissionException(identifier, e);
        }
    }

    @Override
    public void fastForward(Identifier identifier, String branch) throws BranchNotExistException {
        try {
            ForwardBranchRequest request = new ForwardBranchRequest(branch);
            client.post(
                    resourcePaths.forwardBranch(
                            identifier.getDatabaseName(), identifier.getTableName()),
                    request,
                    restAuthFunction);
        } catch (NoSuchResourceException e) {
            throw new BranchNotExistException(identifier, branch, e);
        } catch (ForbiddenException e) {
            throw new TableNoPermissionException(identifier, e);
        }
    }

    @Override
    public List<String> listBranches(Identifier identifier) throws TableNotExistException {
        try {
            ListBranchesResponse response =
                    client.get(
                            resourcePaths.branches(
                                    identifier.getDatabaseName(), identifier.getTableName()),
                            ListBranchesResponse.class,
                            restAuthFunction);
            if (response == null || response.branches() == null) {
                return Collections.emptyList();
            }
            return response.branches();
        } catch (NoSuchResourceException e) {
            throw new TableNotExistException(identifier);
        } catch (ForbiddenException e) {
            throw new TableNoPermissionException(identifier, e);
        }
    }

    @Override
    public PagedList<Partition> listPartitionsPaged(
            Identifier identifier, Integer maxResults, String pageToken)
            throws TableNotExistException {
        Map<String, String> queryParams = buildPagedQueryParams(maxResults, pageToken);
        try {
            ListPartitionsResponse response =
                    client.get(
                            resourcePaths.partitions(
                                    identifier.getDatabaseName(), identifier.getTableName()),
                            queryParams,
                            ListPartitionsResponse.class,
                            restAuthFunction);
            if (Objects.nonNull(response)) {
                return new PagedList<>(response.getPartitions(), response.getNextPageToken());
            } else {
                return new PagedList<>(Collections.emptyList(), null);
            }

        } catch (NoSuchResourceException e) {
            throw new TableNotExistException(identifier);
        } catch (ForbiddenException e) {
            throw new TableNoPermissionException(identifier, e);
        } catch (NotImplementedException e) {
            // not a metastore partitioned table
            return new PagedList<>(listPartitionsFromFileSystem(getTable(identifier)), null);
        }
    }

    @Override
    public View getView(Identifier identifier) throws ViewNotExistException {
        try {
            GetViewResponse response =
                    client.get(
                            resourcePaths.view(
                                    identifier.getDatabaseName(), identifier.getTableName()),
                            GetViewResponse.class,
                            restAuthFunction);
            ViewSchema schema = response.getSchema();
            return new ViewImpl(
                    identifier,
                    schema.fields(),
                    schema.query(),
                    schema.dialects(),
                    schema.comment(),
                    schema.options());
        } catch (NoSuchResourceException e) {
            throw new ViewNotExistException(identifier);
        }
    }

    @Override
    public void dropView(Identifier identifier, boolean ignoreIfNotExists)
            throws ViewNotExistException {
        try {
            client.delete(
                    resourcePaths.view(identifier.getDatabaseName(), identifier.getTableName()),
                    restAuthFunction);
        } catch (NoSuchResourceException e) {
            if (!ignoreIfNotExists) {
                throw new ViewNotExistException(identifier);
            }
        }
    }

    @Override
    public void createView(Identifier identifier, View view, boolean ignoreIfExists)
            throws ViewAlreadyExistException, DatabaseNotExistException {
        try {
            ViewSchema schema =
                    new ViewSchema(
                            view.rowType().getFields(),
                            view.query(),
                            view.dialects(),
                            view.comment().orElse(null),
                            view.options());
            CreateViewRequest request = new CreateViewRequest(identifier, schema);
            client.post(
                    resourcePaths.views(identifier.getDatabaseName()), request, restAuthFunction);

        } catch (NoSuchResourceException e) {
            throw new DatabaseNotExistException(identifier.getDatabaseName());
        } catch (AlreadyExistsException e) {
            if (!ignoreIfExists) {
                throw new ViewAlreadyExistException(identifier);
            }
        }
    }

    @Override
    public List<String> listViews(String databaseName) throws DatabaseNotExistException {
        try {
            String pageToken = null;
            Map<String, String> queryParams = Maps.newHashMap();
            List<String> views = new ArrayList<>();
            do {
                if (pageToken != null) {
                    queryParams.put(PAGE_TOKEN, pageToken);
                }
                ListViewsResponse response =
                        client.get(
                                resourcePaths.views(databaseName),
                                queryParams,
                                ListViewsResponse.class,
                                restAuthFunction);
                if (Objects.nonNull(response)) {
                    pageToken = response.getNextPageToken();
                    views.addAll(response.getViews());
                } else {
                    LOG.warn(
                            "response of listViews for {} is null with params {}",
                            databaseName,
                            queryParams);
                }
            } while (StringUtils.isNotEmpty(pageToken));
            return views;
        } catch (NoSuchResourceException e) {
            throw new DatabaseNotExistException(databaseName);
        }
    }

    @Override
    public PagedList<String> listViewsPaged(
            String databaseName, Integer maxResults, String pageToken)
            throws DatabaseNotExistException {
        Map<String, String> queryParams = buildPagedQueryParams(maxResults, pageToken);
        try {
            ListViewsResponse response =
                    client.get(
                            resourcePaths.views(databaseName),
                            queryParams,
                            ListViewsResponse.class,
                            restAuthFunction);
            if (Objects.nonNull(response) && Objects.nonNull(response.getViews())) {
                return new PagedList<>(response.getViews(), response.getNextPageToken());
            } else {
                LOG.warn(
                        "response of listViewsPaged for {} is null with maxResults {} and pageToken {}",
                        databaseName,
                        maxResults,
                        pageToken);
                return new PagedList<>(Collections.emptyList(), null);
            }
        } catch (NoSuchResourceException e) {
            throw new DatabaseNotExistException(databaseName);
        }
    }

    @Override
    public PagedList<View> listViewDetailsPaged(
            String databaseName, Integer maxResults, String pageToken)
            throws DatabaseNotExistException {
        Map<String, String> queryParams = buildPagedQueryParams(maxResults, pageToken);
        try {
            ListViewDetailsResponse response =
                    client.get(
                            resourcePaths.viewDetails(databaseName),
                            queryParams,
                            ListViewDetailsResponse.class,
                            restAuthFunction);
            if (Objects.nonNull(response) && Objects.nonNull(response.getViewDetails())) {
                return new PagedList<>(
                        response.getViewDetails().stream()
                                .map(
                                        viewResponse -> {
                                            ViewSchema schema = viewResponse.getSchema();
                                            return new ViewImpl(
                                                    Identifier.create(
                                                            databaseName, viewResponse.getName()),
                                                    schema.fields(),
                                                    schema.query(),
                                                    schema.dialects(),
                                                    schema.comment(),
                                                    schema.options());
                                        })
                                .collect(Collectors.toList()),
                        response.getNextPageToken());
            } else {
                LOG.warn(
                        "response of listViewDetailsPaged for {} is null with maxResults {} and pageToken {}",
                        databaseName,
                        maxResults,
                        pageToken);
                return new PagedList<>(Collections.emptyList(), null);
            }
        } catch (NoSuchResourceException e) {
            throw new DatabaseNotExistException(databaseName);
        }
    }

    @Override
    public void renameView(Identifier fromView, Identifier toView, boolean ignoreIfNotExists)
            throws ViewNotExistException, ViewAlreadyExistException {
        try {
            RenameTableRequest request = new RenameTableRequest(fromView, toView);
            client.post(
                    resourcePaths.renameView(fromView.getDatabaseName()),
                    request,
                    restAuthFunction);

        } catch (NoSuchResourceException e) {
            if (!ignoreIfNotExists) {
                throw new ViewNotExistException(fromView);
            }
        } catch (AlreadyExistsException e) {
            throw new ViewAlreadyExistException(toView);
        }
    }

    @Override
    public boolean caseSensitive() {
        return context.options().getOptional(CASE_SENSITIVE).orElse(true);
    }

    @Override
    public void close() throws Exception {
        if (refreshExecutor != null) {
            refreshExecutor.shutdownNow();
        }
        if (client != null) {
            client.close();
        }
    }

    Map<String, String> headers(RESTAuthParameter restAuthParameter) {
        return restAuthFunction.apply(restAuthParameter);
    }

    protected GetTableTokenResponse loadTableToken(Identifier identifier)
            throws TableNotExistException {
        GetTableTokenResponse response;
        try {
            response =
                    client.get(
                            resourcePaths.tableToken(
                                    identifier.getDatabaseName(), identifier.getObjectName()),
                            GetTableTokenResponse.class,
                            restAuthFunction);
        } catch (NoSuchResourceException e) {
            throw new TableNotExistException(identifier);
        } catch (ForbiddenException e) {
            throw new TableNoPermissionException(identifier, e);
        }
        return response;
    }

    private ScheduledExecutorService tokenRefreshExecutor() {
        if (refreshExecutor == null) {
            synchronized (this) {
                if (refreshExecutor == null) {
                    this.refreshExecutor = createScheduledThreadPool(1, "token-refresh-thread");
                }
            }
        }

        return refreshExecutor;
    }

<<<<<<< HEAD
    private FileIO fileIOForData(Path path, Identifier identifier) {
        return dataTokenEnabled
                ? new RESTTokenFileIO(catalogLoader(), this, identifier, path)
                : fileIOFromOptions(path);
    }

    private FileIO fileIOFromOptions(Path path) {
        try {
            return FileIO.get(path, context);
        } catch (IOException e) {
            throw new UncheckedIOException(e);
        }
=======
    private Table loadTableByResponse(GetTableResponse getTableResponse, String databaseName)
            throws TableNotExistException {
        Identifier identifier = Identifier.create(databaseName, getTableResponse.getName());
        TableMetadata.Loader tableMetaDataLoader =
                tableIdentifier -> {
                    TableSchema schema =
                            TableSchema.create(
                                    getTableResponse.getSchemaId(), getTableResponse.getSchema());
                    return new TableMetadata(
                            schema, getTableResponse.isExternal(), getTableResponse.getId());
                };
        return CatalogUtils.loadTable(
                this,
                identifier,
                path -> fileIOForData(path, identifier),
                this::fileIOFromOptions,
                tableMetaDataLoader,
                null,
                null);
    }

    private Map<String, String> buildPagedQueryParams(Integer maxResults, String pageToken) {
        Map<String, String> queryParams = Maps.newHashMap();
        if (Objects.nonNull(maxResults) && maxResults > 0) {
            queryParams.put(MAX_RESULTS, maxResults.toString());
        }
        if (Objects.nonNull(pageToken)) {
            queryParams.put(PAGE_TOKEN, pageToken);
        }
        return queryParams;
>>>>>>> 6bec5641
    }
}<|MERGE_RESOLUTION|>--- conflicted
+++ resolved
@@ -997,7 +997,7 @@
         return refreshExecutor;
     }
 
-<<<<<<< HEAD
+
     private FileIO fileIOForData(Path path, Identifier identifier) {
         return dataTokenEnabled
                 ? new RESTTokenFileIO(catalogLoader(), this, identifier, path)
@@ -1010,7 +1010,8 @@
         } catch (IOException e) {
             throw new UncheckedIOException(e);
         }
-=======
+    }
+
     private Table loadTableByResponse(GetTableResponse getTableResponse, String databaseName)
             throws TableNotExistException {
         Identifier identifier = Identifier.create(databaseName, getTableResponse.getName());
@@ -1041,6 +1042,5 @@
             queryParams.put(PAGE_TOKEN, pageToken);
         }
         return queryParams;
->>>>>>> 6bec5641
     }
 }