/*
 * Licensed to the Apache Software Foundation (ASF) under one
 * or more contributor license agreements.  See the NOTICE file
 * distributed with this work for additional information
 * regarding copyright ownership.  The ASF licenses this file
 * to you under the Apache License, Version 2.0 (the
 * "License"); you may not use this file except in compliance
 * with the License.  You may obtain a copy of the License at
 *
 *     http://www.apache.org/licenses/LICENSE-2.0
 *
 * Unless required by applicable law or agreed to in writing, software
 * distributed under the License is distributed on an "AS IS" BASIS,
 * WITHOUT WARRANTIES OR CONDITIONS OF ANY KIND, either express or implied.
 * See the License for the specific language governing permissions and
 * limitations under the License.
 */

package org.apache.paimon.rest;

import org.apache.paimon.Snapshot;
import org.apache.paimon.catalog.Catalog;
import org.apache.paimon.catalog.CatalogContext;
import org.apache.paimon.catalog.CatalogUtils;
import org.apache.paimon.catalog.Database;
import org.apache.paimon.catalog.Identifier;
import org.apache.paimon.catalog.PropertyChange;
import org.apache.paimon.catalog.TableMetadata;
import org.apache.paimon.fs.FileIO;
import org.apache.paimon.fs.Path;
import org.apache.paimon.operation.FileStoreCommit;
import org.apache.paimon.options.Options;
import org.apache.paimon.partition.Partition;
import org.apache.paimon.rest.auth.AuthSession;
import org.apache.paimon.rest.auth.RESTAuthFunction;
import org.apache.paimon.rest.auth.RESTAuthParameter;
import org.apache.paimon.rest.exceptions.AlreadyExistsException;
import org.apache.paimon.rest.exceptions.BadRequestException;
import org.apache.paimon.rest.exceptions.ForbiddenException;
import org.apache.paimon.rest.exceptions.NoSuchResourceException;
import org.apache.paimon.rest.exceptions.NotImplementedException;
import org.apache.paimon.rest.exceptions.ServiceFailureException;
import org.apache.paimon.rest.requests.AlterDatabaseRequest;
import org.apache.paimon.rest.requests.AlterPartitionsRequest;
import org.apache.paimon.rest.requests.AlterTableRequest;
import org.apache.paimon.rest.requests.CommitTableRequest;
import org.apache.paimon.rest.requests.CreateDatabaseRequest;
import org.apache.paimon.rest.requests.CreatePartitionsRequest;
import org.apache.paimon.rest.requests.CreateTableRequest;
import org.apache.paimon.rest.requests.CreateViewRequest;
import org.apache.paimon.rest.requests.DropPartitionsRequest;
import org.apache.paimon.rest.requests.MarkDonePartitionsRequest;
import org.apache.paimon.rest.requests.RenameTableRequest;
import org.apache.paimon.rest.responses.AlterDatabaseResponse;
import org.apache.paimon.rest.responses.CommitTableResponse;
import org.apache.paimon.rest.responses.ConfigResponse;
import org.apache.paimon.rest.responses.CreateDatabaseResponse;
import org.apache.paimon.rest.responses.ErrorResponseResourceType;
import org.apache.paimon.rest.responses.GetDatabaseResponse;
import org.apache.paimon.rest.responses.GetTableResponse;
import org.apache.paimon.rest.responses.GetTableTokenResponse;
import org.apache.paimon.rest.responses.GetViewResponse;
import org.apache.paimon.rest.responses.ListDatabasesResponse;
import org.apache.paimon.rest.responses.ListPartitionsResponse;
import org.apache.paimon.rest.responses.ListTablesResponse;
import org.apache.paimon.rest.responses.ListViewsResponse;
import org.apache.paimon.schema.Schema;
import org.apache.paimon.schema.SchemaChange;
import org.apache.paimon.schema.TableSchema;
import org.apache.paimon.table.FileStoreTable;
import org.apache.paimon.table.Table;
import org.apache.paimon.table.sink.BatchWriteBuilder;
import org.apache.paimon.utils.Pair;
import org.apache.paimon.view.View;
import org.apache.paimon.view.ViewImpl;
import org.apache.paimon.view.ViewSchema;

import org.apache.paimon.shade.guava30.com.google.common.collect.ImmutableList;

import java.io.IOException;
import java.io.UncheckedIOException;
import java.util.ArrayList;
import java.util.Collections;
import java.util.List;
import java.util.Map;
import java.util.Set;
import java.util.concurrent.ScheduledExecutorService;

import static org.apache.paimon.CoreOptions.createCommitUser;
import static org.apache.paimon.catalog.CatalogUtils.checkNotBranch;
import static org.apache.paimon.catalog.CatalogUtils.checkNotSystemDatabase;
import static org.apache.paimon.catalog.CatalogUtils.checkNotSystemTable;
import static org.apache.paimon.catalog.CatalogUtils.isSystemDatabase;
import static org.apache.paimon.catalog.CatalogUtils.listPartitionsFromFileSystem;
import static org.apache.paimon.catalog.CatalogUtils.validateAutoCreateClose;
import static org.apache.paimon.options.CatalogOptions.CASE_SENSITIVE;
import static org.apache.paimon.options.CatalogOptions.WAREHOUSE;
import static org.apache.paimon.rest.RESTUtil.extractPrefixMap;
import static org.apache.paimon.rest.auth.AuthSession.createAuthSession;
import static org.apache.paimon.utils.ThreadPoolUtils.createScheduledThreadPool;

/** A catalog implementation for REST. */
public class RESTCatalog implements Catalog {

    public static final String HEADER_PREFIX = "header.";

    private final RESTClient client;
    private final ResourcePaths resourcePaths;
    private final AuthSession catalogAuth;
    private final CatalogContext context;
    private final boolean dataTokenEnabled;
    private final FileIO fileIO;
    private RESTAuthFunction restAuthFunction;

    private volatile ScheduledExecutorService refreshExecutor = null;

    public RESTCatalog(CatalogContext context) {
        this(context, true);
    }

    public RESTCatalog(CatalogContext context, boolean configRequired) {
        this.client = new HttpClient(context.options());
        this.catalogAuth = createAuthSession(context.options(), tokenRefreshExecutor());
        Options options = context.options();
        Map<String, String> baseHeaders = Collections.emptyMap();
        if (configRequired) {
            if (context.options().contains(WAREHOUSE)) {
                throw new IllegalArgumentException("Can not config warehouse in RESTCatalog.");
            }

            baseHeaders = extractPrefixMap(context.options(), HEADER_PREFIX);
            options =
                    new Options(
                            client.get(
                                            ResourcePaths.V1_CONFIG,
                                            ConfigResponse.class,
                                            new RESTAuthFunction(
                                                    Collections.emptyMap(), catalogAuth))
                                    .merge(context.options().toMap()));
            baseHeaders.putAll(extractPrefixMap(options, HEADER_PREFIX));
        }
        this.restAuthFunction = new RESTAuthFunction(baseHeaders, catalogAuth);
        context = CatalogContext.create(options, context.preferIO(), context.fallbackIO());
        this.context = context;
        this.resourcePaths = ResourcePaths.forCatalogProperties(options);

        this.dataTokenEnabled = options.get(RESTCatalogOptions.DATA_TOKEN_ENABLED);
        this.fileIO = dataTokenEnabled ? null : fileIOFromOptions(new Path(options.get(WAREHOUSE)));
    }

    @Override
    public Map<String, String> options() {
        return context.options().toMap();
    }

    @Override
    public RESTCatalogLoader catalogLoader() {
        return new RESTCatalogLoader(context);
    }

    @Override
    public List<String> listDatabases() {
        ListDatabasesResponse response =
                client.get(
                        resourcePaths.databases(), ListDatabasesResponse.class, restAuthFunction);
        if (response.getDatabases() != null) {
            return response.getDatabases();
        }
        return ImmutableList.of();
    }

    @Override
    public void createDatabase(String name, boolean ignoreIfExists, Map<String, String> properties)
            throws DatabaseAlreadyExistException {
        checkNotSystemDatabase(name);
        CreateDatabaseRequest request = new CreateDatabaseRequest(name, properties);
        try {
            client.post(
                    resourcePaths.databases(),
                    request,
                    CreateDatabaseResponse.class,
                    restAuthFunction);
        } catch (AlreadyExistsException e) {
            if (!ignoreIfExists) {
                throw new DatabaseAlreadyExistException(name);
            }
        } catch (ForbiddenException e) {
            throw new DatabaseNoPermissionException(name, e);
        }
    }

    @Override
    public Database getDatabase(String name) throws DatabaseNotExistException {
        if (isSystemDatabase(name)) {
            return Database.of(name);
        }
        try {
            GetDatabaseResponse response =
                    client.get(
                            resourcePaths.database(name),
                            GetDatabaseResponse.class,
                            restAuthFunction);
            return new Database.DatabaseImpl(
                    name, response.options(), response.comment().orElseGet(() -> null));
        } catch (NoSuchResourceException e) {
            throw new DatabaseNotExistException(name);
        } catch (ForbiddenException e) {
            throw new DatabaseNoPermissionException(name, e);
        }
    }

    @Override
    public void dropDatabase(String name, boolean ignoreIfNotExists, boolean cascade)
            throws DatabaseNotExistException, DatabaseNotEmptyException {
        checkNotSystemDatabase(name);
        try {
            if (!cascade && !this.listTables(name).isEmpty()) {
                throw new DatabaseNotEmptyException(name);
            }
            client.delete(resourcePaths.database(name), restAuthFunction);
        } catch (NoSuchResourceException | DatabaseNotExistException e) {
            if (!ignoreIfNotExists) {
                throw new DatabaseNotExistException(name);
            }
        } catch (ForbiddenException e) {
            throw new DatabaseNoPermissionException(name, e);
        }
    }

    @Override
    public void alterDatabase(String name, List<PropertyChange> changes, boolean ignoreIfNotExists)
            throws DatabaseNotExistException {
        checkNotSystemDatabase(name);
        try {
            Pair<Map<String, String>, Set<String>> setPropertiesToRemoveKeys =
                    PropertyChange.getSetPropertiesToRemoveKeys(changes);
            Map<String, String> updateProperties = setPropertiesToRemoveKeys.getLeft();
            Set<String> removeKeys = setPropertiesToRemoveKeys.getRight();
            AlterDatabaseRequest request =
                    new AlterDatabaseRequest(new ArrayList<>(removeKeys), updateProperties);
            AlterDatabaseResponse response =
                    client.post(
                            resourcePaths.databaseProperties(name),
                            request,
                            AlterDatabaseResponse.class,
                            restAuthFunction);
            if (response.getUpdated().isEmpty()) {
                throw new IllegalStateException("Failed to update properties");
            }
        } catch (NoSuchResourceException e) {
            if (!ignoreIfNotExists) {
                throw new DatabaseNotExistException(name);
            }
        } catch (ForbiddenException e) {
            throw new DatabaseNoPermissionException(name, e);
        }
    }

    @Override
    public List<String> listTables(String databaseName) throws DatabaseNotExistException {
        try {
            ListTablesResponse response =
                    client.get(
                            resourcePaths.tables(databaseName),
                            ListTablesResponse.class,
                            restAuthFunction);
            if (response.getTables() != null) {
                return response.getTables();
            }
            return ImmutableList.of();
        } catch (NoSuchResourceException e) {
            throw new DatabaseNotExistException(databaseName);
        }
    }

    @Override
    public Table getTable(Identifier identifier) throws TableNotExistException {
        return CatalogUtils.loadTable(
                this,
                identifier,
                path -> fileIOForData(path, identifier),
                this::fileIOFromOptions,
                this::loadTableMetadata,
                new RESTSnapshotCommitFactory(catalogLoader()));
    }

    private FileIO fileIOForData(Path path, Identifier identifier) {
        return dataTokenEnabled
                ? new RESTTokenFileIO(catalogLoader(), this, identifier, path)
                : this.fileIO;
    }

    private FileIO fileIOFromOptions(Path path) {
        try {
            return FileIO.get(path, context);
        } catch (IOException e) {
            throw new UncheckedIOException(e);
        }
    }

    protected GetTableTokenResponse loadTableToken(Identifier identifier) {
        return client.get(
                resourcePaths.tableToken(identifier.getDatabaseName(), identifier.getObjectName()),
                GetTableTokenResponse.class,
                restAuthFunction);
    }

    public boolean commitSnapshot(Identifier identifier, Snapshot snapshot) {
        CommitTableRequest request = new CommitTableRequest(identifier, snapshot);
        CommitTableResponse response =
                client.post(
                        resourcePaths.commitTable(identifier.getDatabaseName()),
                        request,
                        CommitTableResponse.class,
                        restAuthFunction);
        return response.isSuccess();
    }

    private TableMetadata loadTableMetadata(Identifier identifier) throws TableNotExistException {
        GetTableResponse response;
        try {
            response =
                    client.get(
                            resourcePaths.table(
                                    identifier.getDatabaseName(), identifier.getTableName()),
                            GetTableResponse.class,
                            restAuthFunction);
        } catch (NoSuchResourceException e) {
            throw new TableNotExistException(identifier);
        } catch (ForbiddenException e) {
            throw new TableNoPermissionException(identifier, e);
        }

        TableSchema schema = TableSchema.create(response.getSchemaId(), response.getSchema());
        return new TableMetadata(schema, response.isExternal(), response.getId());
    }

    @Override
    public void createTable(Identifier identifier, Schema schema, boolean ignoreIfExists)
            throws TableAlreadyExistException, DatabaseNotExistException {
        try {
            checkNotBranch(identifier, "createTable");
            checkNotSystemTable(identifier, "createTable");
            validateAutoCreateClose(schema.options());
            CreateTableRequest request = new CreateTableRequest(identifier, schema);
            client.post(
                    resourcePaths.tables(identifier.getDatabaseName()), request, restAuthFunction);

        } catch (AlreadyExistsException e) {
            if (!ignoreIfExists) {
                throw new TableAlreadyExistException(identifier);
            }
        } catch (NoSuchResourceException e) {
            throw new DatabaseNotExistException(identifier.getDatabaseName());
        } catch (BadRequestException e) {
            throw new RuntimeException(new IllegalArgumentException(e.getMessage()));
        } catch (IllegalArgumentException e) {
            throw e;
        } catch (Exception e) {
            throw new RuntimeException(e);
        }
    }

    @Override
    public void renameTable(Identifier fromTable, Identifier toTable, boolean ignoreIfNotExists)
            throws TableNotExistException, TableAlreadyExistException {
        checkNotBranch(fromTable, "renameTable");
        checkNotBranch(toTable, "renameTable");
        checkNotSystemTable(fromTable, "renameTable");
        checkNotSystemTable(toTable, "renameTable");
        try {
            RenameTableRequest request = new RenameTableRequest(fromTable, toTable);
            client.post(
                    resourcePaths.renameTable(fromTable.getDatabaseName()),
                    request,
                    restAuthFunction);
        } catch (NoSuchResourceException e) {
            if (!ignoreIfNotExists) {
                throw new TableNotExistException(fromTable);
            }
        } catch (ForbiddenException e) {
            throw new TableNoPermissionException(fromTable, e);
        } catch (AlreadyExistsException e) {
            throw new TableAlreadyExistException(toTable);
        }
    }

    @Override
    public void alterTable(
            Identifier identifier, List<SchemaChange> changes, boolean ignoreIfNotExists)
            throws TableNotExistException, ColumnAlreadyExistException, ColumnNotExistException {
        checkNotSystemTable(identifier, "alterTable");
        try {
            AlterTableRequest request = new AlterTableRequest(changes);
            client.post(
                    resourcePaths.table(identifier.getDatabaseName(), identifier.getTableName()),
                    request,
                    restAuthFunction);
        } catch (NoSuchResourceException e) {
            if (!ignoreIfNotExists) {
                if (e.resourceType() == ErrorResponseResourceType.TABLE) {
                    throw new TableNotExistException(identifier);
                } else if (e.resourceType() == ErrorResponseResourceType.COLUMN) {
                    throw new ColumnNotExistException(identifier, e.resourceName());
                }
            }
        } catch (AlreadyExistsException e) {
            throw new ColumnAlreadyExistException(identifier, e.resourceName());
        } catch (ForbiddenException e) {
            throw new TableNoPermissionException(identifier, e);
        } catch (NotImplementedException e) {
            throw new UnsupportedOperationException(e.getMessage());
        } catch (ServiceFailureException e) {
            throw new IllegalStateException(e.getMessage());
        } catch (BadRequestException e) {
            throw new RuntimeException(new IllegalArgumentException(e.getMessage()));
        }
    }

    @Override
    public void dropTable(Identifier identifier, boolean ignoreIfNotExists)
            throws TableNotExistException {
        checkNotBranch(identifier, "dropTable");
        checkNotSystemTable(identifier, "dropTable");
        try {
            client.delete(
                    resourcePaths.table(identifier.getDatabaseName(), identifier.getTableName()),
                    restAuthFunction);
        } catch (NoSuchResourceException e) {
            if (!ignoreIfNotExists) {
                throw new TableNotExistException(identifier);
            }
        } catch (ForbiddenException e) {
            throw new TableNoPermissionException(identifier, e);
        }
    }

    @Override
    public void createPartitions(Identifier identifier, List<Map<String, String>> partitions)
            throws TableNotExistException {
        try {
            CreatePartitionsRequest request = new CreatePartitionsRequest(partitions);
            client.post(
                    resourcePaths.partitions(
                            identifier.getDatabaseName(), identifier.getTableName()),
                    request,
                    restAuthFunction);
        } catch (NoSuchResourceException e) {
            throw new TableNotExistException(identifier);
        } catch (NotImplementedException ignored) {
            // not a metastore partitioned table
        }
    }

    @Override
    public void dropPartitions(Identifier identifier, List<Map<String, String>> partitions)
            throws TableNotExistException {
        try {
            DropPartitionsRequest request = new DropPartitionsRequest(partitions);
            client.post(
                    resourcePaths.dropPartitions(
                            identifier.getDatabaseName(), identifier.getTableName()),
                    request,
                    restAuthFunction);
        } catch (NoSuchResourceException e) {
            throw new TableNotExistException(identifier);
        } catch (NotImplementedException ignored) {
            // not a metastore partitioned table
            FileStoreTable fileStoreTable = (FileStoreTable) getTable(identifier);
            try (FileStoreCommit commit =
                    fileStoreTable
                            .store()
                            .newCommit(
                                    createCommitUser(
                                            fileStoreTable.coreOptions().toConfiguration()))) {
                commit.dropPartitions(partitions, BatchWriteBuilder.COMMIT_IDENTIFIER);
            }
        }
    }

    @Override
    public void alterPartitions(Identifier identifier, List<Partition> partitions)
            throws TableNotExistException {
        try {
            AlterPartitionsRequest request = new AlterPartitionsRequest(partitions);
            client.post(
                    resourcePaths.alterPartitions(
                            identifier.getDatabaseName(), identifier.getTableName()),
                    request,
                    restAuthFunction);
        } catch (NoSuchResourceException e) {
            throw new TableNotExistException(identifier);
        } catch (NotImplementedException ignored) {
            // not a metastore partitioned table
        }
    }

    @Override
    public void markDonePartitions(Identifier identifier, List<Map<String, String>> partitions)
            throws TableNotExistException {
        try {
            MarkDonePartitionsRequest request = new MarkDonePartitionsRequest(partitions);
            client.post(
                    resourcePaths.markDonePartitions(
                            identifier.getDatabaseName(), identifier.getTableName()),
                    request,
                    restAuthFunction);
        } catch (NoSuchResourceException e) {
            throw new TableNotExistException(identifier);
        } catch (NotImplementedException ignored) {
            // not a metastore partitioned table
        }
    }

    @Override
    public List<Partition> listPartitions(Identifier identifier) throws TableNotExistException {
        try {
            ListPartitionsResponse response =
                    client.get(
                            resourcePaths.partitions(
                                    identifier.getDatabaseName(), identifier.getTableName()),
                            ListPartitionsResponse.class,
                            restAuthFunction);
            if (response == null || response.getPartitions() == null) {
                return Collections.emptyList();
            }
            return response.getPartitions();
        } catch (NoSuchResourceException e) {
            throw new TableNotExistException(identifier);
        } catch (ForbiddenException e) {
            throw new TableNoPermissionException(identifier, e);
        } catch (NotImplementedException e) {
            // not a metastore partitioned table
            return listPartitionsFromFileSystem(getTable(identifier));
        }
    }

    @Override
    public View getView(Identifier identifier) throws ViewNotExistException {
        try {
            GetViewResponse response =
                    client.get(
                            resourcePaths.view(
                                    identifier.getDatabaseName(), identifier.getTableName()),
                            GetViewResponse.class,
<<<<<<< HEAD
                            restAuthFunction);
=======
                            headers());
            ViewSchema schema = response.getSchema();
>>>>>>> c287cfd4
            return new ViewImpl(
                    identifier,
                    schema.fields(),
                    schema.query(),
                    schema.dialects(),
                    schema.comment(),
                    schema.options());
        } catch (NoSuchResourceException e) {
            throw new ViewNotExistException(identifier);
        }
    }

    @Override
    public void dropView(Identifier identifier, boolean ignoreIfNotExists)
            throws ViewNotExistException {
        try {
            client.delete(
                    resourcePaths.view(identifier.getDatabaseName(), identifier.getTableName()),
                    restAuthFunction);
        } catch (NoSuchResourceException e) {
            if (!ignoreIfNotExists) {
                throw new ViewNotExistException(identifier);
            }
        }
    }

    @Override
    public void createView(Identifier identifier, View view, boolean ignoreIfExists)
            throws ViewAlreadyExistException, DatabaseNotExistException {
        try {
            ViewSchema schema =
                    new ViewSchema(
                            view.rowType().getFields(),
                            view.query(),
                            view.dialects(),
                            view.comment().orElse(null),
                            view.options());
            CreateViewRequest request = new CreateViewRequest(identifier, schema);
            client.post(
                    resourcePaths.views(identifier.getDatabaseName()), request, restAuthFunction);

        } catch (NoSuchResourceException e) {
            throw new DatabaseNotExistException(identifier.getDatabaseName());
        } catch (AlreadyExistsException e) {
            if (!ignoreIfExists) {
                throw new ViewAlreadyExistException(identifier);
            }
        }
    }

    @Override
    public List<String> listViews(String databaseName) throws DatabaseNotExistException {
        try {
            ListViewsResponse response =
                    client.get(
                            resourcePaths.views(databaseName),
                            ListViewsResponse.class,
                            restAuthFunction);
            return response.getViews();
        } catch (NoSuchResourceException e) {
            throw new DatabaseNotExistException(databaseName);
        }
    }

    @Override
    public void renameView(Identifier fromView, Identifier toView, boolean ignoreIfNotExists)
            throws ViewNotExistException, ViewAlreadyExistException {
        try {
            RenameTableRequest request = new RenameTableRequest(fromView, toView);
            client.post(
                    resourcePaths.renameView(fromView.getDatabaseName()),
                    request,
                    restAuthFunction);

        } catch (NoSuchResourceException e) {
            if (!ignoreIfNotExists) {
                throw new ViewNotExistException(fromView);
            }
        } catch (AlreadyExistsException e) {
            throw new ViewAlreadyExistException(toView);
        }
    }

    @Override
    public boolean caseSensitive() {
        return context.options().getOptional(CASE_SENSITIVE).orElse(true);
    }

    @Override
    public void close() throws Exception {
        if (refreshExecutor != null) {
            refreshExecutor.shutdownNow();
        }
        if (client != null) {
            client.close();
        }
    }

    Map<String, String> headers(RESTAuthParameter restAuthParameter) {
        return restAuthFunction.apply(restAuthParameter);
    }

    private ScheduledExecutorService tokenRefreshExecutor() {
        if (refreshExecutor == null) {
            synchronized (this) {
                if (refreshExecutor == null) {
                    this.refreshExecutor = createScheduledThreadPool(1, "token-refresh-thread");
                }
            }
        }

        return refreshExecutor;
    }
}<|MERGE_RESOLUTION|>--- conflicted
+++ resolved
@@ -543,12 +543,8 @@
                             resourcePaths.view(
                                     identifier.getDatabaseName(), identifier.getTableName()),
                             GetViewResponse.class,
-<<<<<<< HEAD
                             restAuthFunction);
-=======
-                            headers());
             ViewSchema schema = response.getSchema();
->>>>>>> c287cfd4
             return new ViewImpl(
                     identifier,
                     schema.fields(),
