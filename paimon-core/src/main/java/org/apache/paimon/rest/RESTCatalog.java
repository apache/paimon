/*
 * Licensed to the Apache Software Foundation (ASF) under one
 * or more contributor license agreements.  See the NOTICE file
 * distributed with this work for additional information
 * regarding copyright ownership.  The ASF licenses this file
 * to you under the Apache License, Version 2.0 (the
 * "License"); you may not use this file except in compliance
 * with the License.  You may obtain a copy of the License at
 *
 *     http://www.apache.org/licenses/LICENSE-2.0
 *
 * Unless required by applicable law or agreed to in writing, software
 * distributed under the License is distributed on an "AS IS" BASIS,
 * WITHOUT WARRANTIES OR CONDITIONS OF ANY KIND, either express or implied.
 * See the License for the specific language governing permissions and
 * limitations under the License.
 */

package org.apache.paimon.rest;

import org.apache.paimon.TableType;
import org.apache.paimon.catalog.Catalog;
import org.apache.paimon.catalog.CatalogContext;
import org.apache.paimon.catalog.CatalogLoader;
import org.apache.paimon.catalog.CatalogUtils;
import org.apache.paimon.catalog.Database;
import org.apache.paimon.catalog.Identifier;
import org.apache.paimon.catalog.PropertyChange;
import org.apache.paimon.fs.FileIO;
import org.apache.paimon.fs.Path;
import org.apache.paimon.operation.FileStoreCommit;
import org.apache.paimon.operation.Lock;
import org.apache.paimon.options.CatalogOptions;
import org.apache.paimon.options.Options;
import org.apache.paimon.partition.Partition;
import org.apache.paimon.rest.auth.AuthSession;
import org.apache.paimon.rest.exceptions.AlreadyExistsException;
import org.apache.paimon.rest.exceptions.BadRequestException;
import org.apache.paimon.rest.exceptions.ForbiddenException;
import org.apache.paimon.rest.exceptions.NoSuchResourceException;
import org.apache.paimon.rest.exceptions.ServiceFailureException;
import org.apache.paimon.rest.requests.AlterDatabaseRequest;
import org.apache.paimon.rest.requests.AlterPartitionsRequest;
import org.apache.paimon.rest.requests.AlterTableRequest;
import org.apache.paimon.rest.requests.CreateDatabaseRequest;
import org.apache.paimon.rest.requests.CreatePartitionsRequest;
import org.apache.paimon.rest.requests.CreateTableRequest;
import org.apache.paimon.rest.requests.DropPartitionsRequest;
import org.apache.paimon.rest.requests.RenameTableRequest;
import org.apache.paimon.rest.responses.AlterDatabaseResponse;
import org.apache.paimon.rest.responses.AlterPartitionsResponse;
import org.apache.paimon.rest.responses.ConfigResponse;
import org.apache.paimon.rest.responses.CreateDatabaseResponse;
import org.apache.paimon.rest.responses.ErrorResponseResourceType;
import org.apache.paimon.rest.responses.GetDatabaseResponse;
import org.apache.paimon.rest.responses.GetTableResponse;
import org.apache.paimon.rest.responses.ListDatabasesResponse;
import org.apache.paimon.rest.responses.ListPartitionsResponse;
import org.apache.paimon.rest.responses.ListTablesResponse;
import org.apache.paimon.rest.responses.PartitionsResponse;
import org.apache.paimon.schema.Schema;
import org.apache.paimon.schema.SchemaChange;
import org.apache.paimon.schema.TableSchema;
import org.apache.paimon.table.CatalogEnvironment;
import org.apache.paimon.table.FileStoreTable;
import org.apache.paimon.table.FileStoreTableFactory;
import org.apache.paimon.table.Table;
import org.apache.paimon.table.object.ObjectTable;
import org.apache.paimon.table.sink.BatchWriteBuilder;
import org.apache.paimon.utils.Pair;
import org.apache.paimon.utils.Preconditions;

import org.apache.paimon.shade.guava30.com.google.common.collect.ImmutableList;

import org.slf4j.Logger;
import org.slf4j.LoggerFactory;

import java.io.IOException;
import java.util.ArrayList;
import java.util.Collections;
import java.util.List;
import java.util.Map;
import java.util.Set;
import java.util.concurrent.ScheduledExecutorService;

import static org.apache.paimon.CoreOptions.METASTORE_PARTITIONED_TABLE;
<<<<<<< HEAD
import static org.apache.paimon.CoreOptions.createCommitUser;
import static org.apache.paimon.catalog.CatalogUtils.buildFormatTableByTableSchema;
=======
import static org.apache.paimon.CoreOptions.PATH;
>>>>>>> 97441c32
import static org.apache.paimon.catalog.CatalogUtils.checkNotBranch;
import static org.apache.paimon.catalog.CatalogUtils.checkNotSystemDatabase;
import static org.apache.paimon.catalog.CatalogUtils.checkNotSystemTable;
import static org.apache.paimon.catalog.CatalogUtils.getTableType;
import static org.apache.paimon.catalog.CatalogUtils.isSystemDatabase;
import static org.apache.paimon.catalog.CatalogUtils.listPartitionsFromFileSystem;
import static org.apache.paimon.catalog.CatalogUtils.validateAutoCreateClose;
import static org.apache.paimon.options.CatalogOptions.CASE_SENSITIVE;
import static org.apache.paimon.rest.RESTUtil.extractPrefixMap;
import static org.apache.paimon.rest.auth.AuthSession.createAuthSession;
import static org.apache.paimon.utils.Preconditions.checkNotNull;
import static org.apache.paimon.utils.ThreadPoolUtils.createScheduledThreadPool;

/** A catalog implementation for REST. */
public class RESTCatalog implements Catalog {

    private static final Logger LOG = LoggerFactory.getLogger(RESTCatalog.class);
    public static final String HEADER_PREFIX = "header.";

    private final RESTClient client;
    private final ResourcePaths resourcePaths;
    private final AuthSession catalogAuth;
    private final Options options;
    private final FileIO fileIO;

    private volatile ScheduledExecutorService refreshExecutor = null;

    public RESTCatalog(CatalogContext context) {
        if (context.options().getOptional(CatalogOptions.WAREHOUSE).isPresent()) {
            throw new IllegalArgumentException("Can not config warehouse in RESTCatalog.");
        }
        this.client = new HttpClient(context.options());
        this.catalogAuth = createAuthSession(context.options(), tokenRefreshExecutor());

        Map<String, String> initHeaders =
                RESTUtil.merge(
                        extractPrefixMap(context.options(), HEADER_PREFIX),
                        catalogAuth.getHeaders());
        this.options =
                new Options(
                        client.get(ResourcePaths.V1_CONFIG, ConfigResponse.class, initHeaders)
                                .merge(context.options().toMap()));
        this.resourcePaths = ResourcePaths.forCatalogProperties(options);

        try {
            String warehouseStr = options.get(CatalogOptions.WAREHOUSE);
            this.fileIO =
                    FileIO.get(
                            new Path(warehouseStr),
                            CatalogContext.create(
                                    options, context.preferIO(), context.fallbackIO()));
        } catch (IOException e) {
            LOG.warn("Can not get FileIO from options.");
            throw new RuntimeException(e);
        }
    }

    protected RESTCatalog(Options options, FileIO fileIO) {
        this.client = new HttpClient(options);
        this.catalogAuth = createAuthSession(options, tokenRefreshExecutor());
        this.options = options;
        this.resourcePaths = ResourcePaths.forCatalogProperties(options);
        this.fileIO = fileIO;
    }

    @Override
    public String warehouse() {
        return options.get(CatalogOptions.WAREHOUSE);
    }

    @Override
    public Map<String, String> options() {
        return options.toMap();
    }

    @Override
    public CatalogLoader catalogLoader() {
        return new RESTCatalogLoader(options, fileIO);
    }

    @Override
    public FileIO fileIO() {
        return fileIO;
    }

    @Override
    public List<String> listDatabases() {
        ListDatabasesResponse response =
                client.get(resourcePaths.databases(), ListDatabasesResponse.class, headers());
        if (response.getDatabases() != null) {
            return response.getDatabases();
        }
        return ImmutableList.of();
    }

    @Override
    public void createDatabase(String name, boolean ignoreIfExists, Map<String, String> properties)
            throws DatabaseAlreadyExistException {
        checkNotSystemDatabase(name);
        CreateDatabaseRequest request = new CreateDatabaseRequest(name, properties);
        try {
            client.post(
                    resourcePaths.databases(), request, CreateDatabaseResponse.class, headers());
        } catch (AlreadyExistsException e) {
            if (!ignoreIfExists) {
                throw new DatabaseAlreadyExistException(name);
            }
        } catch (ForbiddenException e) {
            throw new DatabaseNoPermissionException(name, e);
        }
    }

    @Override
    public Database getDatabase(String name) throws DatabaseNotExistException {
        if (isSystemDatabase(name)) {
            return Database.of(name);
        }
        try {
            GetDatabaseResponse response =
                    client.get(resourcePaths.database(name), GetDatabaseResponse.class, headers());
            return new Database.DatabaseImpl(
                    name, response.options(), response.comment().orElseGet(() -> null));
        } catch (NoSuchResourceException e) {
            throw new DatabaseNotExistException(name);
        } catch (ForbiddenException e) {
            throw new DatabaseNoPermissionException(name, e);
        }
    }

    @Override
    public void dropDatabase(String name, boolean ignoreIfNotExists, boolean cascade)
            throws DatabaseNotExistException, DatabaseNotEmptyException {
        checkNotSystemDatabase(name);
        try {
            if (!cascade && !this.listTables(name).isEmpty()) {
                throw new DatabaseNotEmptyException(name);
            }
            client.delete(resourcePaths.database(name), headers());
        } catch (NoSuchResourceException | DatabaseNotExistException e) {
            if (!ignoreIfNotExists) {
                throw new DatabaseNotExistException(name);
            }
        } catch (ForbiddenException e) {
            throw new DatabaseNoPermissionException(name, e);
        }
    }

    @Override
    public void alterDatabase(String name, List<PropertyChange> changes, boolean ignoreIfNotExists)
            throws DatabaseNotExistException {
        checkNotSystemDatabase(name);
        try {
            Pair<Map<String, String>, Set<String>> setPropertiesToRemoveKeys =
                    PropertyChange.getSetPropertiesToRemoveKeys(changes);
            Map<String, String> updateProperties = setPropertiesToRemoveKeys.getLeft();
            Set<String> removeKeys = setPropertiesToRemoveKeys.getRight();
            AlterDatabaseRequest request =
                    new AlterDatabaseRequest(new ArrayList<>(removeKeys), updateProperties);
            AlterDatabaseResponse response =
                    client.post(
                            resourcePaths.databaseProperties(name),
                            request,
                            AlterDatabaseResponse.class,
                            headers());
            if (response.getUpdated().isEmpty()) {
                throw new IllegalStateException("Failed to update properties");
            }
        } catch (NoSuchResourceException e) {
            if (!ignoreIfNotExists) {
                throw new DatabaseNotExistException(name);
            }
        } catch (ForbiddenException e) {
            throw new DatabaseNoPermissionException(name, e);
        }
    }

    @Override
    public List<String> listTables(String databaseName) throws DatabaseNotExistException {
        try {
            ListTablesResponse response =
                    client.get(
                            resourcePaths.tables(databaseName),
                            ListTablesResponse.class,
                            headers());
            if (response.getTables() != null) {
                return response.getTables();
            }
            return ImmutableList.of();
        } catch (NoSuchResourceException e) {
            throw new DatabaseNotExistException(databaseName);
        }
    }

    @Override
    public Table getTable(Identifier identifier) throws TableNotExistException {
        if (SYSTEM_DATABASE_NAME.equals(identifier.getDatabaseName())) {
            return CatalogUtils.createGlobalSystemTable(identifier.getTableName(), this);
        } else if (identifier.isSystemTable()) {
            return getSystemTable(identifier);
        } else {
            return getDataOrFormatTable(identifier);
        }
    }

    @Override
    public void createTable(Identifier identifier, Schema schema, boolean ignoreIfExists)
            throws TableAlreadyExistException, DatabaseNotExistException {
        try {
            checkNotBranch(identifier, "createTable");
            checkNotSystemTable(identifier, "createTable");
            validateAutoCreateClose(schema.options());
            CreateTableRequest request = new CreateTableRequest(identifier, schema);
            client.post(
                    resourcePaths.tables(identifier.getDatabaseName()),
                    request,
                    GetTableResponse.class,
                    headers());
        } catch (AlreadyExistsException e) {
            if (!ignoreIfExists) {
                throw new TableAlreadyExistException(identifier);
            }
        } catch (NoSuchResourceException e) {
            throw new DatabaseNotExistException(identifier.getDatabaseName());
        } catch (BadRequestException e) {
            throw new RuntimeException(new IllegalArgumentException(e.getMessage()));
        } catch (IllegalArgumentException e) {
            throw e;
        } catch (Exception e) {
            throw new RuntimeException(e);
        }
    }

    @Override
    public void renameTable(Identifier fromTable, Identifier toTable, boolean ignoreIfNotExists)
            throws TableNotExistException, TableAlreadyExistException {
        checkNotBranch(fromTable, "renameTable");
        checkNotBranch(toTable, "renameTable");
        checkNotSystemTable(fromTable, "renameTable");
        checkNotSystemTable(toTable, "renameTable");
        try {
            RenameTableRequest request = new RenameTableRequest(toTable);
            client.post(
                    resourcePaths.renameTable(
                            fromTable.getDatabaseName(), fromTable.getTableName()),
                    request,
                    GetTableResponse.class,
                    headers());
        } catch (NoSuchResourceException e) {
            if (!ignoreIfNotExists) {
                throw new TableNotExistException(fromTable);
            }
        } catch (ForbiddenException e) {
            throw new TableNoPermissionException(fromTable, e);
        } catch (AlreadyExistsException e) {
            throw new TableAlreadyExistException(toTable);
        }
    }

    @Override
    public void alterTable(
            Identifier identifier, List<SchemaChange> changes, boolean ignoreIfNotExists)
            throws TableNotExistException, ColumnAlreadyExistException, ColumnNotExistException {
        checkNotSystemTable(identifier, "alterTable");
        try {
            AlterTableRequest request = new AlterTableRequest(changes);
            client.post(
                    resourcePaths.table(identifier.getDatabaseName(), identifier.getTableName()),
                    request,
                    GetTableResponse.class,
                    headers());
        } catch (NoSuchResourceException e) {
            if (!ignoreIfNotExists) {
                if (e.resourceType() == ErrorResponseResourceType.TABLE) {
                    throw new TableNotExistException(identifier);
                } else if (e.resourceType() == ErrorResponseResourceType.COLUMN) {
                    throw new ColumnNotExistException(identifier, e.resourceName());
                }
            }
        } catch (AlreadyExistsException e) {
            throw new ColumnAlreadyExistException(identifier, e.resourceName());
        } catch (ForbiddenException e) {
            throw new TableNoPermissionException(identifier, e);
        } catch (org.apache.paimon.rest.exceptions.UnsupportedOperationException e) {
            throw new UnsupportedOperationException(e.getMessage());
        } catch (ServiceFailureException e) {
            throw new IllegalStateException(e.getMessage());
        } catch (BadRequestException e) {
            throw new RuntimeException(new IllegalArgumentException(e.getMessage()));
        }
    }

    @Override
    public void dropTable(Identifier identifier, boolean ignoreIfNotExists)
            throws TableNotExistException {
        checkNotBranch(identifier, "dropTable");
        checkNotSystemTable(identifier, "dropTable");
        try {
            client.delete(
                    resourcePaths.table(identifier.getDatabaseName(), identifier.getTableName()),
                    headers());
        } catch (NoSuchResourceException e) {
            if (!ignoreIfNotExists) {
                throw new TableNotExistException(identifier);
            }
        } catch (ForbiddenException e) {
            throw new TableNoPermissionException(identifier, e);
        }
    }

    @Override
    public void createPartitions(Identifier identifier, List<Map<String, String>> partitions)
            throws TableNotExistException {
        Table table = getTable(identifier);
        Options options = Options.fromMap(table.options());
        if (Boolean.TRUE.equals(options.get(METASTORE_PARTITIONED_TABLE))) {
            try {
                CreatePartitionsRequest request = new CreatePartitionsRequest(partitions);
                PartitionsResponse response =
                        client.post(
                                resourcePaths.partitions(
                                        identifier.getDatabaseName(), identifier.getTableName()),
                                request,
                                PartitionsResponse.class,
                                headers());
                if (response.getFailPartitionSpecs() != null
                        && !response.getFailPartitionSpecs().isEmpty()) {
                    // todo: whether this exception is ok?
                    throw new RuntimeException(
                            "Create partitions failed: " + response.getFailPartitionSpecs());
                }
            } catch (NoSuchResourceException e) {
                throw new TableNotExistException(identifier);
            }
        } else {
            throw new UnsupportedOperationException();
        }
    }

    @Override
    public void dropPartitions(Identifier identifier, List<Map<String, String>> partitions)
            throws TableNotExistException {
        Table table = getTable(identifier);
        Options options = Options.fromMap(table.options());
        if (Boolean.TRUE.equals(options.get(METASTORE_PARTITIONED_TABLE))) {
            try {
                DropPartitionsRequest request = new DropPartitionsRequest(partitions);
                PartitionsResponse response =
                        client.post(
                                resourcePaths.dropPartitions(
                                        identifier.getDatabaseName(), identifier.getTableName()),
                                request,
                                PartitionsResponse.class,
                                headers());
                if (response.getFailPartitionSpecs() != null
                        && !response.getFailPartitionSpecs().isEmpty()) {
                    throw new RuntimeException(
                            "Drop partitions failed: " + response.getFailPartitionSpecs());
                }
            } catch (NoSuchResourceException e) {
                throw new TableNotExistException(identifier);
            }
        } else {
            FileStoreTable fileStoreTable = (FileStoreTable) table;
            try (FileStoreCommit commit =
                    fileStoreTable
                            .store()
                            .newCommit(
                                    createCommitUser(
                                            fileStoreTable.coreOptions().toConfiguration()))) {
                commit.dropPartitions(partitions, BatchWriteBuilder.COMMIT_IDENTIFIER);
            }
        }
    }

    @Override
    public void alterPartitions(Identifier identifier, List<Partition> partitions)
            throws TableNotExistException {
        Table table = getTable(identifier);
        Options options = Options.fromMap(table.options());
        if (Boolean.TRUE.equals(options.get(METASTORE_PARTITIONED_TABLE))) {
            try {
                AlterPartitionsRequest request = new AlterPartitionsRequest(partitions);
                AlterPartitionsResponse response =
                        client.post(
                                resourcePaths.alterPartitions(
                                        identifier.getDatabaseName(), identifier.getTableName()),
                                request,
                                AlterPartitionsResponse.class,
                                headers());
                if (response.getFailPartitions() != null
                        && !response.getFailPartitions().isEmpty()) {
                    throw new RuntimeException(
                            "Alter partitions failed: " + response.getFailPartitions());
                }
            } catch (NoSuchResourceException e) {
                throw new TableNotExistException(identifier);
            }
        }
    }

    @Override
    public void markDonePartitions(Identifier identifier, List<Map<String, String>> partitions)
            throws TableNotExistException {
        throw new UnsupportedOperationException();
    }

    @Override
    public List<Partition> listPartitions(Identifier identifier) throws TableNotExistException {
        Table table = getTable(identifier);
        Options options = Options.fromMap(table.options());
        if (!options.get(METASTORE_PARTITIONED_TABLE)) {
            return listPartitionsFromFileSystem(table);
        }

        ListPartitionsResponse response;
        try {
            response =
                    client.get(
                            resourcePaths.partitions(
                                    identifier.getDatabaseName(), identifier.getTableName()),
                            ListPartitionsResponse.class,
                            headers());
        } catch (NoSuchResourceException e) {
            throw new TableNotExistException(identifier);
        } catch (ForbiddenException e) {
            throw new TableNoPermissionException(identifier, e);
        }

        if (response == null || response.getPartitions() == null) {
            return Collections.emptyList();
        }

        return response.getPartitions();
    }

    @Override
    public boolean caseSensitive() {
        return options.getOptional(CASE_SENSITIVE).orElse(true);
    }

    @Override
    public void close() throws Exception {
        if (refreshExecutor != null) {
            refreshExecutor.shutdownNow();
        }
        if (client != null) {
            client.close();
        }
    }

    private Table getDataOrFormatTable(Identifier identifier) throws TableNotExistException {
        Preconditions.checkArgument(identifier.getSystemTableName() == null);

        GetTableResponse response;
        try {
            response =
                    client.get(
                            resourcePaths.table(
                                    identifier.getDatabaseName(), identifier.getTableName()),
                            GetTableResponse.class,
                            headers());
        } catch (NoSuchResourceException e) {
            throw new TableNotExistException(identifier);
        } catch (ForbiddenException e) {
            throw new TableNoPermissionException(identifier, e);
        }
<<<<<<< HEAD
        TableType tableType = getTableType(response.getSchema().options());
        if (tableType == TableType.FORMAT_TABLE) {
            Schema schema = response.getSchema();
            return buildFormatTableByTableSchema(
                    identifier,
                    schema.options(),
                    schema.rowType(),
                    schema.partitionKeys(),
                    schema.comment());
        }
        FileStoreTable table =
                FileStoreTableFactory.create(
                        fileIO(),
                        new Path(response.getPath()),
                        TableSchema.create(response.getSchemaId(), response.getSchema()),
                        new CatalogEnvironment(
                                identifier,
                                response.getUuid(),
                                Lock.emptyFactory(),
                                catalogLoader()));
        if (tableType == TableType.OBJECT_TABLE) {
            String objectLocation = table.coreOptions().objectLocation();
=======

        TableSchema schema = TableSchema.create(response.getSchemaId(), response.getSchema());
        FileStoreTable table =
                FileStoreTableFactory.create(
                        fileIO(),
                        new Path(schema.options().get(PATH.key())),
                        schema,
                        new CatalogEnvironment(
                                identifier,
                                response.getId(),
                                Lock.emptyFactory(),
                                catalogLoader()));
        CoreOptions options = table.coreOptions();
        if (options.type() == TableType.OBJECT_TABLE) {
            String objectLocation = options.objectLocation();
>>>>>>> 97441c32
            checkNotNull(objectLocation, "Object location should not be null for object table.");
            table =
                    ObjectTable.builder()
                            .underlyingTable(table)
                            .objectLocation(objectLocation)
                            .objectFileIO(this.fileIO())
                            .build();
        }
        return table;
    }

    private Map<String, String> headers() {
        return catalogAuth.getHeaders();
    }

    private Table getSystemTable(Identifier identifier) throws TableNotExistException {
        Table originTable =
                getDataOrFormatTable(
                        new Identifier(
                                identifier.getDatabaseName(),
                                identifier.getTableName(),
                                identifier.getBranchName(),
                                null));
        return CatalogUtils.createSystemTable(identifier, originTable);
    }

    private ScheduledExecutorService tokenRefreshExecutor() {
        if (refreshExecutor == null) {
            synchronized (this) {
                if (refreshExecutor == null) {
                    this.refreshExecutor = createScheduledThreadPool(1, "token-refresh-thread");
                }
            }
        }

        return refreshExecutor;
    }
}<|MERGE_RESOLUTION|>--- conflicted
+++ resolved
@@ -84,12 +84,9 @@
 import java.util.concurrent.ScheduledExecutorService;
 
 import static org.apache.paimon.CoreOptions.METASTORE_PARTITIONED_TABLE;
-<<<<<<< HEAD
 import static org.apache.paimon.CoreOptions.createCommitUser;
 import static org.apache.paimon.catalog.CatalogUtils.buildFormatTableByTableSchema;
-=======
 import static org.apache.paimon.CoreOptions.PATH;
->>>>>>> 97441c32
 import static org.apache.paimon.catalog.CatalogUtils.checkNotBranch;
 import static org.apache.paimon.catalog.CatalogUtils.checkNotSystemDatabase;
 import static org.apache.paimon.catalog.CatalogUtils.checkNotSystemTable;
@@ -556,7 +553,6 @@
         } catch (ForbiddenException e) {
             throw new TableNoPermissionException(identifier, e);
         }
-<<<<<<< HEAD
         TableType tableType = getTableType(response.getSchema().options());
         if (tableType == TableType.FORMAT_TABLE) {
             Schema schema = response.getSchema();
@@ -567,20 +563,6 @@
                     schema.partitionKeys(),
                     schema.comment());
         }
-        FileStoreTable table =
-                FileStoreTableFactory.create(
-                        fileIO(),
-                        new Path(response.getPath()),
-                        TableSchema.create(response.getSchemaId(), response.getSchema()),
-                        new CatalogEnvironment(
-                                identifier,
-                                response.getUuid(),
-                                Lock.emptyFactory(),
-                                catalogLoader()));
-        if (tableType == TableType.OBJECT_TABLE) {
-            String objectLocation = table.coreOptions().objectLocation();
-=======
-
         TableSchema schema = TableSchema.create(response.getSchemaId(), response.getSchema());
         FileStoreTable table =
                 FileStoreTableFactory.create(
@@ -592,10 +574,8 @@
                                 response.getId(),
                                 Lock.emptyFactory(),
                                 catalogLoader()));
-        CoreOptions options = table.coreOptions();
-        if (options.type() == TableType.OBJECT_TABLE) {
-            String objectLocation = options.objectLocation();
->>>>>>> 97441c32
+        if (tableType == TableType.OBJECT_TABLE) {
+            String objectLocation = table.coreOptions().objectLocation();
             checkNotNull(objectLocation, "Object location should not be null for object table.");
             table =
                     ObjectTable.builder()
