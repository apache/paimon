--- conflicted
+++ resolved
@@ -455,69 +455,37 @@
     @Override
     public void createPartitions(Identifier identifier, List<Map<String, String>> partitions)
             throws TableNotExistException {
-<<<<<<< HEAD
-        Table table = getTable(identifier);
-        if (isMetaStorePartitionedTable(table)) {
-            try {
-                CreatePartitionsRequest request = new CreatePartitionsRequest(partitions);
-                client.post(
-                        resourcePaths.partitions(
-                                identifier.getDatabaseName(), identifier.getTableName()),
-                        request,
-                        headers(),
-                        authenticationFunction);
-            } catch (NoSuchResourceException e) {
-                throw new TableNotExistException(identifier);
-            }
-=======
         try {
             CreatePartitionsRequest request = new CreatePartitionsRequest(partitions);
             client.post(
                     resourcePaths.partitions(
                             identifier.getDatabaseName(), identifier.getTableName()),
                     request,
-                    headers());
+                    headers(),
+                    authenticationFunction);
         } catch (NoSuchResourceException e) {
             throw new TableNotExistException(identifier);
         } catch (NotImplementedException ignored) {
             // not a metastore partitioned table
->>>>>>> 1957230b
         }
     }
 
     @Override
     public void dropPartitions(Identifier identifier, List<Map<String, String>> partitions)
             throws TableNotExistException {
-<<<<<<< HEAD
-        Table table = getTable(identifier);
-        if (isMetaStorePartitionedTable(table)) {
-            try {
-                DropPartitionsRequest request = new DropPartitionsRequest(partitions);
-                client.post(
-                        resourcePaths.dropPartitions(
-                                identifier.getDatabaseName(), identifier.getTableName()),
-                        request,
-                        headers(),
-                        authenticationFunction);
-            } catch (NoSuchResourceException e) {
-                throw new TableNotExistException(identifier);
-            }
-        } else {
-            FileStoreTable fileStoreTable = (FileStoreTable) table;
-=======
         try {
             DropPartitionsRequest request = new DropPartitionsRequest(partitions);
             client.post(
                     resourcePaths.dropPartitions(
                             identifier.getDatabaseName(), identifier.getTableName()),
                     request,
-                    headers());
+                    headers(),
+                    authenticationFunction);
         } catch (NoSuchResourceException e) {
             throw new TableNotExistException(identifier);
         } catch (NotImplementedException ignored) {
             // not a metastore partitioned table
             FileStoreTable fileStoreTable = (FileStoreTable) getTable(identifier);
->>>>>>> 1957230b
             try (FileStoreCommit commit =
                     fileStoreTable
                             .store()
@@ -532,66 +500,36 @@
     @Override
     public void alterPartitions(Identifier identifier, List<Partition> partitions)
             throws TableNotExistException {
-<<<<<<< HEAD
-        Table table = getTable(identifier);
-        if (isMetaStorePartitionedTable(table)) {
-            try {
-                AlterPartitionsRequest request = new AlterPartitionsRequest(partitions);
-                client.post(
-                        resourcePaths.alterPartitions(
-                                identifier.getDatabaseName(), identifier.getTableName()),
-                        request,
-                        headers(),
-                        authenticationFunction);
-            } catch (NoSuchResourceException e) {
-                throw new TableNotExistException(identifier);
-            }
-=======
         try {
             AlterPartitionsRequest request = new AlterPartitionsRequest(partitions);
             client.post(
                     resourcePaths.alterPartitions(
                             identifier.getDatabaseName(), identifier.getTableName()),
                     request,
-                    headers());
+                    headers(),
+                    authenticationFunction);
         } catch (NoSuchResourceException e) {
             throw new TableNotExistException(identifier);
         } catch (NotImplementedException ignored) {
             // not a metastore partitioned table
->>>>>>> 1957230b
         }
     }
 
     @Override
     public void markDonePartitions(Identifier identifier, List<Map<String, String>> partitions)
             throws TableNotExistException {
-<<<<<<< HEAD
-        Table table = getTable(identifier);
-        if (isMetaStorePartitionedTable(table)) {
-            try {
-                MarkDonePartitionsRequest request = new MarkDonePartitionsRequest(partitions);
-                client.post(
-                        resourcePaths.markDonePartitions(
-                                identifier.getDatabaseName(), identifier.getTableName()),
-                        request,
-                        headers(),
-                        authenticationFunction);
-            } catch (NoSuchResourceException e) {
-                throw new TableNotExistException(identifier);
-            }
-=======
         try {
             MarkDonePartitionsRequest request = new MarkDonePartitionsRequest(partitions);
             client.post(
                     resourcePaths.markDonePartitions(
                             identifier.getDatabaseName(), identifier.getTableName()),
                     request,
-                    headers());
+                    headers(),
+                    authenticationFunction);
         } catch (NoSuchResourceException e) {
             throw new TableNotExistException(identifier);
         } catch (NotImplementedException ignored) {
             // not a metastore partitioned table
->>>>>>> 1957230b
         }
     }
 
@@ -603,16 +541,12 @@
                             resourcePaths.partitions(
                                     identifier.getDatabaseName(), identifier.getTableName()),
                             ListPartitionsResponse.class,
-<<<<<<< HEAD
                             headers(),
                             authenticationFunction);
-=======
-                            headers());
             if (response == null || response.getPartitions() == null) {
                 return Collections.emptyList();
             }
             return response.getPartitions();
->>>>>>> 1957230b
         } catch (NoSuchResourceException e) {
             throw new TableNotExistException(identifier);
         } catch (ForbiddenException e) {
