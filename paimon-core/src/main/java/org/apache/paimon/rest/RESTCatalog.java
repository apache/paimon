/*
 * Licensed to the Apache Software Foundation (ASF) under one
 * or more contributor license agreements.  See the NOTICE file
 * distributed with this work for additional information
 * regarding copyright ownership.  The ASF licenses this file
 * to you under the Apache License, Version 2.0 (the
 * "License"); you may not use this file except in compliance
 * with the License.  You may obtain a copy of the License at
 *
 *     http://www.apache.org/licenses/LICENSE-2.0
 *
 * Unless required by applicable law or agreed to in writing, software
 * distributed under the License is distributed on an "AS IS" BASIS,
 * WITHOUT WARRANTIES OR CONDITIONS OF ANY KIND, either express or implied.
 * See the License for the specific language governing permissions and
 * limitations under the License.
 */

package org.apache.paimon.rest;

import org.apache.paimon.PagedList;
import org.apache.paimon.Snapshot;
import org.apache.paimon.annotation.VisibleForTesting;
import org.apache.paimon.catalog.Catalog;
import org.apache.paimon.catalog.CatalogContext;
import org.apache.paimon.catalog.CatalogUtils;
import org.apache.paimon.catalog.Database;
import org.apache.paimon.catalog.Identifier;
import org.apache.paimon.catalog.PropertyChange;
import org.apache.paimon.catalog.TableMetadata;
import org.apache.paimon.fs.FileIO;
import org.apache.paimon.fs.Path;
import org.apache.paimon.function.FunctionChange;
import org.apache.paimon.partition.Partition;
import org.apache.paimon.partition.PartitionStatistics;
import org.apache.paimon.rest.exceptions.AlreadyExistsException;
import org.apache.paimon.rest.exceptions.BadRequestException;
import org.apache.paimon.rest.exceptions.ForbiddenException;
import org.apache.paimon.rest.exceptions.NoSuchResourceException;
import org.apache.paimon.rest.exceptions.NotImplementedException;
import org.apache.paimon.rest.exceptions.ServiceFailureException;
import org.apache.paimon.rest.requests.RollbackTableRequest;
import org.apache.paimon.rest.responses.ErrorResponse;
import org.apache.paimon.rest.responses.GetDatabaseResponse;
import org.apache.paimon.rest.responses.GetFunctionResponse;
import org.apache.paimon.rest.responses.GetTableResponse;
import org.apache.paimon.rest.responses.GetTableTokenResponse;
import org.apache.paimon.rest.responses.GetViewResponse;
import org.apache.paimon.schema.Schema;
import org.apache.paimon.schema.SchemaChange;
import org.apache.paimon.schema.TableSchema;
import org.apache.paimon.table.Instant;
import org.apache.paimon.table.Table;
import org.apache.paimon.table.TableSnapshot;
import org.apache.paimon.table.sink.BatchTableCommit;
import org.apache.paimon.table.system.SystemTableLoader;
import org.apache.paimon.utils.Pair;
import org.apache.paimon.view.View;
import org.apache.paimon.view.ViewChange;
import org.apache.paimon.view.ViewImpl;
import org.apache.paimon.view.ViewSchema;

import org.apache.commons.lang3.StringUtils;

import javax.annotation.Nullable;

import java.io.IOException;
import java.io.UncheckedIOException;
import java.util.ArrayList;
import java.util.HashMap;
import java.util.List;
import java.util.Map;
import java.util.Optional;
import java.util.Set;
import java.util.stream.Collectors;

import static org.apache.paimon.CoreOptions.BRANCH;
import static org.apache.paimon.CoreOptions.PATH;
import static org.apache.paimon.catalog.CatalogUtils.checkNotBranch;
import static org.apache.paimon.catalog.CatalogUtils.checkNotSystemDatabase;
import static org.apache.paimon.catalog.CatalogUtils.checkNotSystemTable;
import static org.apache.paimon.catalog.CatalogUtils.isSystemDatabase;
import static org.apache.paimon.catalog.CatalogUtils.listPartitionsFromFileSystem;
import static org.apache.paimon.catalog.CatalogUtils.validateAutoCreateClose;
import static org.apache.paimon.options.CatalogOptions.CASE_SENSITIVE;

/** A catalog implementation for REST. */
public class RESTCatalog implements Catalog {

    private final RESTApi api;
    private final CatalogContext context;
    private final boolean dataTokenEnabled;

    public RESTCatalog(CatalogContext context) {
        this(context, true);
    }

    public RESTCatalog(CatalogContext context, boolean configRequired) {
        this.api = new RESTApi(context.options(), configRequired);
        this.context =
                CatalogContext.create(api.options(), context.preferIO(), context.fallbackIO());
        this.dataTokenEnabled = api.options().get(RESTTokenFileIO.DATA_TOKEN_ENABLED);
    }

    @Override
    public Map<String, String> options() {
        return context.options().toMap();
    }

    @Override
    public RESTCatalogLoader catalogLoader() {
        return new RESTCatalogLoader(context);
    }

    @Override
    public List<String> listDatabases() {
        return api.listDatabases();
    }

    @Override
    public PagedList<String> listDatabasesPaged(
            @Nullable Integer maxResults, @Nullable String pageToken) {
        return api.listDatabasesPaged(maxResults, pageToken);
    }

    @Override
    public void createDatabase(String name, boolean ignoreIfExists, Map<String, String> properties)
            throws DatabaseAlreadyExistException {
        checkNotSystemDatabase(name);
        try {
            api.createDatabase(name, properties);
        } catch (AlreadyExistsException e) {
            if (!ignoreIfExists) {
                throw new DatabaseAlreadyExistException(name);
            }
        } catch (ForbiddenException e) {
            throw new DatabaseNoPermissionException(name, e);
        } catch (BadRequestException e) {
            throw new IllegalArgumentException(e.getMessage());
        }
    }

    @Override
    public Database getDatabase(String name) throws DatabaseNotExistException {
        if (isSystemDatabase(name)) {
            return Database.of(name);
        }
        try {
            GetDatabaseResponse response = api.getDatabase(name);
            Map<String, String> options = new HashMap<>(response.getOptions());
            options.put(DB_LOCATION_PROP, response.getLocation());
            response.putAuditOptionsTo(options);
            return new Database.DatabaseImpl(name, options, options.get(COMMENT_PROP));
        } catch (NoSuchResourceException e) {
            throw new DatabaseNotExistException(name);
        } catch (ForbiddenException e) {
            throw new DatabaseNoPermissionException(name, e);
        }
    }

    @Override
    public void dropDatabase(String name, boolean ignoreIfNotExists, boolean cascade)
            throws DatabaseNotExistException, DatabaseNotEmptyException {
        checkNotSystemDatabase(name);
        try {
            if (!cascade && !this.listTables(name).isEmpty()) {
                throw new DatabaseNotEmptyException(name);
            }
            api.dropDatabase(name);
        } catch (NoSuchResourceException | DatabaseNotExistException e) {
            if (!ignoreIfNotExists) {
                throw new DatabaseNotExistException(name);
            }
        } catch (ForbiddenException e) {
            throw new DatabaseNoPermissionException(name, e);
        }
    }

    @Override
    public void alterDatabase(String name, List<PropertyChange> changes, boolean ignoreIfNotExists)
            throws DatabaseNotExistException {
        checkNotSystemDatabase(name);
        try {
            Pair<Map<String, String>, Set<String>> setPropertiesToRemoveKeys =
                    PropertyChange.getSetPropertiesToRemoveKeys(changes);
            Map<String, String> updateProperties = setPropertiesToRemoveKeys.getLeft();
            Set<String> removeKeys = setPropertiesToRemoveKeys.getRight();
            api.alterDatabase(name, new ArrayList<>(removeKeys), updateProperties);
        } catch (NoSuchResourceException e) {
            if (!ignoreIfNotExists) {
                throw new DatabaseNotExistException(name);
            }
        } catch (ForbiddenException e) {
            throw new DatabaseNoPermissionException(name, e);
        } catch (BadRequestException e) {
            throw new IllegalArgumentException(e.getMessage());
        }
    }

    @Override
    public List<String> listTables(String databaseName) throws DatabaseNotExistException {
        try {
            if (isSystemDatabase(databaseName)) {
                return SystemTableLoader.loadGlobalTableNames();
            }
            return api.listTables(databaseName);
        } catch (NoSuchResourceException e) {
            throw new DatabaseNotExistException(databaseName);
        } catch (ForbiddenException e) {
            throw new DatabaseNoPermissionException(databaseName);
        }
    }

    @Override
    public PagedList<String> listTablesPaged(
            String databaseName,
            @Nullable Integer maxResults,
            @Nullable String pageToken,
            @Nullable String tableNamePattern)
            throws DatabaseNotExistException {
        try {
            return api.listTablesPaged(databaseName, maxResults, pageToken, tableNamePattern);
        } catch (NoSuchResourceException e) {
            throw new DatabaseNotExistException(databaseName);
        }
    }

    @Override
    public PagedList<Table> listTableDetailsPaged(
            String db,
            @Nullable Integer maxResults,
            @Nullable String pageToken,
            @Nullable String tableNamePattern)
            throws DatabaseNotExistException {
        try {
            PagedList<GetTableResponse> tables =
                    api.listTableDetailsPaged(db, maxResults, pageToken, tableNamePattern);
            return new PagedList<>(
                    tables.getElements().stream()
                            .map(t -> toTable(db, t))
                            .collect(Collectors.toList()),
                    tables.getNextPageToken());
        } catch (NoSuchResourceException e) {
            throw new DatabaseNotExistException(db);
        }
    }

    @Override
    public Table getTable(Identifier identifier) throws TableNotExistException {
        return CatalogUtils.loadTable(
                this,
                identifier,
                path -> fileIOForData(path, identifier),
                this::fileIOFromOptions,
                this::loadTableMetadata,
                null,
                null);
    }

    @Override
    public Optional<TableSnapshot> loadSnapshot(Identifier identifier)
            throws TableNotExistException {
        try {
            return Optional.ofNullable(api.loadSnapshot(identifier));
        } catch (NoSuchResourceException e) {
            if (StringUtils.equals(e.resourceType(), ErrorResponse.RESOURCE_TYPE_SNAPSHOT)) {
                return Optional.empty();
            }
            throw new TableNotExistException(identifier);
        } catch (ForbiddenException e) {
            throw new TableNoPermissionException(identifier, e);
        }
    }

    @Override
    public boolean supportsListObjectsPaged() {
        return true;
    }

    @Override
    public boolean supportsListByPattern() {
        return true;
    }

    @Override
    public boolean supportsVersionManagement() {
        return true;
    }

    @Override
    public boolean commitSnapshot(
            Identifier identifier, Snapshot snapshot, List<PartitionStatistics> statistics)
            throws TableNotExistException {
        try {
            return api.commitSnapshot(identifier, snapshot, statistics);
        } catch (NoSuchResourceException e) {
            throw new TableNotExistException(identifier);
        } catch (ForbiddenException e) {
            throw new TableNoPermissionException(identifier, e);
        } catch (BadRequestException e) {
            throw new IllegalArgumentException(e.getMessage());
        }
    }

    @Override
    public void rollbackTo(Identifier identifier, Instant instant)
            throws Catalog.TableNotExistException {
        RollbackTableRequest request = new RollbackTableRequest(instant);
        try {
            api.rollbackTo(identifier, instant);
        } catch (NoSuchResourceException e) {
            if (StringUtils.equals(e.resourceType(), ErrorResponse.RESOURCE_TYPE_SNAPSHOT)) {
                throw new IllegalArgumentException(
                        String.format("Rollback snapshot '%s' doesn't exist.", e.resourceName()));
            } else if (StringUtils.equals(e.resourceType(), ErrorResponse.RESOURCE_TYPE_TAG)) {
                throw new IllegalArgumentException(
                        String.format("Rollback tag '%s' doesn't exist.", e.resourceName()));
            }
            throw new TableNotExistException(identifier);
        } catch (ForbiddenException e) {
            throw new TableNoPermissionException(identifier, e);
        }
    }

    private TableMetadata loadTableMetadata(Identifier identifier) throws TableNotExistException {
        // if the table is system table, we need to load table metadata from the system table's data
        // table
        Identifier loadTableIdentifier =
                identifier.isSystemTable()
                        ? new Identifier(
                                identifier.getDatabaseName(),
                                identifier.getTableName(),
                                identifier.getBranchName())
                        : identifier;

        GetTableResponse response;
        try {
            response = api.getTable(loadTableIdentifier);
        } catch (NoSuchResourceException e) {
            throw new TableNotExistException(identifier);
        } catch (ForbiddenException e) {
            throw new TableNoPermissionException(identifier, e);
        }

        return toTableMetadata(identifier.getDatabaseName(), response);
    }

    private TableMetadata toTableMetadata(String db, GetTableResponse response) {
        TableSchema schema = TableSchema.create(response.getSchemaId(), response.getSchema());
        Map<String, String> options = new HashMap<>(schema.options());
        options.put(PATH.key(), response.getPath());
        response.putAuditOptionsTo(options);
        Identifier identifier = Identifier.create(db, response.getName());
        if (identifier.getBranchName() != null) {
            options.put(BRANCH.key(), identifier.getBranchName());
        }
        return new TableMetadata(schema.copy(options), response.isExternal(), response.getId());
    }

    private Table toTable(String db, GetTableResponse response) {
        Identifier identifier = Identifier.create(db, response.getName());
        try {
            return CatalogUtils.loadTable(
                    this,
                    identifier,
                    path -> fileIOForData(path, identifier),
                    this::fileIOFromOptions,
                    i -> toTableMetadata(db, response),
                    null,
                    null);
        } catch (TableNotExistException e) {
            throw new RuntimeException(e);
        }
    }

    @Override
    public void createTable(Identifier identifier, Schema schema, boolean ignoreIfExists)
            throws TableAlreadyExistException, DatabaseNotExistException {
        try {
            checkNotBranch(identifier, "createTable");
            checkNotSystemTable(identifier, "createTable");
            validateAutoCreateClose(schema.options());
            api.createTable(identifier, schema);
        } catch (AlreadyExistsException e) {
            if (!ignoreIfExists) {
                throw new TableAlreadyExistException(identifier);
            }
        } catch (NotImplementedException e) {
            throw new RuntimeException(new UnsupportedOperationException(e.getMessage()));
        } catch (NoSuchResourceException e) {
            throw new DatabaseNotExistException(identifier.getDatabaseName());
        } catch (BadRequestException e) {
            throw new RuntimeException(new IllegalArgumentException(e.getMessage()));
        } catch (IllegalArgumentException e) {
            throw e;
        } catch (Exception e) {
            throw new RuntimeException(e);
        }
    }

    @Override
    public void renameTable(Identifier fromTable, Identifier toTable, boolean ignoreIfNotExists)
            throws TableNotExistException, TableAlreadyExistException {
        checkNotBranch(fromTable, "renameTable");
        checkNotBranch(toTable, "renameTable");
        checkNotSystemTable(fromTable, "renameTable");
        checkNotSystemTable(toTable, "renameTable");
        try {
            api.renameTable(fromTable, toTable);
        } catch (NoSuchResourceException e) {
            if (!ignoreIfNotExists) {
                throw new TableNotExistException(fromTable);
            }
        } catch (ForbiddenException e) {
            throw new TableNoPermissionException(fromTable, e);
        } catch (AlreadyExistsException e) {
            throw new TableAlreadyExistException(toTable);
        } catch (BadRequestException e) {
            throw new IllegalArgumentException(e.getMessage());
        }
    }

    @Override
    public void alterTable(
            Identifier identifier, List<SchemaChange> changes, boolean ignoreIfNotExists)
            throws TableNotExistException, ColumnAlreadyExistException, ColumnNotExistException {
        checkNotSystemTable(identifier, "alterTable");
        try {
            api.alterTable(identifier, changes);
        } catch (NoSuchResourceException e) {
            if (!ignoreIfNotExists) {
                if (StringUtils.equals(e.resourceType(), ErrorResponse.RESOURCE_TYPE_TABLE)) {
                    throw new TableNotExistException(identifier);
                } else if (StringUtils.equals(
                        e.resourceType(), ErrorResponse.RESOURCE_TYPE_COLUMN)) {
                    throw new ColumnNotExistException(identifier, e.resourceName());
                }
            }
        } catch (AlreadyExistsException e) {
            throw new ColumnAlreadyExistException(identifier, e.resourceName());
        } catch (ForbiddenException e) {
            throw new TableNoPermissionException(identifier, e);
        } catch (ServiceFailureException e) {
            throw new IllegalStateException(e.getMessage());
        } catch (NotImplementedException e) {
            throw new UnsupportedOperationException(e.getMessage());
        } catch (BadRequestException e) {
            throw new RuntimeException(new IllegalArgumentException(e.getMessage()));
        }
    }

    @Override
    public void authTableQuery(Identifier identifier, List<String> select, List<String> filter)
            throws TableNotExistException {
        checkNotSystemTable(identifier, "authTable");
        try {
            api.authTableQuery(identifier, select, filter);
        } catch (NoSuchResourceException e) {
            throw new TableNotExistException(identifier);
        } catch (ForbiddenException e) {
            throw new TableNoPermissionException(identifier, e);
        } catch (ServiceFailureException e) {
            throw new IllegalStateException(e.getMessage());
        } catch (NotImplementedException e) {
            throw new UnsupportedOperationException(e.getMessage());
        } catch (BadRequestException e) {
            throw new RuntimeException(new IllegalArgumentException(e.getMessage()));
        }
    }

    @Override
    public void dropTable(Identifier identifier, boolean ignoreIfNotExists)
            throws TableNotExistException {
        checkNotBranch(identifier, "dropTable");
        checkNotSystemTable(identifier, "dropTable");
        try {
            api.dropTable(identifier);
        } catch (NoSuchResourceException e) {
            if (!ignoreIfNotExists) {
                throw new TableNotExistException(identifier);
            }
        } catch (ForbiddenException e) {
            throw new TableNoPermissionException(identifier, e);
        }
    }

    @Override
    public void markDonePartitions(Identifier identifier, List<Map<String, String>> partitions)
            throws TableNotExistException {
        try {
            api.markDonePartitions(identifier, partitions);
        } catch (NoSuchResourceException e) {
            throw new TableNotExistException(identifier);
        } catch (ForbiddenException e) {
            throw new TableNoPermissionException(identifier);
        } catch (NotImplementedException ignored) {
            // not a metastore partitioned table
        }
    }

    @Override
    public List<Partition> listPartitions(Identifier identifier) throws TableNotExistException {
        try {
            return api.listPartitions(identifier);
        } catch (NoSuchResourceException e) {
            throw new TableNotExistException(identifier);
        } catch (ForbiddenException e) {
            throw new TableNoPermissionException(identifier, e);
        } catch (NotImplementedException e) {
            // not a metastore partitioned table
            return listPartitionsFromFileSystem(getTable(identifier));
        }
    }

    @Override
    public PagedList<Partition> listPartitionsPaged(
            Identifier identifier,
            @Nullable Integer maxResults,
            @Nullable String pageToken,
            @Nullable String partitionNamePattern)
            throws TableNotExistException {
        try {
            return api.listPartitionsPaged(identifier, maxResults, pageToken, partitionNamePattern);
        } catch (NoSuchResourceException e) {
            throw new TableNotExistException(identifier);
        } catch (ForbiddenException e) {
            throw new TableNoPermissionException(identifier, e);
        } catch (NotImplementedException e) {
            // not a metastore partitioned table
            return new PagedList<>(listPartitionsFromFileSystem(getTable(identifier)), null);
        }
    }

    @Override
    public void createBranch(Identifier identifier, String branch, @Nullable String fromTag)
            throws TableNotExistException, BranchAlreadyExistException, TagNotExistException {
        try {
            api.createBranch(identifier, branch, fromTag);
        } catch (NoSuchResourceException e) {
            if (StringUtils.equals(e.resourceType(), ErrorResponse.RESOURCE_TYPE_TABLE)) {
                throw new TableNotExistException(identifier, e);
            } else if (StringUtils.equals(e.resourceType(), ErrorResponse.RESOURCE_TYPE_TAG)) {
                throw new TagNotExistException(identifier, fromTag, e);
            } else {
                throw e;
            }
        } catch (AlreadyExistsException e) {
            throw new BranchAlreadyExistException(identifier, branch, e);
        } catch (ForbiddenException e) {
            throw new TableNoPermissionException(identifier, e);
        } catch (BadRequestException e) {
            throw new IllegalArgumentException(e.getMessage());
        }
    }

    @Override
    public void dropBranch(Identifier identifier, String branch) throws BranchNotExistException {
        try {
            api.dropBranch(identifier, branch);
        } catch (NoSuchResourceException e) {
            throw new BranchNotExistException(identifier, branch, e);
        } catch (ForbiddenException e) {
            throw new TableNoPermissionException(identifier, e);
        }
    }

    @Override
    public void fastForward(Identifier identifier, String branch) throws BranchNotExistException {
        try {
            api.fastForward(identifier, branch);
        } catch (NoSuchResourceException e) {
            throw new BranchNotExistException(identifier, branch, e);
        } catch (ForbiddenException e) {
            throw new TableNoPermissionException(identifier, e);
        }
    }

    @Override
    public List<String> listBranches(Identifier identifier) throws TableNotExistException {
        try {
            return api.listBranches(identifier);
        } catch (NoSuchResourceException e) {
            throw new TableNotExistException(identifier);
        } catch (ForbiddenException e) {
            throw new TableNoPermissionException(identifier, e);
        }
    }

    @Override
    public void createPartitions(Identifier identifier, List<Map<String, String>> partitions)
            throws TableNotExistException {
        // partitions of the REST Catalog server are automatically calculated and do not require
        // special creating.
    }

    @Override
    public void dropPartitions(Identifier identifier, List<Map<String, String>> partitions)
            throws TableNotExistException {
        Table table = getTable(identifier);
        try (BatchTableCommit commit = table.newBatchWriteBuilder().newCommit()) {
            commit.truncatePartitions(partitions);
        } catch (Exception e) {
            throw new RuntimeException(e);
        }
    }

    @Override
    public void alterPartitions(Identifier identifier, List<PartitionStatistics> partitions)
            throws TableNotExistException {
        // The partition statistics of the REST Catalog server are automatically calculated and do
        // not require special reporting.
    }

    @Override
    public List<String> listFunctions(String databaseName) {
        return api.listFunctions(databaseName);
    }

    @Override
    public org.apache.paimon.function.Function getFunction(Identifier identifier)
            throws FunctionNotExistException {
        try {
            GetFunctionResponse response = api.getFunction(identifier);
            return response.toFunction(identifier);
        } catch (NoSuchResourceException e) {
            throw new FunctionNotExistException(identifier, e);
        }
    }

    @Override
    public void createFunction(
            Identifier identifier,
            org.apache.paimon.function.Function function,
            boolean ignoreIfExists)
            throws FunctionAlreadyExistException {
        try {
<<<<<<< HEAD
            api.createFunction(identifier, function);
=======
            api.createFunction(function);
>>>>>>> 5690dff0
        } catch (AlreadyExistsException e) {
            if (ignoreIfExists) {
                return;
            }
            throw new FunctionAlreadyExistException(identifier, e);
        }
    }

    @Override
    public void dropFunction(Identifier identifier, boolean ignoreIfNotExists)
            throws FunctionNotExistException {
        try {
            api.dropFunction(identifier);
        } catch (NoSuchResourceException e) {
            if (ignoreIfNotExists) {
                return;
            }
            throw new FunctionNotExistException(identifier, e);
        }
    }

    @Override
    public void alterFunction(
            Identifier identifier, List<FunctionChange> changes, boolean ignoreIfNotExists)
            throws FunctionNotExistException, DefinitionAlreadyExistException,
                    DefinitionNotExistException {
        try {
            api.alterFunction(identifier, changes);
        } catch (AlreadyExistsException e) {
            throw new DefinitionAlreadyExistException(identifier, e.resourceName());
        } catch (NoSuchResourceException e) {
            if (StringUtils.equals(e.resourceType(), ErrorResponse.RESOURCE_TYPE_DEFINITION)) {
                throw new DefinitionNotExistException(identifier, e.resourceName());
            }
            if (!ignoreIfNotExists) {
                throw new FunctionNotExistException(identifier, e);
            }
        } catch (BadRequestException e) {
            throw new IllegalArgumentException(e.getMessage());
        }
    }

    @Override
    public View getView(Identifier identifier) throws ViewNotExistException {
        try {
            GetViewResponse response = api.getView(identifier);
            return toView(identifier.getDatabaseName(), response);
        } catch (NoSuchResourceException e) {
            throw new ViewNotExistException(identifier);
        }
    }

    @Override
    public void dropView(Identifier identifier, boolean ignoreIfNotExists)
            throws ViewNotExistException {
        try {
            api.dropView(identifier);
        } catch (NoSuchResourceException e) {
            if (!ignoreIfNotExists) {
                throw new ViewNotExistException(identifier);
            }
        }
    }

    @Override
    public void createView(Identifier identifier, View view, boolean ignoreIfExists)
            throws ViewAlreadyExistException, DatabaseNotExistException {
        try {
            ViewSchema schema =
                    new ViewSchema(
                            view.rowType().getFields(),
                            view.query(),
                            view.dialects(),
                            view.comment().orElse(null),
                            view.options());
            api.createView(identifier, schema);
        } catch (NoSuchResourceException e) {
            throw new DatabaseNotExistException(identifier.getDatabaseName());
        } catch (AlreadyExistsException e) {
            if (!ignoreIfExists) {
                throw new ViewAlreadyExistException(identifier);
            }
        } catch (BadRequestException e) {
            throw new IllegalArgumentException(e.getMessage());
        }
    }

    @Override
    public List<String> listViews(String databaseName) throws DatabaseNotExistException {
        try {
            return api.listViews(databaseName);
        } catch (NoSuchResourceException e) {
            throw new DatabaseNotExistException(databaseName);
        }
    }

    @Override
    public PagedList<String> listViewsPaged(
            String databaseName,
            @Nullable Integer maxResults,
            @Nullable String pageToken,
            @Nullable String viewNamePattern)
            throws DatabaseNotExistException {
        try {
            return api.listViewsPaged(databaseName, maxResults, pageToken, viewNamePattern);
        } catch (NoSuchResourceException e) {
            throw new DatabaseNotExistException(databaseName);
        }
    }

    @Override
    public PagedList<View> listViewDetailsPaged(
            String db,
            @Nullable Integer maxResults,
            @Nullable String pageToken,
            @Nullable String viewNamePattern)
            throws DatabaseNotExistException {
        try {
            PagedList<GetViewResponse> views =
                    api.listViewDetailsPaged(db, maxResults, pageToken, viewNamePattern);
            return new PagedList<>(
                    views.getElements().stream()
                            .map(v -> toView(db, v))
                            .collect(Collectors.toList()),
                    views.getNextPageToken());
        } catch (NoSuchResourceException e) {
            throw new DatabaseNotExistException(db);
        }
    }

    private ViewImpl toView(String db, GetViewResponse response) {
        ViewSchema schema = response.getSchema();
        Map<String, String> options = new HashMap<>(schema.options());
        response.putAuditOptionsTo(options);
        return new ViewImpl(
                Identifier.create(db, response.getName()),
                schema.fields(),
                schema.query(),
                schema.dialects(),
                schema.comment(),
                options);
    }

    @Override
    public void renameView(Identifier fromView, Identifier toView, boolean ignoreIfNotExists)
            throws ViewNotExistException, ViewAlreadyExistException {
        try {
            api.renameView(fromView, toView);
        } catch (NoSuchResourceException e) {
            if (!ignoreIfNotExists) {
                throw new ViewNotExistException(fromView);
            }
        } catch (AlreadyExistsException e) {
            throw new ViewAlreadyExistException(toView);
        } catch (BadRequestException e) {
            throw new IllegalArgumentException(e.getMessage());
        }
    }

    @Override
    public void alterView(
            Identifier identifier, List<ViewChange> viewChanges, boolean ignoreIfNotExists)
            throws ViewNotExistException, DialectAlreadyExistException, DialectNotExistException {
        try {
            api.alterView(identifier, viewChanges);
        } catch (AlreadyExistsException e) {
            throw new DialectAlreadyExistException(identifier, e.resourceName());
        } catch (NoSuchResourceException e) {
            if (StringUtils.equals(e.resourceType(), ErrorResponse.RESOURCE_TYPE_DIALECT)) {
                throw new DialectNotExistException(identifier, e.resourceName());
            }
            if (!ignoreIfNotExists) {
                throw new ViewNotExistException(identifier);
            }
        } catch (BadRequestException e) {
            throw new IllegalArgumentException(e.getMessage());
        }
    }

    @Override
    public boolean caseSensitive() {
        return context.options().getOptional(CASE_SENSITIVE).orElse(true);
    }

    @Override
    public void close() throws Exception {}

    @VisibleForTesting
    RESTApi api() {
        return api;
    }

    protected GetTableTokenResponse loadTableToken(Identifier identifier)
            throws TableNotExistException {
        try {
            return api.loadTableToken(identifier);
        } catch (NoSuchResourceException e) {
            throw new TableNotExistException(identifier);
        } catch (ForbiddenException e) {
            throw new TableNoPermissionException(identifier, e);
        }
    }

    private FileIO fileIOForData(Path path, Identifier identifier) {
        return dataTokenEnabled
                ? new RESTTokenFileIO(catalogLoader(), this, identifier, path)
                : fileIOFromOptions(path);
    }

    private FileIO fileIOFromOptions(Path path) {
        try {
            return FileIO.get(path, context);
        } catch (IOException e) {
            throw new UncheckedIOException(e);
        }
    }
}<|MERGE_RESOLUTION|>--- conflicted
+++ resolved
@@ -634,11 +634,7 @@
             boolean ignoreIfExists)
             throws FunctionAlreadyExistException {
         try {
-<<<<<<< HEAD
             api.createFunction(identifier, function);
-=======
-            api.createFunction(function);
->>>>>>> 5690dff0
         } catch (AlreadyExistsException e) {
             if (ignoreIfExists) {
                 return;
