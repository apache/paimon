--- conflicted
+++ resolved
@@ -499,11 +499,7 @@
     }
 
     public Path schemaDirectory() {
-<<<<<<< HEAD
-        return new Path(tableRoot + "/schema");
-=======
         return new Path(getBranchPath(fileIO, tableRoot, branch) + "/schema");
->>>>>>> b648ed8b
     }
 
     @VisibleForTesting
