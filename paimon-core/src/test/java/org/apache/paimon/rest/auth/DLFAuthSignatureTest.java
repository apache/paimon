/*
 * Licensed to the Apache Software Foundation (ASF) under one
 * or more contributor license agreements.  See the NOTICE file
 * distributed with this work for additional information
 * regarding copyright ownership.  The ASF licenses this file
 * to you under the Apache License, Version 2.0 (the
 * "License"); you may not use this file except in compliance
 * with the License.  You may obtain a copy of the License at
 *
 *     http://www.apache.org/licenses/LICENSE-2.0
 *
 * Unless required by applicable law or agreed to in writing, software
 * distributed under the License is distributed on an "AS IS" BASIS,
 * WITHOUT WARRANTIES OR CONDITIONS OF ANY KIND, either express or implied.
 * See the License for the specific language governing permissions and
 * limitations under the License.
 */

package org.apache.paimon.rest.auth;

import org.apache.paimon.rest.MockRESTMessage;
import org.apache.paimon.rest.RESTObjectMapper;

import org.junit.jupiter.api.Test;

import java.util.HashMap;
import java.util.Map;

import static org.junit.jupiter.api.Assertions.assertEquals;

/** Test for {@link DLFAuthSignature}. */
public class DLFAuthSignatureTest {

    @Test
    public void testGetAuthorization() throws Exception {
        String region = "cn-hangzhou";
        String dateTime = "20231203T121212Z";
        String date = "20231203";
        Map<String, String> parameters = new HashMap<>();
        parameters.put("k1", "v1");
        parameters.put("k2", "v2");
        String data =
                RESTObjectMapper.OBJECT_MAPPER.writeValueAsString(
                        MockRESTMessage.createDatabaseRequest("database"));
        RESTAuthParameter restAuthParameter =
                new RESTAuthParameter("/v1/paimon/databases", parameters, "POST", data);
        DLFToken token = new DLFToken("access-key-id", "access-key-secret", "securityToken", null);
        Map<String, String> signHeaders =
                DLFAuthProvider.generateSignHeaders(
                        restAuthParameter.data(), dateTime, "securityToken");
        String authorization =
                DLFAuthSignature.getAuthorization(
                        restAuthParameter, token, region, signHeaders, dateTime, date);
<<<<<<< HEAD
        assertEquals(
                "DLF4-HMAC-SHA256 Credential=access-key-id/20231203/cn-hangzhou/DlfNext/aliyun_v4_request,AdditionalHeaders=host,Signature=5afbdad67b52f17c47e202da2222bff9f5cf2f86c3ed973bb919a8216d086fb7",
=======
        Assertions.assertEquals(
                "DLF4-HMAC-SHA256 Credential=access-key-id/20231203/cn-hangzhou/DlfNext/aliyun_v4_request,Signature=c72caf1d40b55b1905d891ee3e3de48a2f8bebefa7e39e4f277acc93c269c5e3",
>>>>>>> ccc2d0f8
                authorization);
    }
}<|MERGE_RESOLUTION|>--- conflicted
+++ resolved
@@ -51,13 +51,8 @@
         String authorization =
                 DLFAuthSignature.getAuthorization(
                         restAuthParameter, token, region, signHeaders, dateTime, date);
-<<<<<<< HEAD
         assertEquals(
-                "DLF4-HMAC-SHA256 Credential=access-key-id/20231203/cn-hangzhou/DlfNext/aliyun_v4_request,AdditionalHeaders=host,Signature=5afbdad67b52f17c47e202da2222bff9f5cf2f86c3ed973bb919a8216d086fb7",
-=======
-        Assertions.assertEquals(
                 "DLF4-HMAC-SHA256 Credential=access-key-id/20231203/cn-hangzhou/DlfNext/aliyun_v4_request,Signature=c72caf1d40b55b1905d891ee3e3de48a2f8bebefa7e39e4f277acc93c269c5e3",
->>>>>>> ccc2d0f8
                 authorization);
     }
 }