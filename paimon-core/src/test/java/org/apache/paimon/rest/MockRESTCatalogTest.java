--- conflicted
+++ resolved
@@ -340,22 +340,26 @@
     }
 
     private RESTCatalog initCatalog(boolean enableDataToken) throws IOException {
-<<<<<<< HEAD
-        return initCatalogUtil(enableDataToken, "table-default-key", "table-default-value");
+        return initCatalogUtil(
+                enableDataToken,
+                Collections.emptyMap(),
+                "table-default-key",
+                "table-default-value");
+    }
+
+    private RESTCatalog initCatalog(boolean enableDataToken, Map<String, String> extraOptions)
+            throws IOException {
+        return initCatalogUtil(
+                enableDataToken, extraOptions, "table-default-key", "table-default-value");
     }
 
     private RESTCatalog initCatalogWithDefaultTableOption(String key, String value)
             throws IOException {
-        return initCatalogUtil(false, key, value);
-    }
-
-    private RESTCatalog initCatalogUtil(boolean enableDataToken, String key, String value)
-=======
-        return initCatalog(enableDataToken, Collections.emptyMap());
-    }
-
-    private RESTCatalog initCatalog(boolean enableDataToken, Map<String, String> extraOptions)
->>>>>>> b7a42cdf
+        return initCatalogUtil(false, Collections.emptyMap(), key, value);
+    }
+
+    private RESTCatalog initCatalogUtil(
+            boolean enableDataToken, Map<String, String> extraOptions, String key, String value)
             throws IOException {
         String restWarehouse = UUID.randomUUID().toString();
         this.config =
