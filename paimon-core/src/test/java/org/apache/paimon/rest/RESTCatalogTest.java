/*
 * Licensed to the Apache Software Foundation (ASF) under one
 * or more contributor license agreements.  See the NOTICE file
 * distributed with this work for additional information
 * regarding copyright ownership.  The ASF licenses this file
 * to you under the Apache License, Version 2.0 (the
 * "License"); you may not use this file except in compliance
 * with the License.  You may obtain a copy of the License at
 *
 *     http://www.apache.org/licenses/LICENSE-2.0
 *
 * Unless required by applicable law or agreed to in writing, software
 * distributed under the License is distributed on an "AS IS" BASIS,
 * WITHOUT WARRANTIES OR CONDITIONS OF ANY KIND, either express or implied.
 * See the License for the specific language governing permissions and
 * limitations under the License.
 */

package org.apache.paimon.rest;

import org.apache.paimon.PagedList;
import org.apache.paimon.Snapshot;
import org.apache.paimon.catalog.Catalog;
import org.apache.paimon.catalog.CatalogContext;
import org.apache.paimon.catalog.CatalogTestBase;
import org.apache.paimon.catalog.Identifier;
import org.apache.paimon.catalog.PropertyChange;
import org.apache.paimon.data.GenericRow;
import org.apache.paimon.data.InternalRow;
import org.apache.paimon.options.CatalogOptions;
import org.apache.paimon.options.Options;
import org.apache.paimon.partition.Partition;
import org.apache.paimon.reader.RecordReader;
import org.apache.paimon.rest.auth.AuthProviderEnum;
import org.apache.paimon.rest.auth.BearTokenAuthProvider;
import org.apache.paimon.rest.auth.RESTAuthParameter;
import org.apache.paimon.rest.exceptions.NotAuthorizedException;
import org.apache.paimon.rest.responses.ConfigResponse;
import org.apache.paimon.schema.Schema;
import org.apache.paimon.schema.SchemaChange;
import org.apache.paimon.table.FileStoreTable;
import org.apache.paimon.table.Table;
import org.apache.paimon.table.sink.BatchTableCommit;
import org.apache.paimon.table.sink.BatchTableWrite;
import org.apache.paimon.table.sink.BatchWriteBuilder;
import org.apache.paimon.table.sink.CommitMessage;
import org.apache.paimon.table.source.ReadBuilder;
import org.apache.paimon.table.source.Split;
import org.apache.paimon.table.source.TableRead;
import org.apache.paimon.types.DataField;
import org.apache.paimon.types.DataTypes;
import org.apache.paimon.view.View;

import org.apache.paimon.shade.guava30.com.google.common.collect.ImmutableMap;
import org.apache.paimon.shade.guava30.com.google.common.collect.Lists;
import org.apache.paimon.shade.guava30.com.google.common.collect.Maps;

import org.junit.jupiter.api.AfterEach;
import org.junit.jupiter.api.BeforeEach;
import org.junit.jupiter.api.Test;

import java.io.IOException;
import java.io.UncheckedIOException;
import java.util.ArrayList;
import java.util.Arrays;
import java.util.Collections;
import java.util.Comparator;
import java.util.HashMap;
import java.util.List;
import java.util.Map;
import java.util.Optional;
import java.util.UUID;

import static org.apache.paimon.CoreOptions.METASTORE_PARTITIONED_TABLE;
<<<<<<< HEAD
import static org.apache.paimon.catalog.Catalog.SYSTEM_DATABASE_NAME;
=======
import static org.apache.paimon.CoreOptions.METASTORE_TAG_TO_PARTITION;
>>>>>>> 6bec5641
import static org.apache.paimon.utils.SnapshotManagerTest.createSnapshotWithMillis;
import static org.assertj.core.api.Assertions.assertThat;
import static org.assertj.core.api.Assertions.assertThatExceptionOfType;
import static org.assertj.core.api.Assertions.assertThatThrownBy;
import static org.junit.jupiter.api.Assertions.assertEquals;
import static org.junit.jupiter.api.Assertions.assertNull;
import static org.junit.jupiter.api.Assertions.assertThrows;

/** Test for REST Catalog. */
class RESTCatalogTest extends CatalogTestBase {

    private RESTCatalogServer restCatalogServer;
    private String initToken = "init_token";
    private String serverDefineHeaderName = "test-header";
    private String serverDefineHeaderValue = "test-value";
    private ConfigResponse config;
    private Options options = new Options();
    private String dataPath;

    @BeforeEach
    @Override
    public void setUp() throws Exception {
        super.setUp();
        dataPath = warehouse;
        String restWarehouse = UUID.randomUUID().toString();
        this.config =
                new ConfigResponse(
                        ImmutableMap.of(
                                RESTCatalogInternalOptions.PREFIX.key(),
                                "paimon",
                                "header." + serverDefineHeaderName,
                                serverDefineHeaderValue,
                                CatalogOptions.WAREHOUSE.key(),
                                restWarehouse),
                        ImmutableMap.of());
        restCatalogServer = new RESTCatalogServer(dataPath, initToken, this.config, restWarehouse);
        restCatalogServer.start();
        options.set(CatalogOptions.WAREHOUSE.key(), restWarehouse);
        options.set(RESTCatalogOptions.URI, restCatalogServer.getUrl());
        options.set(RESTCatalogOptions.TOKEN, initToken);
        options.set(RESTCatalogOptions.TOKEN_PROVIDER, AuthProviderEnum.BEAR.identifier());
        this.catalog = new RESTCatalog(CatalogContext.create(options));
    }

    @AfterEach
    public void tearDown() throws Exception {
        restCatalogServer.shutdown();
    }

    @Test
    void testAuthFail() {
        Options options = new Options();
        options.set(RESTCatalogOptions.URI, restCatalogServer.getUrl());
        options.set(RESTCatalogOptions.TOKEN, "aaaaa");
        options.set(RESTCatalogOptions.TOKEN_PROVIDER, AuthProviderEnum.BEAR.identifier());
        options.set(CatalogOptions.METASTORE, RESTCatalogFactory.IDENTIFIER);
        assertThatThrownBy(() -> new RESTCatalog(CatalogContext.create(options)))
                .isInstanceOf(NotAuthorizedException.class);
    }

    @Test
    void testHeader() {
        RESTCatalog restCatalog = (RESTCatalog) catalog;
        Map<String, String> parameters = new HashMap<>();
        parameters.put("k1", "v1");
        parameters.put("k2", "v2");
        RESTAuthParameter restAuthParameter =
                new RESTAuthParameter("host", "/path", parameters, "method", "data");
        Map<String, String> headers = restCatalog.headers(restAuthParameter);
        assertEquals(
                headers.get(BearTokenAuthProvider.AUTHORIZATION_HEADER_KEY), "Bearer init_token");
        assertEquals(headers.get(serverDefineHeaderName), serverDefineHeaderValue);
    }

    @Test
<<<<<<< HEAD
    void testDatabaseApiWhenNoPermission() {
        String database = "test_no_permission_db";
        restCatalogServer.addNoPermissionDatabase(database);
        assertThrows(
                Catalog.DatabaseNoPermissionException.class,
                () -> catalog.createDatabase(database, false, Maps.newHashMap()));
        assertThrows(
                Catalog.DatabaseNoPermissionException.class, () -> catalog.getDatabase(database));
        assertThrows(
                Catalog.DatabaseNoPermissionException.class,
                () -> catalog.dropDatabase(database, false, false));
        assertThrows(
                Catalog.DatabaseNoPermissionException.class,
                () ->
                        catalog.alterDatabase(
                                database,
                                Lists.newArrayList(PropertyChange.setProperty("key1", "value1")),
                                false));
    }

    @Test
    void testDatabaseApiWhenNoExistAndNotIgnore() {
        String database = "test_no_exist_db";
        assertThrows(
                Catalog.DatabaseNotExistException.class,
                () -> catalog.dropDatabase(database, false, false));
        assertThrows(
                Catalog.DatabaseNotExistException.class,
                () ->
                        catalog.alterDatabase(
                                database,
                                Lists.newArrayList(PropertyChange.setProperty("key1", "value1")),
                                false));
    }

    @Test
    void testGetSystemDatabase() throws Catalog.DatabaseNotExistException {
        assertThat(catalog.getDatabase(SYSTEM_DATABASE_NAME).name())
                .isEqualTo(SYSTEM_DATABASE_NAME);
    }

    @Test
    void testTableApiWhenTableNoPermission() throws Exception {
        Identifier identifier = Identifier.create("test_table_db", "no_permission_table");
        createTable(identifier, Maps.newHashMap(), Lists.newArrayList("col1"));
        restCatalogServer.addNoPermissionTable(identifier);
        assertThrows(Catalog.TableNoPermissionException.class, () -> catalog.getTable(identifier));
        assertThrows(
                Catalog.TableNoPermissionException.class,
                () ->
                        catalog.alterTable(
                                identifier,
                                Lists.newArrayList(
                                        SchemaChange.addColumn("col2", DataTypes.DATE())),
                                false));
        assertThrows(
                Catalog.TableNoPermissionException.class,
                () -> catalog.dropTable(identifier, false));
        assertThrows(
                Catalog.TableNoPermissionException.class,
                () ->
                        catalog.renameTable(
                                identifier,
                                Identifier.create("test_table_db", "no_permission_table2"),
                                false));
    }

    @Test
    void testSnapshotApiWhenTableNoExist() throws Exception {
        RESTCatalog restCatalog = (RESTCatalog) catalog;
        Identifier identifier = Identifier.create("test_snapshot_db", "no_exit_table");
        catalog.createDatabase(identifier.getDatabaseName(), true);
        assertThrows(
                Catalog.TableNotExistException.class, () -> restCatalog.loadSnapshot(identifier));
        assertThrows(
                Catalog.TableNotExistException.class,
                () ->
                        restCatalog.commitSnapshot(
                                identifier,
                                createSnapshotWithMillis(1L, System.currentTimeMillis()),
                                new ArrayList<Partition>()));
    }

    @Test
    void testSnapshotApiWhenTableNoPermission() throws Exception {
        RESTCatalog restCatalog = (RESTCatalog) catalog;
        Identifier identifier = Identifier.create("test_snapshot_db", "no_permission_table");
        createTable(identifier, Maps.newHashMap(), Lists.newArrayList("col1"));
        restCatalogServer.addNoPermissionTable(identifier);
        assertThrows(
                Catalog.TableNoPermissionException.class,
                () -> restCatalog.loadSnapshot(identifier));
        assertThrows(
                Catalog.TableNoPermissionException.class,
                () ->
                        restCatalog.commitSnapshot(
                                identifier,
                                createSnapshotWithMillis(1L, System.currentTimeMillis()),
                                new ArrayList<Partition>()));
=======
    public void testListTables() throws Exception {
        super.testListTables();

        String databaseName = "tables_db";
        String[] tableNames = {"table4", "table5", "table1", "table2", "table3"};
        String[] sortedTableNames = Arrays.stream(tableNames).sorted().toArray(String[]::new);
        Options options = new Options(this.catalog.options());
        try (RESTCatalog restCatalog = new RESTCatalog(CatalogContext.create(options))) {

            restCatalog.createDatabase(databaseName, false);
            List<String> restTables = restCatalog.listTables(databaseName);
            assertThat(restTables).isEmpty();

            // List tables returns a list with the names of all tables in the database

            for (String tableName : tableNames) {
                restCatalog.createTable(
                        Identifier.create(databaseName, tableName), DEFAULT_TABLE_SCHEMA, false);
            }
            restTables = restCatalog.listTables(databaseName);
            assertThat(restTables).containsExactly(sortedTableNames);

            // List tables throws DatabaseNotExistException when the database does not exist
            assertThatExceptionOfType(Catalog.DatabaseNotExistException.class)
                    .isThrownBy(() -> restCatalog.listTables("non_existing_db"));
        }
    }

    @Test
    public void testListTablesPaged() throws Exception {
        // List tables paged returns an empty list when there are no tables in the database
        String databaseName = "tables_paged_db";
        catalog.createDatabase(databaseName, false);
        PagedList<String> pagedTables = catalog.listTablesPaged(databaseName, null, null);
        assertThat(pagedTables.getElements()).isEmpty();
        assertNull(pagedTables.getNextPageToken());

        String[] tableNames = {"table1", "table2", "table3", "abd", "def", "opr"};
        for (String tableName : tableNames) {
            catalog.createTable(
                    Identifier.create(databaseName, tableName), DEFAULT_TABLE_SCHEMA, false);
        }

        // when maxResults is null or 0, the page length is set to a server configured value
        String[] sortedTableNames = Arrays.stream(tableNames).sorted().toArray(String[]::new);
        pagedTables = catalog.listTablesPaged(databaseName, null, null);
        List<String> tables = pagedTables.getElements();
        assertThat(tables).containsExactly(sortedTableNames);
        assertNull(pagedTables.getNextPageToken());

        // when maxResults is greater than 0, the page length is the minimum of this value and a
        // server configured value
        // when pageToken is null, will list tables from the beginning
        int maxResults = 2;
        pagedTables = catalog.listTablesPaged(databaseName, maxResults, null);
        tables = pagedTables.getElements();
        assertEquals(maxResults, tables.size());
        assertThat(tables).containsExactly("abd", "def");
        assertEquals("def", pagedTables.getNextPageToken());

        // when pageToken is not null, will list tables from the pageToken (exclusive)
        pagedTables =
                catalog.listTablesPaged(databaseName, maxResults, pagedTables.getNextPageToken());
        tables = pagedTables.getElements();
        assertEquals(maxResults, tables.size());
        assertThat(tables).containsExactly("opr", "table1");
        assertEquals("table1", pagedTables.getNextPageToken());

        pagedTables =
                catalog.listTablesPaged(databaseName, maxResults, pagedTables.getNextPageToken());
        tables = pagedTables.getElements();
        assertEquals(maxResults, tables.size());
        assertThat(tables).containsExactly("table2", "table3");
        assertEquals("table3", pagedTables.getNextPageToken());

        pagedTables =
                catalog.listTablesPaged(databaseName, maxResults, pagedTables.getNextPageToken());
        tables = pagedTables.getElements();
        assertEquals(0, tables.size());
        assertNull(pagedTables.getNextPageToken());

        maxResults = 8;
        pagedTables = catalog.listTablesPaged(databaseName, maxResults, null);
        tables = pagedTables.getElements();
        String[] expectedTableNames = Arrays.stream(tableNames).sorted().toArray(String[]::new);
        assertThat(tables).containsExactly(expectedTableNames);
        assertNull(pagedTables.getNextPageToken());

        pagedTables = catalog.listTablesPaged(databaseName, maxResults, "table1");
        tables = pagedTables.getElements();
        assertEquals(2, tables.size());
        assertThat(tables).containsExactly("table2", "table3");
        assertNull(pagedTables.getNextPageToken());

        // List tables throws DatabaseNotExistException when the database does not exist
        assertThatExceptionOfType(Catalog.DatabaseNotExistException.class)
                .isThrownBy(() -> catalog.listTables("non_existing_db"));
    }

    @Test
    public void testListTableDetailsPaged() throws Exception {
        // List table details returns an empty list when there are no tables in the database
        String databaseName = "table_details_paged_db";
        catalog.createDatabase(databaseName, false);
        PagedList<Table> pagedTableDetails =
                catalog.listTableDetailsPaged(databaseName, null, null);
        assertThat(pagedTableDetails.getElements()).isEmpty();
        assertNull(pagedTableDetails.getNextPageToken());

        String[] tableNames = {"table1", "table2", "table3", "abd", "def", "opr"};
        String[] expectedTableNames = Arrays.stream(tableNames).sorted().toArray(String[]::new);
        for (String tableName : tableNames) {
            catalog.createTable(
                    Identifier.create(databaseName, tableName), DEFAULT_TABLE_SCHEMA, false);
        }

        pagedTableDetails = catalog.listTableDetailsPaged(databaseName, null, null);
        assertPagedTableDetails(pagedTableDetails, tableNames.length, expectedTableNames);
        assertNull(pagedTableDetails.getNextPageToken());

        int maxResults = 2;
        pagedTableDetails = catalog.listTableDetailsPaged(databaseName, maxResults, null);
        assertPagedTableDetails(pagedTableDetails, maxResults, "abd", "def");
        assertEquals("def", pagedTableDetails.getNextPageToken());

        pagedTableDetails =
                catalog.listTableDetailsPaged(
                        databaseName, maxResults, pagedTableDetails.getNextPageToken());
        assertPagedTableDetails(pagedTableDetails, maxResults, "opr", "table1");
        assertEquals("table1", pagedTableDetails.getNextPageToken());

        pagedTableDetails =
                catalog.listTableDetailsPaged(
                        databaseName, maxResults, pagedTableDetails.getNextPageToken());
        assertPagedTableDetails(pagedTableDetails, maxResults, "table2", "table3");
        assertEquals("table3", pagedTableDetails.getNextPageToken());

        pagedTableDetails =
                catalog.listTableDetailsPaged(
                        databaseName, maxResults, pagedTableDetails.getNextPageToken());
        assertEquals(0, pagedTableDetails.getElements().size());
        assertNull(pagedTableDetails.getNextPageToken());

        maxResults = 8;
        pagedTableDetails = catalog.listTableDetailsPaged(databaseName, maxResults, null);
        assertPagedTableDetails(
                pagedTableDetails, Math.min(maxResults, tableNames.length), expectedTableNames);
        assertNull(pagedTableDetails.getNextPageToken());

        String pageToken = "table1";
        pagedTableDetails = catalog.listTableDetailsPaged(databaseName, maxResults, pageToken);
        assertPagedTableDetails(pagedTableDetails, 2, "table2", "table3");
        assertNull(pagedTableDetails.getNextPageToken());

        // List table details throws DatabaseNotExistException when the database does not exist
        final int finalMaxResults = maxResults;
        assertThatExceptionOfType(Catalog.DatabaseNotExistException.class)
                .isThrownBy(
                        () ->
                                catalog.listTableDetailsPaged(
                                        "non_existing_db", finalMaxResults, pageToken));
    }

    @Test
    void testListViews() throws Exception {
        Options options = new Options(this.catalog.options());
        String databaseName;
        List<String> views;
        String[] viewNames = new String[] {"view1", "view2", "view3", "abd", "def", "opr", "xyz"};
        String[] sortedViewNames = Arrays.stream(viewNames).sorted().toArray(String[]::new);
        List<String> restViews;
        try (RESTCatalog restCatalog = new RESTCatalog(CatalogContext.create(options))) {

            // List tables returns an empty list when there are no tables in the database
            databaseName = "views_paged_db";
            restCatalog.createDatabase(databaseName, false);
            views = restCatalog.listViews(databaseName);
            assertThat(views).isEmpty();

            View view = buildView(databaseName);

            for (String viewName : viewNames) {
                restCatalog.createView(Identifier.create(databaseName, viewName), view, false);
            }

            // when maxResults is null or 0, the page length is set to a server configured value
            restViews = restCatalog.listViews(databaseName);
        }
        assertThat(restViews).containsExactly(sortedViewNames);
    }

    @Test
    public void testListViewsPaged() throws Exception {
        if (!supportsView()) {
            return;
        }

        // List views returns an empty list when there are no views in the database
        String databaseName = "views_paged_db";
        catalog.createDatabase(databaseName, false);
        PagedList<String> pagedViews = catalog.listViewsPaged(databaseName, null, null);
        assertThat(pagedViews.getElements()).isEmpty();
        assertNull(pagedViews.getNextPageToken());

        // List views paged returns a list with the names of all views in the database in all
        // catalogs except RestCatalog
        // even if the maxResults or pageToken is not null
        View view = buildView(databaseName);
        String[] viewNames = {"view1", "view2", "view3", "abd", "def", "opr"};
        String[] sortedViewNames = Arrays.stream(viewNames).sorted().toArray(String[]::new);
        for (String viewName : viewNames) {
            catalog.createView(Identifier.create(databaseName, viewName), view, false);
        }

        pagedViews = catalog.listViewsPaged(databaseName, null, null);
        assertThat(pagedViews.getElements()).containsExactly(sortedViewNames);
        assertNull(pagedViews.getNextPageToken());

        int maxResults = 2;
        pagedViews = catalog.listViewsPaged(databaseName, maxResults, null);
        assertPagedViews(pagedViews, "abd", "def");
        assertEquals("def", pagedViews.getNextPageToken());

        pagedViews =
                catalog.listViewsPaged(databaseName, maxResults, pagedViews.getNextPageToken());
        assertPagedViews(pagedViews, "opr", "view1");
        assertEquals("view1", pagedViews.getNextPageToken());

        pagedViews =
                catalog.listViewsPaged(databaseName, maxResults, pagedViews.getNextPageToken());
        assertPagedViews(pagedViews, "view2", "view3");
        assertEquals("view3", pagedViews.getNextPageToken());

        maxResults = 8;
        String[] expectedViewNames = Arrays.stream(viewNames).sorted().toArray(String[]::new);
        pagedViews = catalog.listViewsPaged(databaseName, maxResults, null);
        assertPagedViews(pagedViews, expectedViewNames);
        assertNull(pagedViews.getNextPageToken());

        String pageToken = "view1";
        pagedViews = catalog.listViewsPaged(databaseName, maxResults, pageToken);
        assertPagedViews(pagedViews, "view2", "view3");
        assertNull(pagedViews.getNextPageToken());

        // List views throws DatabaseNotExistException when the database does not exist
        final int finalMaxResults = 9;
        assertThatExceptionOfType(Catalog.DatabaseNotExistException.class)
                .isThrownBy(
                        () ->
                                catalog.listViewsPaged(
                                        "non_existing_db", finalMaxResults, pageToken));
    }

    @Test
    public void testListViewDetailsPaged() throws Exception {
        // List view details returns an empty list when there are no views in the database
        String databaseName = "view_details_paged_db";
        catalog.createDatabase(databaseName, false);
        PagedList<View> pagedViewDetails = catalog.listViewDetailsPaged(databaseName, null, null);
        assertThat(pagedViewDetails.getElements()).isEmpty();
        assertNull(pagedViewDetails.getNextPageToken());

        String[] viewNames = {"view1", "view2", "view3", "abd", "def", "opr"};
        View view = buildView(databaseName);
        for (String viewName : viewNames) {
            catalog.createView(Identifier.create(databaseName, viewName), view, false);
        }

        pagedViewDetails = catalog.listViewDetailsPaged(databaseName, null, null);
        assertPagedViewDetails(pagedViewDetails, view, viewNames.length, viewNames);
        assertNull(pagedViewDetails.getNextPageToken());

        int maxResults = 2;
        pagedViewDetails = catalog.listViewDetailsPaged(databaseName, maxResults, null);
        assertPagedViewDetails(pagedViewDetails, view, maxResults, "abd", "def");
        assertEquals("def", pagedViewDetails.getNextPageToken());

        pagedViewDetails =
                catalog.listViewDetailsPaged(
                        databaseName, maxResults, pagedViewDetails.getNextPageToken());
        assertPagedViewDetails(pagedViewDetails, view, maxResults, "opr", "view1");
        assertEquals("view1", pagedViewDetails.getNextPageToken());

        pagedViewDetails =
                catalog.listViewDetailsPaged(
                        databaseName, maxResults, pagedViewDetails.getNextPageToken());
        assertPagedViewDetails(pagedViewDetails, view, maxResults, "view2", "view3");
        assertEquals("view3", pagedViewDetails.getNextPageToken());

        pagedViewDetails =
                catalog.listViewDetailsPaged(
                        databaseName, maxResults, pagedViewDetails.getNextPageToken());
        assertEquals(0, pagedViewDetails.getElements().size());
        assertNull(pagedViewDetails.getNextPageToken());

        maxResults = 8;
        pagedViewDetails = catalog.listViewDetailsPaged(databaseName, maxResults, null);
        String[] expectedViewNames = Arrays.stream(viewNames).sorted().toArray(String[]::new);
        assertPagedViewDetails(
                pagedViewDetails,
                view,
                Math.min(maxResults, expectedViewNames.length),
                expectedViewNames);
        assertNull(pagedViewDetails.getNextPageToken());

        String pageToken = "view1";
        pagedViewDetails = catalog.listViewDetailsPaged(databaseName, maxResults, pageToken);
        assertPagedViewDetails(pagedViewDetails, view, 2, "view2", "view3");
        assertNull(pagedViewDetails.getNextPageToken());

        // List view details throws DatabaseNotExistException when the database does not exist
        final int finalMaxResults = maxResults;
        assertThatExceptionOfType(Catalog.DatabaseNotExistException.class)
                .isThrownBy(
                        () ->
                                catalog.listViewDetailsPaged(
                                        "non_existing_db", finalMaxResults, pageToken));
>>>>>>> 6bec5641
    }

    @Test
    void testListPartitionsWhenMetastorePartitionedIsTrue() throws Exception {
        Identifier identifier = Identifier.create("test_db", "test_table");
        createTable(
                identifier,
                ImmutableMap.of(METASTORE_PARTITIONED_TABLE.key(), "" + true),
                Lists.newArrayList("col1"));
        List<Partition> result = catalog.listPartitions(identifier);
        assertEquals(0, result.size());
    }

    @Test
    void testListPartitionsFromFile() throws Exception {
        Identifier identifier = Identifier.create("test_db", "test_table");
        createTable(identifier, Maps.newHashMap(), Lists.newArrayList("col1"));
        List<Partition> result = catalog.listPartitions(identifier);
        assertEquals(0, result.size());
    }

    @Test
    void testListPartitions() throws Exception {
        List<Map<String, String>> partitionSpecs =
                Arrays.asList(
                        Collections.singletonMap("dt", "20250101"),
                        Collections.singletonMap("dt", "20250102"),
                        Collections.singletonMap("dt", "20240102"),
                        Collections.singletonMap("dt", "20260101"),
                        Collections.singletonMap("dt", "20250104"),
                        Collections.singletonMap("dt", "20250103"));
        Map[] sortedSpecs =
                partitionSpecs.stream()
                        .sorted(Comparator.comparing(i -> i.get("dt")))
                        .toArray(Map[]::new);

        Options options = new Options(this.catalog.options());
        Identifier identifier;
        try (RESTCatalog restCatalog = new RESTCatalog(CatalogContext.create(options))) {

            String databaseName = "partitions_db";
            identifier = Identifier.create(databaseName, "table");
            Schema schema =
                    Schema.newBuilder()
                            .option(METASTORE_PARTITIONED_TABLE.key(), "true")
                            .option(METASTORE_TAG_TO_PARTITION.key(), "dt")
                            .column("col", DataTypes.INT())
                            .column("dt", DataTypes.STRING())
                            .partitionKeys("dt")
                            .build();

            restCatalog.createDatabase(databaseName, true);
            restCatalog.createTable(identifier, schema, true);
            restCatalog.createPartitions(identifier, partitionSpecs);

            List<Partition> restPartitions = restCatalog.listPartitions(identifier);
            assertThat(restPartitions.stream().map(Partition::spec)).containsExactly(sortedSpecs);

            assertThatExceptionOfType(Catalog.TableNotExistException.class)
                    .isThrownBy(
                            () ->
                                    restCatalog.listPartitions(
                                            Identifier.create(databaseName, "non_existing_table")));
        }
    }

    @Test
    public void testListPartitionsPaged() throws Exception {
        String databaseName = "partitions_paged_db";
        List<Map<String, String>> partitionSpecs =
                Arrays.asList(
                        Collections.singletonMap("dt", "20250101"),
                        Collections.singletonMap("dt", "20250102"),
                        Collections.singletonMap("dt", "20240102"),
                        Collections.singletonMap("dt", "20260101"),
                        Collections.singletonMap("dt", "20250104"),
                        Collections.singletonMap("dt", "20250103"));
        catalog.dropDatabase(databaseName, true, true);
        catalog.createDatabase(databaseName, true);
        Identifier identifier = Identifier.create(databaseName, "table");
        catalog.createTable(
                identifier,
                Schema.newBuilder()
                        .option(METASTORE_PARTITIONED_TABLE.key(), "true")
                        .option(METASTORE_TAG_TO_PARTITION.key(), "dt")
                        .column("col", DataTypes.INT())
                        .column("dt", DataTypes.STRING())
                        .partitionKeys("dt")
                        .build(),
                true);

        catalog.createPartitions(identifier, partitionSpecs);
        PagedList<Partition> pagedPartitions = catalog.listPartitionsPaged(identifier, null, null);
        Map[] sortedSpecs =
                partitionSpecs.stream()
                        .sorted(Comparator.comparing(i -> i.get("dt")))
                        .toArray(Map[]::new);
        assertPagedPartitions(pagedPartitions, partitionSpecs.size(), sortedSpecs);

        int maxResults = 2;
        pagedPartitions = catalog.listPartitionsPaged(identifier, maxResults, null);
        assertPagedPartitions(
                pagedPartitions, maxResults, partitionSpecs.get(2), partitionSpecs.get(0));
        assertEquals("dt=20250101", pagedPartitions.getNextPageToken());

        pagedPartitions =
                catalog.listPartitionsPaged(
                        identifier, maxResults, pagedPartitions.getNextPageToken());
        assertPagedPartitions(
                pagedPartitions, maxResults, partitionSpecs.get(1), partitionSpecs.get(5));
        assertEquals("dt=20250103", pagedPartitions.getNextPageToken());

        pagedPartitions =
                catalog.listPartitionsPaged(
                        identifier, maxResults, pagedPartitions.getNextPageToken());
        assertPagedPartitions(
                pagedPartitions, maxResults, partitionSpecs.get(4), partitionSpecs.get(3));
        assertEquals("dt=20260101", pagedPartitions.getNextPageToken());

        pagedPartitions =
                catalog.listPartitionsPaged(
                        identifier, maxResults, pagedPartitions.getNextPageToken());
        assertThat(pagedPartitions.getElements()).isEmpty();
        assertNull(pagedPartitions.getNextPageToken());

        maxResults = 8;
        pagedPartitions = catalog.listPartitionsPaged(identifier, maxResults, null);

        assertPagedPartitions(
                pagedPartitions, Math.min(maxResults, partitionSpecs.size()), sortedSpecs);
        assertNull(pagedPartitions.getNextPageToken());

        pagedPartitions = catalog.listPartitionsPaged(identifier, maxResults, "dt=20250101");
        assertPagedPartitions(
                pagedPartitions,
                4,
                partitionSpecs.get(1),
                partitionSpecs.get(5),
                partitionSpecs.get(4),
                partitionSpecs.get(3));
        assertNull(pagedPartitions.getNextPageToken());

        // List partitions paged throws TableNotExistException when the table does not exist
        final int finalMaxResults = maxResults;
        assertThatExceptionOfType(Catalog.TableNotExistException.class)
                .isThrownBy(
                        () ->
                                catalog.listPartitionsPaged(
                                        Identifier.create(databaseName, "non_existing_table"),
                                        finalMaxResults,
                                        "dt=20250101"));
    }

    @Test
    void testRefreshFileIO() throws Exception {
        this.catalog = initDataTokenCatalog();
        List<Identifier> identifiers =
                Lists.newArrayList(
                        Identifier.create("test_db_a", "test_table_a"),
                        Identifier.create("test_db_b", "test_table_b"),
                        Identifier.create("test_db_c", "test_table_c"));
        for (Identifier identifier : identifiers) {
            createTable(identifier, Maps.newHashMap(), Lists.newArrayList("col1"));
            FileStoreTable fileStoreTable = (FileStoreTable) catalog.getTable(identifier);
            assertEquals(true, fileStoreTable.fileIO().exists(fileStoreTable.location()));

            RESTTokenFileIO fileIO = (RESTTokenFileIO) fileStoreTable.fileIO();
            RESTToken fileDataToken = fileIO.validToken();
            RESTToken serverDataToken = restCatalogServer.getDataToken(identifier);
            assertEquals(serverDataToken, fileDataToken);
        }
    }

    @Test
    void testRefreshFileIOWhenExpired() throws Exception {
        this.catalog = initDataTokenCatalog();
        Identifier identifier =
                Identifier.create("test_data_token", "table_for_testing_date_token");
        RESTToken expiredDataToken =
                new RESTToken(
                        ImmutableMap.of("akId", "akId", "akSecret", UUID.randomUUID().toString()),
                        System.currentTimeMillis());
        restCatalogServer.setDataToken(identifier, expiredDataToken);
        createTable(identifier, Maps.newHashMap(), Lists.newArrayList("col1"));
        FileStoreTable fileStoreTable = (FileStoreTable) catalog.getTable(identifier);
        RESTTokenFileIO fileIO = (RESTTokenFileIO) fileStoreTable.fileIO();
        RESTToken fileDataToken = fileIO.validToken();
        assertEquals(expiredDataToken, fileDataToken);
        RESTToken newDataToken =
                new RESTToken(
                        ImmutableMap.of("akId", "akId", "akSecret", UUID.randomUUID().toString()),
                        System.currentTimeMillis() + 100_000);
        restCatalogServer.setDataToken(identifier, newDataToken);
        RESTToken nextFileDataToken = fileIO.validToken();
        assertEquals(newDataToken, nextFileDataToken);
        assertEquals(true, nextFileDataToken.expireAtMillis() - fileDataToken.expireAtMillis() > 0);
    }

    @Test
    void testSnapshotFromREST() throws Exception {
        RESTCatalog catalog = (RESTCatalog) this.catalog;
        Identifier hasSnapshotTableIdentifier = Identifier.create("test_db_a", "my_snapshot_table");
        createTable(hasSnapshotTableIdentifier, Maps.newHashMap(), Lists.newArrayList("col1"));
        long id = 10086;
        long millis = System.currentTimeMillis();
        restCatalogServer.setTableSnapshot(
                hasSnapshotTableIdentifier, createSnapshotWithMillis(id, millis));
        Optional<Snapshot> snapshot = catalog.loadSnapshot(hasSnapshotTableIdentifier);
        assertThat(snapshot).isPresent();
        assertThat(snapshot.get().id()).isEqualTo(id);
        assertThat(snapshot.get().timeMillis()).isEqualTo(millis);
        Identifier noSnapshotTableIdentifier = Identifier.create("test_db_a_1", "unknown");
        createTable(noSnapshotTableIdentifier, Maps.newHashMap(), Lists.newArrayList("col1"));
        snapshot = catalog.loadSnapshot(noSnapshotTableIdentifier);
        assertThat(snapshot).isEmpty();
    }

    @Test
    public void testDataTokenExpired() throws Exception {
        this.catalog = initDataTokenCatalog();
        Identifier identifier =
                Identifier.create("test_data_token", "table_for_expired_date_token");
        createTable(identifier, Maps.newHashMap(), Lists.newArrayList("col1"));
        RESTToken expiredDataToken =
                new RESTToken(
                        ImmutableMap.of(
                                "akId", "akId-expire", "akSecret", UUID.randomUUID().toString()),
                        System.currentTimeMillis() - 100_000);
        restCatalogServer.setDataToken(identifier, expiredDataToken);
        FileStoreTable tableTestWrite = (FileStoreTable) catalog.getTable(identifier);
        List<Integer> data = Lists.newArrayList(12);
        Exception exception =
                assertThrows(UncheckedIOException.class, () -> batchWrite(tableTestWrite, data));
        assertEquals(RESTTestFileIO.TOKEN_EXPIRED_MSG, exception.getCause().getMessage());
        RESTToken dataToken =
                new RESTToken(
                        ImmutableMap.of("akId", "akId", "akSecret", UUID.randomUUID().toString()),
                        System.currentTimeMillis() + 100_000);
        restCatalogServer.setDataToken(identifier, dataToken);
        batchWrite(tableTestWrite, data);
        List<String> actual = batchRead(tableTestWrite);
        assertThat(actual).containsExactlyInAnyOrder("+I[12]");
    }

    @Test
    public void testDataTokenUnExistInServer() throws Exception {
        this.catalog = initDataTokenCatalog();
        Identifier identifier =
                Identifier.create("test_data_token", "table_for_un_exist_date_token");
        createTable(identifier, Maps.newHashMap(), Lists.newArrayList("col1"));
        FileStoreTable tableTestWrite = (FileStoreTable) catalog.getTable(identifier);
        RESTTokenFileIO restTokenFileIO = (RESTTokenFileIO) tableTestWrite.fileIO();
        List<Integer> data = Lists.newArrayList(12);
        // as RESTTokenFileIO is lazy so we need to call isObjectStore() to init fileIO
        restTokenFileIO.isObjectStore();
        restCatalogServer.removeDataToken(identifier);
        Exception exception =
                assertThrows(UncheckedIOException.class, () -> batchWrite(tableTestWrite, data));
        assertEquals(RESTTestFileIO.TOKEN_UN_EXIST_MSG, exception.getCause().getMessage());
    }

    @Test
    public void testBatchRecordsWrite() throws Exception {
        Identifier tableIdentifier = Identifier.create("my_db", "my_table");
        createTable(tableIdentifier, Maps.newHashMap(), Lists.newArrayList("col1"));
        FileStoreTable tableTestWrite = (FileStoreTable) catalog.getTable(tableIdentifier);
        // write
        batchWrite(tableTestWrite, Lists.newArrayList(12, 5, 18));

        // read
        List<String> result = batchRead(tableTestWrite);
        assertThat(result).containsExactlyInAnyOrder("+I[5]", "+I[12]", "+I[18]");
    }

    @Test
    void testBranches() throws Exception {
        String databaseName = "testBranchTable";
        catalog.dropDatabase(databaseName, true, true);
        catalog.createDatabase(databaseName, true);
        Identifier identifier = Identifier.create(databaseName, "table");
        catalog.createTable(
                identifier, Schema.newBuilder().column("col", DataTypes.INT()).build(), true);

        RESTCatalog restCatalog = (RESTCatalog) catalog;
        restCatalog.createBranch(identifier, "my_branch", null);
        assertThat(restCatalog.listBranches(identifier)).containsOnly("my_branch");
        restCatalog.dropBranch(identifier, "my_branch");
        assertThat(restCatalog.listBranches(identifier)).isEmpty();
    }

    @Override
    protected boolean supportsFormatTable() {
        return true;
    }

    @Override
    protected boolean supportPartitions() {
        return true;
    }

    @Override
    protected boolean supportsView() {
        return true;
    }

    @Override
    protected boolean supportPagedList() {
        return true;
    }

    @Override
    protected boolean supportsAlterDatabase() {
        return true;
    }

    // TODO implement this
    @Override
    @Test
    public void testTableUUID() {}

    private void createTable(
            Identifier identifier, Map<String, String> options, List<String> partitionKeys)
            throws Exception {
        catalog.createDatabase(identifier.getDatabaseName(), false);
        catalog.createTable(
                identifier,
                new Schema(
                        Lists.newArrayList(new DataField(0, "col1", DataTypes.INT())),
                        partitionKeys,
                        Collections.emptyList(),
                        options,
                        ""),
                true);
    }

    private Catalog initDataTokenCatalog() {
        options.set(RESTCatalogOptions.DATA_TOKEN_ENABLED, true);
        options.set(
                RESTTestFileIO.DATA_PATH_CONF_KEY,
                dataPath.replaceFirst("file", RESTFileIOTestLoader.SCHEME));
        return new RESTCatalog(CatalogContext.create(options));
    }

    private void batchWrite(FileStoreTable tableTestWrite, List<Integer> data) throws Exception {
        BatchWriteBuilder writeBuilder = tableTestWrite.newBatchWriteBuilder();
        BatchTableWrite write = writeBuilder.newWrite();
        for (Integer i : data) {
            GenericRow record = GenericRow.of(i);
            write.write(record);
        }
        List<CommitMessage> messages = write.prepareCommit();
        BatchTableCommit commit = writeBuilder.newCommit();
        commit.commit(messages);
        write.close();
        commit.close();
    }

    private List<String> batchRead(FileStoreTable tableTestWrite) throws IOException {
        ReadBuilder readBuilder = tableTestWrite.newReadBuilder();
        List<Split> splits = readBuilder.newScan().plan().splits();
        TableRead read = readBuilder.newRead();
        RecordReader<InternalRow> reader = read.createReader(splits);
        List<String> result = new ArrayList<>();
        reader.forEachRemaining(
                row -> {
                    String rowStr =
                            String.format("%s[%d]", row.getRowKind().shortString(), row.getInt(0));
                    result.add(rowStr);
                });
        return result;
    }
}<|MERGE_RESOLUTION|>--- conflicted
+++ resolved
@@ -72,11 +72,8 @@
 import java.util.UUID;
 
 import static org.apache.paimon.CoreOptions.METASTORE_PARTITIONED_TABLE;
-<<<<<<< HEAD
 import static org.apache.paimon.catalog.Catalog.SYSTEM_DATABASE_NAME;
-=======
 import static org.apache.paimon.CoreOptions.METASTORE_TAG_TO_PARTITION;
->>>>>>> 6bec5641
 import static org.apache.paimon.utils.SnapshotManagerTest.createSnapshotWithMillis;
 import static org.assertj.core.api.Assertions.assertThat;
 import static org.assertj.core.api.Assertions.assertThatExceptionOfType;
@@ -152,7 +149,6 @@
     }
 
     @Test
-<<<<<<< HEAD
     void testDatabaseApiWhenNoPermission() {
         String database = "test_no_permission_db";
         restCatalogServer.addNoPermissionDatabase(database);
@@ -252,7 +248,9 @@
                                 identifier,
                                 createSnapshotWithMillis(1L, System.currentTimeMillis()),
                                 new ArrayList<Partition>()));
-=======
+    }
+
+    @Test
     public void testListTables() throws Exception {
         super.testListTables();
 
@@ -570,7 +568,6 @@
                         () ->
                                 catalog.listViewDetailsPaged(
                                         "non_existing_db", finalMaxResults, pageToken));
->>>>>>> 6bec5641
     }
 
     @Test
