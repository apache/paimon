--- conflicted
+++ resolved
@@ -59,11 +59,8 @@
 import java.io.IOException;
 import java.util.List;
 import java.util.UUID;
-<<<<<<< HEAD
-=======
 
 import static org.apache.paimon.rest.RESTObjectMapper.OBJECT_MAPPER;
->>>>>>> 97441c32
 
 /** Mock REST server for testing. */
 public class RESTCatalogServer {
@@ -261,21 +258,11 @@
                 OBJECT_MAPPER.readValue(request.getBody().readUtf8(), RenameTableRequest.class);
         catalog.renameTable(
                 Identifier.create(databaseName, tableName), requestBody.getNewIdentifier(), false);
-<<<<<<< HEAD
         GetTableResponse response =
                 getTable(
                         catalog,
                         requestBody.getNewIdentifier().getDatabaseName(),
                         requestBody.getNewIdentifier().getTableName());
-=======
-        FileStoreTable table = (FileStoreTable) catalog.getTable(requestBody.getNewIdentifier());
-        RESTResponse response =
-                new GetTableResponse(
-                        UUID.randomUUID().toString(),
-                        tableName,
-                        table.schema().id(),
-                        table.schema().toSchema());
->>>>>>> 97441c32
         return mockResponse(response, 200);
     }
 
@@ -303,7 +290,6 @@
     private static MockResponse databaseApiHandler(
             Catalog catalog, RecordedRequest request, String databaseName) throws Exception {
         RESTResponse response;
-<<<<<<< HEAD
         switch (request.getMethod()) {
             case "GET":
                 Database database = catalog.getDatabase(databaseName);
@@ -314,24 +300,12 @@
                 return new MockResponse().setResponseCode(200);
             default:
                 return new MockResponse().setResponseCode(404);
-=======
-        if (request.getMethod().equals("GET")) {
-            Database database = catalog.getDatabase(databaseName);
-            response =
-                    new GetDatabaseResponse(
-                            UUID.randomUUID().toString(), database.name(), database.options());
-            return mockResponse(response, 200);
-        } else if (request.getMethod().equals("DELETE")) {
-            catalog.dropDatabase(databaseName, false, true);
-            return new MockResponse().setResponseCode(200);
->>>>>>> 97441c32
         }
     }
 
     private static MockResponse tablesApiHandler(
             Catalog catalog, RecordedRequest request, String databaseName) throws Exception {
         RESTResponse response;
-<<<<<<< HEAD
         switch (request.getMethod()) {
             case "GET":
                 catalog.listTables(databaseName);
@@ -348,23 +322,6 @@
                 return mockResponse(response, 200);
             default:
                 return new MockResponse().setResponseCode(404);
-=======
-        if (request.getMethod().equals("POST")) {
-            CreateTableRequest requestBody =
-                    OBJECT_MAPPER.readValue(request.getBody().readUtf8(), CreateTableRequest.class);
-            catalog.createTable(requestBody.getIdentifier(), requestBody.getSchema(), false);
-            response =
-                    new GetTableResponse(
-                            UUID.randomUUID().toString(),
-                            requestBody.getIdentifier().getTableName(),
-                            1L,
-                            requestBody.getSchema());
-            return mockResponse(response, 200);
-        } else if (request.getMethod().equals("GET")) {
-            catalog.listTables(databaseName);
-            response = new ListTablesResponse(catalog.listTables(databaseName));
-            return mockResponse(response, 200);
->>>>>>> 97441c32
         }
     }
 
@@ -372,7 +329,6 @@
             Catalog catalog, RecordedRequest request, String databaseName, String tableName)
             throws Exception {
         RESTResponse response;
-<<<<<<< HEAD
         Identifier identifier = Identifier.create(databaseName, tableName);
         switch (request.getMethod()) {
             case "GET":
@@ -436,41 +392,12 @@
                             table.primaryKeys(),
                             table.options(),
                             table.comment().orElse(null));
-=======
-        if (request.getMethod().equals("GET")) {
-            Identifier identifier = Identifier.create(databaseName, tableName);
-            FileStoreTable table = (FileStoreTable) catalog.getTable(identifier);
-            response =
-                    new GetTableResponse(
-                            UUID.randomUUID().toString(),
-                            tableName,
-                            table.schema().id(),
-                            table.schema().toSchema());
-            return mockResponse(response, 200);
-        } else if (request.getMethod().equals("POST")) {
-            Identifier identifier = Identifier.create(databaseName, tableName);
-            AlterTableRequest requestBody =
-                    OBJECT_MAPPER.readValue(request.getBody().readUtf8(), AlterTableRequest.class);
-            catalog.alterTable(identifier, requestBody.getChanges(), false);
-            FileStoreTable table = (FileStoreTable) catalog.getTable(identifier);
-            response =
-                    new GetTableResponse(
-                            UUID.randomUUID().toString(),
-                            tableName,
-                            table.schema().id(),
-                            table.schema().toSchema());
-            return mockResponse(response, 200);
-        } else if (request.getMethod().equals("DELETE")) {
-            Identifier identifier = Identifier.create(databaseName, tableName);
-            catalog.dropTable(identifier, false);
-            return new MockResponse().setResponseCode(200);
->>>>>>> 97441c32
         }
         return new GetTableResponse(
-                AbstractCatalog.newTableLocation(catalog.warehouse(), identifier).toString(),
+                table.id(),
+                table.name(),
                 schemaId,
-                schema,
-                table.uuid());
+                schema);
     }
 
     private static MockResponse mockResponse(RESTResponse response, int httpCode) {
