--- conflicted
+++ resolved
@@ -116,7 +116,6 @@
     private final MockWebServer server;
     private final String authToken;
 
-<<<<<<< HEAD
     private final Map<String, Database> databaseStore = new HashMap<>();
     private final Map<String, TableMetadata> tableMetadataStore = new HashMap<>();
     private final Map<String, List<Partition>> tablePartitionsStore = new HashMap<>();
@@ -124,15 +123,6 @@
     private final Map<String, Snapshot> tableSnapshotStore = new HashMap<>();
     private final List<String> noPermissionDatabases = new ArrayList<>();
     private final List<String> noPermissionTables = new ArrayList<>();
-    Map<String, RESTToken> dataTokenStore = new HashMap<>();
-
-    public RESTCatalogServer(String warehouse, String initToken) {
-=======
-    public final Map<String, Database> databaseStore = new HashMap<>();
-    public final Map<String, TableMetadata> tableMetadataStore = new HashMap<>();
-    public final Map<String, List<Partition>> tablePartitionsStore = new HashMap<>();
-    public final Map<String, View> viewStore = new HashMap<>();
-    public final Map<String, Snapshot> tableSnapshotStore = new HashMap<>();
     public final ConfigResponse configResponse;
     public final String warehouse;
 
@@ -146,7 +136,6 @@
                 this.configResponse.getDefaults().get(RESTCatalogInternalOptions.PREFIX.key());
         ResourcePaths resourcePaths = new ResourcePaths(prefix);
         this.databaseUri = resourcePaths.databases();
->>>>>>> 48dce34f
         authToken = initToken;
         Options conf = new Options();
         this.configResponse.getDefaults().forEach((k, v) -> conf.setString(k, v));
@@ -191,7 +180,7 @@
         DataTokenStore.removeDataToken(warehouse, identifier.getFullName());
     }
 
-<<<<<<< HEAD
+
     public void addNoPermissionDatabase(String database) {
         noPermissionDatabases.add(database);
     }
@@ -199,15 +188,12 @@
     public void addNoPermissionTable(Identifier identifier) {
         noPermissionTables.add(identifier.getFullName());
     }
-
-    public Dispatcher initDispatcher(String warehouse, String authToken) {
-=======
+  
     public RESTToken getDataToken(Identifier identifier) {
         return DataTokenStore.getDataToken(warehouse, identifier.getFullName());
     }
 
     public Dispatcher initDispatcher(String authToken) {
->>>>>>> 48dce34f
         return new Dispatcher() {
             @Override
             public MockResponse dispatch(RecordedRequest request) {
@@ -552,18 +538,14 @@
     private MockResponse commitTableHandle(RecordedRequest request) throws Exception {
         CommitTableRequest requestBody =
                 OBJECT_MAPPER.readValue(request.getBody().readUtf8(), CommitTableRequest.class);
-<<<<<<< HEAD
+      Identifier identifier = requestBody.getIdentifier();
         if (noPermissionTables.contains(requestBody.getIdentifier().getFullName())) {
             throw new Catalog.TableNoPermissionException(requestBody.getIdentifier());
         }
         if (!tableMetadataStore.containsKey(requestBody.getIdentifier().getFullName())) {
             throw new Catalog.TableNotExistException(requestBody.getIdentifier());
         }
-        FileStoreTable table = (FileStoreTable) catalog.getTable(requestBody.getIdentifier());
-=======
-        Identifier identifier = requestBody.getIdentifier();
         FileStoreTable table = getFileTable(identifier);
->>>>>>> 48dce34f
         RenamingSnapshotCommit commit =
                 new RenamingSnapshotCommit(table.snapshotManager(), Lock.empty());
         String branchName = requestBody.getIdentifier().getBranchName();
