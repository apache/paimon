--- conflicted
+++ resolved
@@ -146,11 +146,8 @@
     private final Map<String, TableSnapshot> tableWithSnapshotId2SnapshotStore = new HashMap<>();
     private final List<String> noPermissionDatabases = new ArrayList<>();
     private final List<String> noPermissionTables = new ArrayList<>();
-<<<<<<< HEAD
     private final Map<String, Function> functionStore = new HashMap<>();
-=======
     private final Map<String, List<String>> columnAuthHandler = new HashMap<>();
->>>>>>> 47f290c6
     public final ConfigResponse configResponse;
     public final String warehouse;
 
