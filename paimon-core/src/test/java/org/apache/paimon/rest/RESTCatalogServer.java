/*
 * Licensed to the Apache Software Foundation (ASF) under one
 * or more contributor license agreements.  See the NOTICE file
 * distributed with this work for additional information
 * regarding copyright ownership.  The ASF licenses this file
 * to you under the Apache License, Version 2.0 (the
 * "License"); you may not use this file except in compliance
 * with the License.  You may obtain a copy of the License at
 *
 *     http://www.apache.org/licenses/LICENSE-2.0
 *
 * Unless required by applicable law or agreed to in writing, software
 * distributed under the License is distributed on an "AS IS" BASIS,
 * WITHOUT WARRANTIES OR CONDITIONS OF ANY KIND, either express or implied.
 * See the License for the specific language governing permissions and
 * limitations under the License.
 */

package org.apache.paimon.rest;

import org.apache.paimon.catalog.Catalog;
import org.apache.paimon.catalog.CatalogContext;
import org.apache.paimon.catalog.Database;
import org.apache.paimon.catalog.Identifier;
import org.apache.paimon.catalog.RenamingSnapshotCommit;
import org.apache.paimon.operation.Lock;
import org.apache.paimon.options.CatalogOptions;
import org.apache.paimon.options.Options;
import org.apache.paimon.partition.Partition;
import org.apache.paimon.rest.requests.AlterPartitionsRequest;
import org.apache.paimon.rest.requests.AlterTableRequest;
import org.apache.paimon.rest.requests.CommitTableRequest;
import org.apache.paimon.rest.requests.CreateDatabaseRequest;
import org.apache.paimon.rest.requests.CreatePartitionsRequest;
import org.apache.paimon.rest.requests.CreateTableRequest;
import org.apache.paimon.rest.requests.CreateViewRequest;
import org.apache.paimon.rest.requests.DropPartitionsRequest;
import org.apache.paimon.rest.requests.MarkDonePartitionsRequest;
import org.apache.paimon.rest.requests.RenameTableRequest;
import org.apache.paimon.rest.responses.CommitTableResponse;
import org.apache.paimon.rest.responses.CreateDatabaseResponse;
import org.apache.paimon.rest.responses.ErrorResponse;
import org.apache.paimon.rest.responses.ErrorResponseResourceType;
import org.apache.paimon.rest.responses.GetDatabaseResponse;
import org.apache.paimon.rest.responses.GetTableResponse;
import org.apache.paimon.rest.responses.GetViewResponse;
import org.apache.paimon.rest.responses.ListDatabasesResponse;
import org.apache.paimon.rest.responses.ListPartitionsResponse;
import org.apache.paimon.rest.responses.ListTablesResponse;
import org.apache.paimon.rest.responses.ListViewsResponse;
import org.apache.paimon.schema.Schema;
import org.apache.paimon.table.FileStoreTable;
import org.apache.paimon.table.FormatTable;
import org.apache.paimon.table.Table;
import org.apache.paimon.types.DataField;
import org.apache.paimon.view.View;
import org.apache.paimon.view.ViewImpl;
import org.apache.paimon.view.ViewSchema;

import org.apache.paimon.shade.jackson2.com.fasterxml.jackson.core.JsonProcessingException;

import okhttp3.mockwebserver.Dispatcher;
import okhttp3.mockwebserver.MockResponse;
import okhttp3.mockwebserver.MockWebServer;
import okhttp3.mockwebserver.RecordedRequest;

import java.io.IOException;
import java.util.List;
import java.util.UUID;

import static org.apache.paimon.rest.RESTObjectMapper.OBJECT_MAPPER;

/** Mock REST server for testing. */
public class RESTCatalogServer {

    private static final String PREFIX = "paimon";
    private static final String DATABASE_URI = String.format("/v1/%s/databases", PREFIX);

    private final Catalog catalog;
    private final Dispatcher dispatcher;
    private final MockWebServer server;
    private final String authToken;

    public RESTCatalogServer(String warehouse, String initToken) {
        authToken = initToken;
        Options conf = new Options();
        conf.setString("warehouse", warehouse);
        this.catalog = TestRESTCatalog.create(CatalogContext.create(conf));
        this.dispatcher = initDispatcher(catalog, authToken);
        MockWebServer mockWebServer = new MockWebServer();
        mockWebServer.setDispatcher(dispatcher);
        server = mockWebServer;
    }

    public void start() throws IOException {
        server.start();
    }

    public String getUrl() {
        return server.url("").toString();
    }

    public void shutdown() throws IOException {
        server.shutdown();
    }

    public static Dispatcher initDispatcher(Catalog catalog, String authToken) {
        return new Dispatcher() {
            @Override
            public MockResponse dispatch(RecordedRequest request) {
                String token = request.getHeaders().get("Authorization");
                System.out.println(request.getPath());
                RESTResponse response;
                try {
                    if (!("Bearer " + authToken).equals(token)) {
                        return new MockResponse().setResponseCode(401);
                    }
                    if ("/v1/config".equals(request.getPath())) {
                        return new MockResponse()
                                .setResponseCode(200)
                                .setBody(getConfigBody(catalog.warehouse()));
                    } else if (DATABASE_URI.equals(request.getPath())) {
                        return databasesApiHandler(catalog, request);
                    } else if (request.getPath().startsWith(DATABASE_URI)) {
                        String[] resources =
                                request.getPath()
                                        .substring((DATABASE_URI + "/").length())
                                        .split("/");
                        String databaseName = resources[0];
                        boolean isViews = resources.length == 2 && "views".equals(resources[1]);
                        boolean isTables = resources.length == 2 && "tables".equals(resources[1]);
                        boolean isTableRename =
<<<<<<< HEAD
                                resources.length == 3
                                        && "tables".equals(resources[1])
                                        && "rename".equals(resources[2]);
                        boolean isViewRename =
                                resources.length == 3
                                        && "views".equals(resources[1])
                                        && "rename".equals(resources[2]);
                        boolean isView =
                                resources.length == 3
                                        && "views".equals(resources[1])
                                        && !"rename".equals(resources[2]);
                        boolean isTable =
                                resources.length == 3
                                        && "tables".equals(resources[1])
                                        && !"rename".equals(resources[2]);
=======
                                resources.length == 4 && "rename".equals(resources[3]);
                        boolean isTableCommit =
                                resources.length == 4 && "commit".equals(resources[3]);
>>>>>>> 1a5915d7
                        boolean isPartitions =
                                resources.length == 4
                                        && "tables".equals(resources[1])
                                        && "partitions".equals(resources[3]);

                        boolean isDropPartitions =
                                resources.length == 5
                                        && "tables".equals(resources[1])
                                        && "partitions".equals(resources[3])
                                        && "drop".equals(resources[4]);
                        boolean isAlterPartitions =
                                resources.length == 5
                                        && "tables".equals(resources[1])
                                        && "partitions".equals(resources[3])
                                        && "alter".equals(resources[4]);
                        boolean isMarkDonePartitions =
                                resources.length == 5
                                        && "tables".equals(resources[1])
                                        && "partitions".equals(resources[3])
                                        && "mark".equals(resources[4]);
                        if (isDropPartitions) {
                            String tableName = resources[2];
                            Identifier identifier = Identifier.create(databaseName, tableName);
                            DropPartitionsRequest dropPartitionsRequest =
                                    OBJECT_MAPPER.readValue(
                                            request.getBody().readUtf8(),
                                            DropPartitionsRequest.class);
                            catalog.dropPartitions(
                                    identifier, dropPartitionsRequest.getPartitionSpecs());
                            return new MockResponse().setResponseCode(200);
                        } else if (isAlterPartitions) {
                            String tableName = resources[2];
                            Identifier identifier = Identifier.create(databaseName, tableName);
                            AlterPartitionsRequest alterPartitionsRequest =
                                    OBJECT_MAPPER.readValue(
                                            request.getBody().readUtf8(),
                                            AlterPartitionsRequest.class);
                            catalog.alterPartitions(
                                    identifier, alterPartitionsRequest.getPartitions());
                            return new MockResponse().setResponseCode(200);
                        } else if (isMarkDonePartitions) {
                            String tableName = resources[2];
                            Identifier identifier = Identifier.create(databaseName, tableName);
                            MarkDonePartitionsRequest markDonePartitionsRequest =
                                    OBJECT_MAPPER.readValue(
                                            request.getBody().readUtf8(),
                                            MarkDonePartitionsRequest.class);
                            catalog.markDonePartitions(
                                    identifier, markDonePartitionsRequest.getPartitionSpecs());
                            return new MockResponse().setResponseCode(200);
                        } else if (isPartitions) {
                            String tableName = resources[2];
                            return partitionsApiHandler(catalog, request, databaseName, tableName);
                        } else if (isTableRename) {
<<<<<<< HEAD
                            return renameTableApiHandler(catalog, request);
=======
                            return renameTableApiHandler(
                                    catalog, request, databaseName, resources[2]);
                        } else if (isTableCommit) {
                            return commitTableApiHandler(
                                    catalog, request, databaseName, resources[2]);
>>>>>>> 1a5915d7
                        } else if (isTable) {
                            String tableName = resources[2];
                            return tableApiHandler(catalog, request, databaseName, tableName);
                        } else if (isTables) {
                            return tablesApiHandler(catalog, request, databaseName);
                        } else if (isViews) {
                            return viewsApiHandler(catalog, request, databaseName);
                        } else if (isViewRename) {
                            System.out.println("View rename");
                            return renameViewApiHandler(catalog, request);
                        } else if (isView) {
                            String viewName = resources[2];
                            return viewApiHandler(catalog, request, databaseName, viewName);
                        } else {
                            return databaseApiHandler(catalog, request, databaseName);
                        }
                    }
                    return new MockResponse().setResponseCode(404);
                } catch (Catalog.DatabaseNotExistException e) {
                    response =
                            new ErrorResponse(
                                    ErrorResponseResourceType.DATABASE,
                                    e.database(),
                                    e.getMessage(),
                                    404);
                    return mockResponse(response, 404);
                } catch (Catalog.TableNotExistException e) {
                    response =
                            new ErrorResponse(
                                    ErrorResponseResourceType.TABLE,
                                    e.identifier().getTableName(),
                                    e.getMessage(),
                                    404);
                    return mockResponse(response, 404);
                } catch (Catalog.ColumnNotExistException e) {
                    response =
                            new ErrorResponse(
                                    ErrorResponseResourceType.COLUMN,
                                    e.column(),
                                    e.getMessage(),
                                    404);
                    return mockResponse(response, 404);
                } catch (Catalog.DatabaseAlreadyExistException e) {
                    response =
                            new ErrorResponse(
                                    ErrorResponseResourceType.DATABASE,
                                    e.database(),
                                    e.getMessage(),
                                    409);
                    return mockResponse(response, 409);
                } catch (Catalog.TableAlreadyExistException e) {
                    response =
                            new ErrorResponse(
                                    ErrorResponseResourceType.TABLE,
                                    e.identifier().getTableName(),
                                    e.getMessage(),
                                    409);
                    return mockResponse(response, 409);
                } catch (Catalog.ColumnAlreadyExistException e) {
                    response =
                            new ErrorResponse(
                                    ErrorResponseResourceType.COLUMN,
                                    e.column(),
                                    e.getMessage(),
                                    409);
                    return mockResponse(response, 409);
                } catch (Catalog.ViewNotExistException e) {
                    response =
                            new ErrorResponse(
                                    ErrorResponseResourceType.VIEW,
                                    e.identifier().getTableName(),
                                    e.getMessage(),
                                    404);
                    return mockResponse(response, 404);
                } catch (Catalog.ViewAlreadyExistException e) {
                    response =
                            new ErrorResponse(
                                    ErrorResponseResourceType.VIEW,
                                    e.identifier().getTableName(),
                                    e.getMessage(),
                                    409);
                    return mockResponse(response, 409);
                } catch (IllegalArgumentException e) {
                    response = new ErrorResponse(null, null, e.getMessage(), 400);
                    return mockResponse(response, 400);
                } catch (Exception e) {
                    if (e.getCause() instanceof IllegalArgumentException) {
                        response =
                                new ErrorResponse(
                                        null, null, e.getCause().getCause().getMessage(), 400);
                        return mockResponse(response, 400);
                    } else if (e instanceof UnsupportedOperationException) {
                        response = new ErrorResponse(null, null, e.getMessage(), 501);
                        return mockResponse(response, 501);
                    } else if (e instanceof IllegalStateException) {
                        response = new ErrorResponse(null, null, e.getMessage(), 500);
                        return mockResponse(response, 500);
                    }
                    return new MockResponse().setResponseCode(500);
                }
            }
        };
    }

<<<<<<< HEAD
=======
    private static MockResponse renameTableApiHandler(
            Catalog catalog, RecordedRequest request, String databaseName, String tableName)
            throws Exception {
        RenameTableRequest requestBody =
                OBJECT_MAPPER.readValue(request.getBody().readUtf8(), RenameTableRequest.class);
        catalog.renameTable(
                Identifier.create(databaseName, tableName), requestBody.getNewIdentifier(), false);
        GetTableResponse response =
                getTable(
                        catalog,
                        requestBody.getNewIdentifier().getDatabaseName(),
                        requestBody.getNewIdentifier().getTableName());
        return mockResponse(response, 200);
    }

    private static MockResponse commitTableApiHandler(
            Catalog catalog, RecordedRequest request, String databaseName, String tableName)
            throws Exception {
        CommitTableRequest requestBody =
                OBJECT_MAPPER.readValue(request.getBody().readUtf8(), CommitTableRequest.class);
        FileStoreTable table =
                (FileStoreTable) catalog.getTable(Identifier.create(databaseName, tableName));
        RenamingSnapshotCommit commit =
                new RenamingSnapshotCommit(table.snapshotManager(), Lock.emptyFactory().create());
        String branchName = requestBody.getIdentifier().getBranchName();
        if (branchName == null) {
            branchName = "main";
        }
        boolean success = commit.commit(requestBody.getSnapshot(), branchName);
        CommitTableResponse response = new CommitTableResponse(success);
        return mockResponse(response, 200);
    }

>>>>>>> 1a5915d7
    private static MockResponse databasesApiHandler(Catalog catalog, RecordedRequest request)
            throws Exception {
        RESTResponse response;
        switch (request.getMethod()) {
            case "GET":
                List<String> databaseNameList = catalog.listDatabases();
                response = new ListDatabasesResponse(databaseNameList);
                return mockResponse(response, 200);
            case "POST":
                CreateDatabaseRequest requestBody =
                        OBJECT_MAPPER.readValue(
                                request.getBody().readUtf8(), CreateDatabaseRequest.class);
                String databaseName = requestBody.getName();
                catalog.createDatabase(databaseName, false);
                response = new CreateDatabaseResponse(databaseName, requestBody.getOptions());
                return mockResponse(response, 200);
            default:
                return new MockResponse().setResponseCode(404);
        }
    }

    private static MockResponse databaseApiHandler(
            Catalog catalog, RecordedRequest request, String databaseName) throws Exception {
        RESTResponse response;
        switch (request.getMethod()) {
            case "GET":
                Database database = catalog.getDatabase(databaseName);
                response =
                        new GetDatabaseResponse(
                                UUID.randomUUID().toString(), database.name(), database.options());
                return mockResponse(response, 200);
            case "DELETE":
                catalog.dropDatabase(databaseName, false, true);
                return new MockResponse().setResponseCode(200);
            default:
                return new MockResponse().setResponseCode(404);
        }
    }

    private static MockResponse tablesApiHandler(
            Catalog catalog, RecordedRequest request, String databaseName) throws Exception {
        RESTResponse response;
        switch (request.getMethod()) {
            case "GET":
                response = new ListTablesResponse(catalog.listTables(databaseName));
                return mockResponse(response, 200);
            case "POST":
                CreateTableRequest requestBody =
                        OBJECT_MAPPER.readValue(
                                request.getBody().readUtf8(), CreateTableRequest.class);
                catalog.createTable(requestBody.getIdentifier(), requestBody.getSchema(), false);
                return new MockResponse().setResponseCode(200);
            default:
                return new MockResponse().setResponseCode(404);
        }
    }

    private static MockResponse tableApiHandler(
            Catalog catalog, RecordedRequest request, String databaseName, String tableName)
            throws Exception {
        RESTResponse response;
        Identifier identifier = Identifier.create(databaseName, tableName);
        switch (request.getMethod()) {
            case "GET":
                response = getTable(catalog, databaseName, tableName);
                return mockResponse(response, 200);
            case "POST":
                AlterTableRequest requestBody =
                        OBJECT_MAPPER.readValue(
                                request.getBody().readUtf8(), AlterTableRequest.class);
                catalog.alterTable(identifier, requestBody.getChanges(), false);
                return new MockResponse().setResponseCode(200);
            case "DELETE":
                catalog.dropTable(identifier, false);
                return new MockResponse().setResponseCode(200);
            default:
                return new MockResponse().setResponseCode(404);
        }
    }

    private static MockResponse renameTableApiHandler(Catalog catalog, RecordedRequest request)
            throws Exception {
        RenameTableRequest requestBody =
                OBJECT_MAPPER.readValue(request.getBody().readUtf8(), RenameTableRequest.class);
        catalog.renameTable(requestBody.getSource(), requestBody.getDestination(), false);
        return new MockResponse().setResponseCode(200);
    }

    private static MockResponse partitionsApiHandler(
            Catalog catalog, RecordedRequest request, String databaseName, String tableName)
            throws Exception {
        RESTResponse response;
        Identifier identifier = Identifier.create(databaseName, tableName);
        switch (request.getMethod()) {
            case "GET":
                List<Partition> partitions = catalog.listPartitions(identifier);
                response = new ListPartitionsResponse(partitions);
                return mockResponse(response, 200);
            case "POST":
                CreatePartitionsRequest requestBody =
                        OBJECT_MAPPER.readValue(
                                request.getBody().readUtf8(), CreatePartitionsRequest.class);
                catalog.createPartitions(identifier, requestBody.getPartitionSpecs());
                return new MockResponse().setResponseCode(200);
            default:
                return new MockResponse().setResponseCode(404);
        }
    }

    private static MockResponse viewsApiHandler(
            Catalog catalog, RecordedRequest request, String databaseName) throws Exception {
        RESTResponse response;
        switch (request.getMethod()) {
            case "GET":
                response = new ListViewsResponse(catalog.listViews(databaseName));
                return mockResponse(response, 200);
            case "POST":
                CreateViewRequest requestBody =
                        OBJECT_MAPPER.readValue(
                                request.getBody().readUtf8(), CreateViewRequest.class);
                ViewImpl view =
                        new ViewImpl(
                                requestBody.getIdentifier(),
                                requestBody.getSchema().rowType(),
                                requestBody.getSchema().query(),
                                requestBody.getSchema().comment(),
                                requestBody.getSchema().options());
                catalog.createView(requestBody.getIdentifier(), view, false);
                return new MockResponse().setResponseCode(200);
            default:
                return new MockResponse().setResponseCode(404);
        }
    }

    private static MockResponse viewApiHandler(
            Catalog catalog, RecordedRequest request, String databaseName, String viewName)
            throws Exception {
        RESTResponse response;
        Identifier identifier = Identifier.create(databaseName, viewName);
        switch (request.getMethod()) {
            case "GET":
                View view = catalog.getView(identifier);
                ViewSchema schema =
                        new ViewSchema(
                                view.rowType(),
                                view.options(),
                                view.comment().orElse(null),
                                view.query());
                response = new GetViewResponse("id", identifier.getTableName(), schema);
                return mockResponse(response, 200);
            case "DELETE":
                catalog.dropView(identifier, false);
                return new MockResponse().setResponseCode(200);
            default:
                return new MockResponse().setResponseCode(404);
        }
    }

    private static MockResponse renameViewApiHandler(Catalog catalog, RecordedRequest request)
            throws Exception {
        RenameTableRequest requestBody =
                OBJECT_MAPPER.readValue(request.getBody().readUtf8(), RenameTableRequest.class);
        catalog.renameView(requestBody.getSource(), requestBody.getDestination(), false);
        return new MockResponse().setResponseCode(200);
    }

    private static GetTableResponse getTable(Catalog catalog, String databaseName, String tableName)
            throws Exception {
        Identifier identifier = Identifier.create(databaseName, tableName);
        Table table = catalog.getTable(identifier);
        Schema schema;
        Long schemaId = 1L;
        if (table instanceof FileStoreTable) {
            FileStoreTable fileStoreTable = (FileStoreTable) table;
            schema = fileStoreTable.schema().toSchema();
            schemaId = fileStoreTable.schema().id();
        } else {
            FormatTable formatTable = (FormatTable) table;
            List<DataField> fields = formatTable.rowType().getFields();
            schema =
                    new Schema(
                            fields,
                            table.partitionKeys(),
                            table.primaryKeys(),
                            table.options(),
                            table.comment().orElse(null));
        }
        return new GetTableResponse(table.uuid(), table.name(), schemaId, schema);
    }

    private static MockResponse mockResponse(RESTResponse response, int httpCode) {
        try {
            return new MockResponse()
                    .setResponseCode(httpCode)
                    .setBody(OBJECT_MAPPER.writeValueAsString(response))
                    .addHeader("Content-Type", "application/json");
        } catch (JsonProcessingException e) {
            throw new RuntimeException(e);
        }
    }

    private static String getConfigBody(String warehouseStr) {
        return String.format(
                "{\"defaults\": {\"%s\": \"%s\", \"%s\": \"%s\"}}",
                RESTCatalogInternalOptions.PREFIX.key(),
                PREFIX,
                CatalogOptions.WAREHOUSE.key(),
                warehouseStr);
    }
}<|MERGE_RESOLUTION|>--- conflicted
+++ resolved
@@ -130,7 +130,7 @@
                         boolean isViews = resources.length == 2 && "views".equals(resources[1]);
                         boolean isTables = resources.length == 2 && "tables".equals(resources[1]);
                         boolean isTableRename =
-<<<<<<< HEAD
+
                                 resources.length == 3
                                         && "tables".equals(resources[1])
                                         && "rename".equals(resources[2]);
@@ -146,11 +146,8 @@
                                 resources.length == 3
                                         && "tables".equals(resources[1])
                                         && !"rename".equals(resources[2]);
-=======
-                                resources.length == 4 && "rename".equals(resources[3]);
                         boolean isTableCommit =
                                 resources.length == 4 && "commit".equals(resources[3]);
->>>>>>> 1a5915d7
                         boolean isPartitions =
                                 resources.length == 4
                                         && "tables".equals(resources[1])
@@ -205,15 +202,10 @@
                             String tableName = resources[2];
                             return partitionsApiHandler(catalog, request, databaseName, tableName);
                         } else if (isTableRename) {
-<<<<<<< HEAD
                             return renameTableApiHandler(catalog, request);
-=======
-                            return renameTableApiHandler(
-                                    catalog, request, databaseName, resources[2]);
                         } else if (isTableCommit) {
                             return commitTableApiHandler(
                                     catalog, request, databaseName, resources[2]);
->>>>>>> 1a5915d7
                         } else if (isTable) {
                             String tableName = resources[2];
                             return tableApiHandler(catalog, request, databaseName, tableName);
@@ -318,23 +310,6 @@
         };
     }
 
-<<<<<<< HEAD
-=======
-    private static MockResponse renameTableApiHandler(
-            Catalog catalog, RecordedRequest request, String databaseName, String tableName)
-            throws Exception {
-        RenameTableRequest requestBody =
-                OBJECT_MAPPER.readValue(request.getBody().readUtf8(), RenameTableRequest.class);
-        catalog.renameTable(
-                Identifier.create(databaseName, tableName), requestBody.getNewIdentifier(), false);
-        GetTableResponse response =
-                getTable(
-                        catalog,
-                        requestBody.getNewIdentifier().getDatabaseName(),
-                        requestBody.getNewIdentifier().getTableName());
-        return mockResponse(response, 200);
-    }
-
     private static MockResponse commitTableApiHandler(
             Catalog catalog, RecordedRequest request, String databaseName, String tableName)
             throws Exception {
@@ -353,7 +328,6 @@
         return mockResponse(response, 200);
     }
 
->>>>>>> 1a5915d7
     private static MockResponse databasesApiHandler(Catalog catalog, RecordedRequest request)
             throws Exception {
         RESTResponse response;
