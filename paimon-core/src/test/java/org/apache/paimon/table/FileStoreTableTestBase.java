/*
 * Licensed to the Apache Software Foundation (ASF) under one
 * or more contributor license agreements.  See the NOTICE file
 * distributed with this work for additional information
 * regarding copyright ownership.  The ASF licenses this file
 * to you under the Apache License, Version 2.0 (the
 * "License"); you may not use this file except in compliance
 * with the License.  You may obtain a copy of the License at
 *
 *     http://www.apache.org/licenses/LICENSE-2.0
 *
 * Unless required by applicable law or agreed to in writing, software
 * distributed under the License is distributed on an "AS IS" BASIS,
 * WITHOUT WARRANTIES OR CONDITIONS OF ANY KIND, either express or implied.
 * See the License for the specific language governing permissions and
 * limitations under the License.
 */

package org.apache.paimon.table;

import org.apache.paimon.CoreOptions;
import org.apache.paimon.FileStore;
import org.apache.paimon.Snapshot;
import org.apache.paimon.TestFileStore;
import org.apache.paimon.data.BinaryRow;
import org.apache.paimon.data.BinaryRowWriter;
import org.apache.paimon.data.BinaryString;
import org.apache.paimon.data.DataFormatTestUtil;
import org.apache.paimon.data.GenericMap;
import org.apache.paimon.data.GenericRow;
import org.apache.paimon.data.InternalRow;
import org.apache.paimon.data.JoinedRow;
import org.apache.paimon.data.serializer.InternalRowSerializer;
import org.apache.paimon.disk.IOManager;
import org.apache.paimon.fs.FileIOFinder;
import org.apache.paimon.fs.FileStatus;
import org.apache.paimon.fs.Path;
import org.apache.paimon.fs.local.LocalFileIO;
import org.apache.paimon.io.DataFileMeta;
import org.apache.paimon.mergetree.compact.ConcatRecordReader;
import org.apache.paimon.operation.FileStoreTestUtils;
import org.apache.paimon.options.MemorySize;
import org.apache.paimon.options.Options;
import org.apache.paimon.predicate.PredicateBuilder;
import org.apache.paimon.reader.ReaderSupplier;
import org.apache.paimon.reader.RecordReader;
import org.apache.paimon.reader.RecordReaderIterator;
import org.apache.paimon.schema.SchemaChange;
import org.apache.paimon.schema.SchemaManager;
import org.apache.paimon.schema.TableSchema;
import org.apache.paimon.table.sink.CommitMessage;
import org.apache.paimon.table.sink.CommitMessageImpl;
import org.apache.paimon.table.sink.InnerTableCommit;
import org.apache.paimon.table.sink.StreamTableCommit;
import org.apache.paimon.table.sink.StreamTableWrite;
import org.apache.paimon.table.sink.StreamWriteBuilder;
import org.apache.paimon.table.sink.TableCommitImpl;
import org.apache.paimon.table.source.DataSplit;
import org.apache.paimon.table.source.OutOfRangeException;
import org.apache.paimon.table.source.ReadBuilder;
import org.apache.paimon.table.source.ScanMode;
import org.apache.paimon.table.source.Split;
import org.apache.paimon.table.source.StreamTableScan;
import org.apache.paimon.table.source.TableRead;
import org.apache.paimon.types.DataType;
import org.apache.paimon.types.DataTypes;
import org.apache.paimon.types.RowKind;
import org.apache.paimon.types.RowType;
import org.apache.paimon.utils.BranchManager;
<<<<<<< HEAD
import org.apache.paimon.utils.FileSystemBranchManager;
=======
>>>>>>> 176a4aa4
import org.apache.paimon.utils.SnapshotManager;
import org.apache.paimon.utils.TagManager;
import org.apache.paimon.utils.TraceableFileIO;

import org.assertj.core.api.Assertions;
import org.junit.jupiter.api.AfterEach;
import org.junit.jupiter.api.BeforeEach;
import org.junit.jupiter.api.Test;
import org.junit.jupiter.api.Timeout;
import org.junit.jupiter.api.io.TempDir;
import org.junit.jupiter.params.ParameterizedTest;
import org.junit.jupiter.params.provider.Arguments;
import org.junit.jupiter.params.provider.MethodSource;
import org.junit.jupiter.params.provider.ValueSource;

import java.io.File;
import java.io.IOException;
import java.nio.file.Files;
import java.nio.file.Paths;
import java.util.ArrayList;
import java.util.Arrays;
import java.util.Collections;
import java.util.HashMap;
import java.util.List;
import java.util.Map;
import java.util.Set;
import java.util.UUID;
import java.util.concurrent.CountDownLatch;
import java.util.concurrent.ExecutorService;
import java.util.concurrent.ThreadLocalRandom;
import java.util.function.Consumer;
import java.util.function.Function;
import java.util.function.Predicate;
import java.util.stream.Collectors;

import static org.apache.paimon.CoreOptions.BUCKET;
import static org.apache.paimon.CoreOptions.BUCKET_KEY;
import static org.apache.paimon.CoreOptions.CHANGELOG_NUM_RETAINED_MAX;
import static org.apache.paimon.CoreOptions.CHANGELOG_NUM_RETAINED_MIN;
import static org.apache.paimon.CoreOptions.COMPACTION_MAX_FILE_NUM;
import static org.apache.paimon.CoreOptions.CONSUMER_IGNORE_PROGRESS;
import static org.apache.paimon.CoreOptions.DELETION_VECTORS_ENABLED;
import static org.apache.paimon.CoreOptions.ExpireExecutionMode;
import static org.apache.paimon.CoreOptions.FILE_FORMAT;
import static org.apache.paimon.CoreOptions.SNAPSHOT_CLEAN_EMPTY_DIRECTORIES;
import static org.apache.paimon.CoreOptions.SNAPSHOT_EXPIRE_EXECUTION_MODE;
import static org.apache.paimon.CoreOptions.SNAPSHOT_EXPIRE_LIMIT;
import static org.apache.paimon.CoreOptions.SNAPSHOT_NUM_RETAINED_MAX;
import static org.apache.paimon.CoreOptions.SNAPSHOT_NUM_RETAINED_MIN;
import static org.apache.paimon.CoreOptions.WRITE_ONLY;
import static org.apache.paimon.SnapshotTest.newSnapshotManager;
import static org.apache.paimon.testutils.assertj.PaimonAssertions.anyCauseMatches;
import static org.apache.paimon.utils.HintFileUtils.EARLIEST;
import static org.apache.paimon.utils.HintFileUtils.LATEST;
import static org.apache.paimon.utils.Preconditions.checkNotNull;
import static org.assertj.core.api.Assertions.assertThat;
import static org.assertj.core.api.Assertions.assertThatExceptionOfType;
import static org.assertj.core.api.Assertions.assertThatThrownBy;
import static org.junit.jupiter.params.provider.Arguments.arguments;

/** Base test class for {@link FileStoreTable}. */
public abstract class FileStoreTableTestBase {

    protected static final String BRANCH_NAME = "branch1";

    protected static final RowType ROW_TYPE =
            RowType.of(
                    new DataType[] {
                        DataTypes.INT(),
                        DataTypes.INT(),
                        DataTypes.BIGINT(),
                        DataTypes.BINARY(1),
                        DataTypes.VARBINARY(1),
                        DataTypes.MAP(DataTypes.VARCHAR(8), DataTypes.VARCHAR(8)),
                        DataTypes.MULTISET(DataTypes.VARCHAR(8))
                    },
                    new String[] {"pt", "a", "b", "c", "d", "e", "f"});

    // for overwrite test
    protected static final RowType OVERWRITE_TEST_ROW_TYPE =
            RowType.of(
                    new DataType[] {
                        DataTypes.INT(), DataTypes.INT(), DataTypes.STRING(), DataTypes.STRING()
                    },
                    new String[] {"pk", "pt0", "pt1", "v"});

    protected static final int[] PROJECTION = new int[] {2, 1};
    protected static final Function<InternalRow, String> BATCH_ROW_TO_STRING =
            rowData ->
                    rowData.getInt(0)
                            + "|"
                            + rowData.getInt(1)
                            + "|"
                            + rowData.getLong(2)
                            + "|"
                            + new String(rowData.getBinary(3))
                            + "|"
                            + new String(rowData.getBinary(4))
                            + "|"
                            + String.format(
                                    "%s:%s",
                                    rowData.getMap(5).keyArray().getString(0).toString(),
                                    rowData.getMap(5).valueArray().getString(0))
                            + "|"
                            + rowData.getMap(6).keyArray().getString(0).toString();
    protected static final Function<InternalRow, String> BATCH_PROJECTED_ROW_TO_STRING =
            rowData -> rowData.getLong(0) + "|" + rowData.getInt(1);
    protected static final Function<InternalRow, String> STREAMING_ROW_TO_STRING =
            rowData ->
                    (rowData.getRowKind() == RowKind.INSERT ? "+" : "-")
                            + BATCH_ROW_TO_STRING.apply(rowData);
    protected static final Function<InternalRow, String> STREAMING_PROJECTED_ROW_TO_STRING =
            rowData ->
                    (rowData.getRowKind() == RowKind.INSERT ? "+" : "-")
                            + BATCH_PROJECTED_ROW_TO_STRING.apply(rowData);
    protected static final Function<InternalRow, String> CHANGELOG_ROW_TO_STRING =
            rowData ->
                    rowData.getRowKind().shortString() + " " + BATCH_ROW_TO_STRING.apply(rowData);

    @TempDir java.nio.file.Path tempDir;

    protected Path tablePath;
    protected String commitUser;

    @BeforeEach
    public void before() throws Exception {
        tablePath = new Path(TraceableFileIO.SCHEME + "://" + tempDir.toString());
        commitUser = UUID.randomUUID().toString();
    }

    @AfterEach
    public void after() throws IOException {
        // assert all connections are closed
        Predicate<Path> pathPredicate = path -> path.toString().contains(tempDir.toString());
        assertThat(TraceableFileIO.openInputStreams(pathPredicate)).isEmpty();
        assertThat(TraceableFileIO.openOutputStreams(pathPredicate)).isEmpty();
    }

    @Test
    public void testChangeFormat() throws Exception {
        FileStoreTable table =
                createFileStoreTable(conf -> conf.set(FILE_FORMAT, CoreOptions.FILE_FORMAT_ORC));

        StreamTableWrite write = table.newWrite(commitUser);
        StreamTableCommit commit = table.newCommit(commitUser);
        write.write(rowData(1, 10, 100L));
        write.write(rowData(2, 20, 200L));
        commit.commit(0, write.prepareCommit(true, 0));
        write.close();
        commit.close();

        assertThat(
                        getResult(
                                table.newRead(),
                                toSplits(table.newSnapshotReader().read().dataSplits()),
                                BATCH_ROW_TO_STRING))
                .containsExactlyInAnyOrder(
                        "1|10|100|binary|varbinary|mapKey:mapVal|multiset",
                        "2|20|200|binary|varbinary|mapKey:mapVal|multiset");

        table =
                createFileStoreTable(
                        conf -> conf.set(FILE_FORMAT, CoreOptions.FILE_FORMAT_PARQUET));
        write = table.newWrite(commitUser);
        commit = table.newCommit(commitUser);
        write.write(rowData(1, 11, 111L));
        write.write(rowData(2, 22, 222L));
        commit.commit(1, write.prepareCommit(true, 1));
        write.close();
        commit.close();

        assertThat(
                        getResult(
                                table.newRead(),
                                toSplits(table.newSnapshotReader().read().dataSplits()),
                                BATCH_ROW_TO_STRING))
                .containsExactlyInAnyOrder(
                        "1|10|100|binary|varbinary|mapKey:mapVal|multiset",
                        "2|20|200|binary|varbinary|mapKey:mapVal|multiset",
                        "1|11|111|binary|varbinary|mapKey:mapVal|multiset",
                        "2|22|222|binary|varbinary|mapKey:mapVal|multiset");
    }

    @ParameterizedTest(name = "{0}")
    @ValueSource(strings = {"avro", "orc", "parquet"})
    public void testMultipleCommits(String format) throws Exception {
        FileStoreTable table =
                createFileStoreTable(conf -> conf.setString(FILE_FORMAT.key(), format));
        StreamTableWrite write = table.newWrite(commitUser);
        StreamTableCommit commit = table.newCommit(commitUser);

        List<String> expected = new ArrayList<>();
        for (int i = 0; i < 60; i++) {
            write.write(rowData(1, i, (long) i * 100));
            commit.commit(i, write.prepareCommit(true, i));
            expected.add(
                    String.format("1|%s|%s|binary|varbinary|mapKey:mapVal|multiset", i, i * 100));
        }

        write.close();
        commit.close();

        assertThat(
                        getResult(
                                table.newRead(),
                                toSplits(table.newSnapshotReader().read().dataSplits()),
                                BATCH_ROW_TO_STRING))
                .containsExactlyElementsOf(expected);
    }

    @ParameterizedTest(name = "dynamic = {0}, partition={2}")
    @MethodSource("overwriteTestData")
    public void testOverwriteNothing(
            boolean dynamicPartitionOverwrite,
            List<InternalRow> overwriteData,
            Map<String, String> overwritePartition,
            List<String> expected)
            throws Exception {
        FileStoreTable table = overwriteTestFileStoreTable();
        if (!dynamicPartitionOverwrite) {
            table =
                    table.copy(
                            Collections.singletonMap(
                                    CoreOptions.DYNAMIC_PARTITION_OVERWRITE.key(), "false"));
        }

        // prepare data
        // (1, 1, 'A', 'Hi'), (2, 1, 'A', 'Hello'), (3, 1, 'A', 'World'),
        // (4, 1, 'B', 'To'), (5, 1, 'B', 'Apache'), (6, 1, 'B', 'Paimon')
        // (7, 2, 'A', 'Test')
        // (8, 2, 'B', 'Case')
        try (StreamTableWrite write = table.newWrite(commitUser);
                InnerTableCommit commit = table.newCommit(commitUser)) {
            write.write(overwriteRow(1, 1, "A", "Hi"));
            write.write(overwriteRow(2, 1, "A", "Hello"));
            write.write(overwriteRow(3, 1, "A", "World"));
            write.write(overwriteRow(4, 1, "B", "To"));
            write.write(overwriteRow(5, 1, "B", "Apache"));
            write.write(overwriteRow(6, 1, "B", "Paimon"));
            write.write(overwriteRow(7, 2, "A", "Test"));
            write.write(overwriteRow(8, 2, "B", "Case"));
            commit.commit(0, write.prepareCommit(true, 0));
        }

        // overwrite data
        try (StreamTableWrite write = table.newWrite(commitUser).withIgnorePreviousFiles(true);
                InnerTableCommit commit = table.newCommit(commitUser)) {
            for (InternalRow row : overwriteData) {
                write.write(row);
            }
            commit.withOverwrite(overwritePartition).commit(1, write.prepareCommit(true, 1));
        }

        // validate
        List<Split> splits = toSplits(table.newSnapshotReader().read().dataSplits());
        TableRead read = table.newRead();
        assertThat(
                        getResult(
                                read,
                                splits,
                                row ->
                                        DataFormatTestUtil.toStringNoRowKind(
                                                row, OVERWRITE_TEST_ROW_TYPE)))
                .hasSameElementsAs(expected);
    }

    @Test
    public void testOverwrite() throws Exception {
        FileStoreTable table = createFileStoreTable();

        StreamTableWrite write = table.newWrite(commitUser);
        InnerTableCommit commit = table.newCommit(commitUser);
        write.write(rowData(1, 10, 100L));
        write.write(rowData(2, 20, 200L));
        commit.commit(0, write.prepareCommit(true, 0));
        write.close();
        commit.close();

        write = table.newWrite(commitUser).withIgnorePreviousFiles(true);
        commit = table.newCommit(commitUser);
        write.write(rowData(2, 21, 201L));
        Map<String, String> overwritePartition = new HashMap<>();
        overwritePartition.put("pt", "2");
        commit.withOverwrite(overwritePartition).commit(1, write.prepareCommit(true, 1));
        write.close();
        commit.close();

        List<Split> splits = toSplits(table.newSnapshotReader().read().dataSplits());
        TableRead read = table.newRead();
        assertThat(getResult(read, splits, binaryRow(1), 0, BATCH_ROW_TO_STRING))
                .hasSameElementsAs(
                        Collections.singletonList(
                                "1|10|100|binary|varbinary|mapKey:mapVal|multiset"));
        assertThat(getResult(read, splits, binaryRow(2), 0, BATCH_ROW_TO_STRING))
                .hasSameElementsAs(
                        Collections.singletonList(
                                "2|21|201|binary|varbinary|mapKey:mapVal|multiset"));
    }

    @Test
    public void testBucketFilter() throws Exception {
        FileStoreTable table =
                createFileStoreTable(
                        conf -> {
                            conf.set(BUCKET, 5);
                            conf.set(BUCKET_KEY, "a");
                        });

        StreamTableWrite write = table.newWrite(commitUser);
        write.write(rowData(1, 1, 2L));
        write.write(rowData(1, 3, 4L));
        write.write(rowData(1, 5, 6L));
        write.write(rowData(1, 7, 8L));
        write.write(rowData(1, 9, 10L));
        TableCommitImpl commit = table.newCommit(commitUser);
        commit.commit(0, write.prepareCommit(true, 0));
        write.close();
        commit.close();
        List<Split> splits =
                table.newReadBuilder()
                        .withBucketFilter(bucketId -> bucketId == 1)
                        .newScan()
                        .plan()
                        .splits();
        assertThat(splits.size()).isEqualTo(1);
        assertThat(((DataSplit) splits.get(0)).bucket()).isEqualTo(1);
    }

    @ParameterizedTest(name = "{0}")
    @ValueSource(strings = {"avro", "orc", "parquet"})
    public void testReadRowType(String format) throws Exception {
        RowType writeType =
                DataTypes.ROW(
                        DataTypes.FIELD(0, "pt", DataTypes.INT()),
                        DataTypes.FIELD(1, "a", DataTypes.INT()),
                        DataTypes.FIELD(2, "f0", DataTypes.INT()),
                        DataTypes.FIELD(
                                3,
                                "f1",
                                DataTypes.ROW(
                                        DataTypes.FIELD(4, "f0", DataTypes.INT()),
                                        DataTypes.FIELD(5, "f1", DataTypes.INT()),
                                        DataTypes.FIELD(6, "f2", DataTypes.INT()))));

        FileStoreTable table =
                createFileStoreTable(conf -> conf.setString(FILE_FORMAT.key(), format), writeType);
        try (StreamTableWrite write = table.newWrite(commitUser);
                InnerTableCommit commit = table.newCommit(commitUser)) {
            write.write(GenericRow.of(0, 0, 0, GenericRow.of(10, 11, 12)));
            commit.commit(0, write.prepareCommit(true, 0));
        }

        RowType readType =
                DataTypes.ROW(
                        DataTypes.FIELD(
                                3,
                                "f1",
                                DataTypes.ROW(
                                        DataTypes.FIELD(6, "f2", DataTypes.INT()),
                                        DataTypes.FIELD(4, "f0", DataTypes.INT()))));

        ReadBuilder readBuilder = table.newReadBuilder().withReadType(readType);
        List<Split> splits = readBuilder.newScan().plan().splits();
        List<InternalRow> result = new ArrayList<>();
        try (RecordReader<InternalRow> reader = readBuilder.newRead().createReader(splits.get(0))) {
            InternalRowSerializer serializer = new InternalRowSerializer(readType);
            reader.forEachRemaining(row -> result.add(serializer.copy(row)));
        }

        assertThat(result).containsExactly(GenericRow.of(GenericRow.of(12, 10)));
    }

    protected void innerTestWithShard(FileStoreTable table) throws Exception {
        StreamTableWrite write =
                table.newWrite(commitUser).withIOManager(IOManager.create(tempDir.toString()));
        write.write(rowData(1, 1, 2L));
        write.write(rowData(1, 3, 4L));
        write.write(rowData(1, 5, 6L));
        write.write(rowData(1, 7, 8L));
        write.write(rowData(1, 9, 10L));
        TableCommitImpl commit = table.newCommit(commitUser);
        commit.commit(0, write.prepareCommit(true, 0));
        write.close();
        commit.close();

        ReadBuilder readBuilder = table.newReadBuilder();

        List<Split> splits = new ArrayList<>();
        splits.addAll(readBuilder.withShard(0, 3).newScan().plan().splits());
        splits.addAll(readBuilder.withShard(1, 3).newScan().plan().splits());
        splits.addAll(readBuilder.withShard(2, 3).newScan().plan().splits());

        assertThat(getResult(readBuilder.newRead(), splits, BATCH_ROW_TO_STRING))
                .hasSameElementsAs(
                        Arrays.asList(
                                "1|3|4|binary|varbinary|mapKey:mapVal|multiset",
                                "1|9|10|binary|varbinary|mapKey:mapVal|multiset",
                                "1|1|2|binary|varbinary|mapKey:mapVal|multiset",
                                "1|5|6|binary|varbinary|mapKey:mapVal|multiset",
                                "1|7|8|binary|varbinary|mapKey:mapVal|multiset"));
    }

    @Test
    public void testBucketFilterConflictWithShard() throws Exception {
        String exceptionMessage = "Bucket filter and shard configuration cannot be used together";
        FileStoreTable table =
                createFileStoreTable(
                        conf -> {
                            conf.set(BUCKET, 5);
                            conf.set(BUCKET_KEY, "a");
                        });
        assertThatExceptionOfType(IllegalStateException.class)
                .isThrownBy(
                        () ->
                                table.newReadBuilder()
                                        .withBucketFilter(bucketId -> bucketId == 1)
                                        .withShard(0, 1)
                                        .newScan())
                .withMessageContaining(exceptionMessage);
        assertThatExceptionOfType(IllegalStateException.class)
                .isThrownBy(
                        () ->
                                table.newReadBuilder()
                                        .withShard(0, 1)
                                        .withBucketFilter(bucketId -> bucketId == 1)
                                        .newStreamScan())
                .withMessageContaining(exceptionMessage);
    }

    @Test
    public void testAbort() throws Exception {
        FileStoreTable table = createFileStoreTable(conf -> conf.set(BUCKET, 1));
        StreamTableWrite write = table.newWrite(commitUser);
        write.write(rowData(1, 2, 3L));
        List<CommitMessage> messages = write.prepareCommit(true, 0);
        TableCommitImpl commit = table.newCommit(commitUser);
        commit.abort(messages);

        FileStatus[] files =
                LocalFileIO.create().listStatus(new Path(tablePath + "/pt=1/bucket-0"));
        assertThat(files).isEmpty();
        write.close();
        commit.close();
    }

    @Test
    public void testReadFilter() throws Exception {
        FileStoreTable table = createFileStoreTable();
        if (table.coreOptions().fileFormat().getFormatIdentifier().equals("parquet")) {
            // TODO support parquet reader filter push down
            return;
        }

        StreamTableWrite write = table.newWrite(commitUser);
        StreamTableCommit commit = table.newCommit(commitUser);

        write.write(rowData(1, 10, 100L));
        write.write(rowData(1, 20, 200L));
        commit.commit(0, write.prepareCommit(true, 0));

        write.write(rowData(1, 30, 300L));
        write.write(rowData(1, 40, 400L));
        commit.commit(1, write.prepareCommit(true, 1));

        write.write(rowData(1, 50, 500L));
        write.write(rowData(1, 60, 600L));
        commit.commit(2, write.prepareCommit(true, 2));

        write.close();
        commit.close();

        PredicateBuilder builder = new PredicateBuilder(ROW_TYPE);
        List<Split> splits = toSplits(table.newSnapshotReader().read().dataSplits());
        TableRead read = table.newRead().withFilter(builder.equal(2, 300L));
        assertThat(getResult(read, splits, binaryRow(1), 0, BATCH_ROW_TO_STRING))
                .hasSameElementsAs(
                        Arrays.asList(
                                "1|30|300|binary|varbinary|mapKey:mapVal|multiset",
                                "1|40|400|binary|varbinary|mapKey:mapVal|multiset"));
    }

    @Test
    public void testPartitionEmptyWriter() throws Exception {
        FileStoreTable table = createFileStoreTable();
        StreamTableWrite write = table.newWrite(commitUser);
        StreamTableCommit commit = table.newCommit(commitUser);

        for (int i = 0; i < 4; i++) {
            // write lots of records, let compaction be slower
            for (int j = 0; j < 1000; j++) {
                write.write(rowData(1, 10 * i * j, 100L * i * j));
            }
            commit.commit(i, write.prepareCommit(false, i));
        }

        write.write(rowData(1, 40, 400L));
        List<CommitMessage> commit4 = write.prepareCommit(false, 4);
        // trigger compaction, but not wait it.

        if (((CommitMessageImpl) commit4.get(0)).compactIncrement().compactBefore().isEmpty()) {
            // commit4 is not a compaction commit
            // do compaction commit5 and compaction commit6
            write.write(rowData(2, 20, 200L));
            List<CommitMessage> commit5 = write.prepareCommit(true, 5);
            // wait compaction finish
            // commit5 should be a compaction commit

            write.write(rowData(1, 60, 600L));
            List<CommitMessage> commit6 = write.prepareCommit(true, 6);
            // if remove writer too fast, will see old files, do another compaction
            // then will be conflicts

            commit.commit(4, commit4);
            commit.commit(5, commit5);
            commit.commit(6, commit6);
        } else {
            // commit4 is a compaction commit
            // do compaction commit5
            write.write(rowData(2, 20, 200L));
            List<CommitMessage> commit5 = write.prepareCommit(true, 5);
            // wait compaction finish
            // commit5 should be a compaction commit

            commit.commit(4, commit4);
            commit.commit(5, commit5);
        }

        write.close();
        commit.close();
    }

    @Test
    public void testManifestCache() throws Exception {
        FileStoreTable table =
                createFileStoreTable(
                        conf ->
                                conf.set(
                                        CoreOptions.WRITE_MANIFEST_CACHE,
                                        MemorySize.ofMebiBytes(1)));
        StreamTableWrite write = table.newWrite(commitUser);
        StreamTableCommit commit = table.newCommit(commitUser);

        // lots of commits, produce lots of manifest
        List<String> expected = new ArrayList<>();
        int cnt = 50;
        for (int i = 0; i < cnt; i++) {
            write.write(rowData(i, i, (long) i));
            commit.commit(i, write.prepareCommit(false, i));
            expected.add(
                    String.format("%s|%s|%s|binary|varbinary|mapKey:mapVal|multiset", i, i, i));
        }
        write.close();

        // create new write and reload manifests
        write = table.newWrite(commitUser);
        for (int i = 0; i < cnt; i++) {
            write.write(rowData(i, i + 1, (long) i + 1));
            expected.add(
                    String.format(
                            "%s|%s|%s|binary|varbinary|mapKey:mapVal|multiset", i, i + 1, i + 1));
        }
        commit.commit(cnt, write.prepareCommit(false, cnt));
        commit.close();

        // check result
        List<String> result =
                getResult(table.newRead(), table.newScan().plan().splits(), BATCH_ROW_TO_STRING);
        assertThat(result.size()).isEqualTo(expected.size());
        assertThat(result).containsExactlyInAnyOrderElementsOf(expected);
    }

    @Test
    public void testWriteWithoutCompactionAndExpiration() throws Exception {
        FileStoreTable table =
                createFileStoreTable(
                        conf -> {
                            conf.set(WRITE_ONLY, true);
                            conf.set(COMPACTION_MAX_FILE_NUM, 5);
                            // 'write-only' options will also skip expiration
                            // these options shouldn't have any effect
                            conf.set(SNAPSHOT_NUM_RETAINED_MIN, 3);
                            conf.set(SNAPSHOT_NUM_RETAINED_MAX, 3);
                        });

        StreamTableWrite write = table.newWrite(commitUser);
        StreamTableCommit commit = table.newCommit(commitUser);
        for (int i = 0; i < 10; i++) {
            write.write(rowData(1, 1, 100L));
            commit.commit(i, write.prepareCommit(true, i));
        }
        write.close();
        commit.close();

        List<DataFileMeta> files =
                table.newSnapshotReader().read().dataSplits().stream()
                        .flatMap(split -> split.dataFiles().stream())
                        .collect(Collectors.toList());
        for (DataFileMeta file : files) {
            assertThat(file.level()).isEqualTo(0);
        }

        SnapshotManager snapshotManager =
                newSnapshotManager(FileIOFinder.find(tablePath), table.location());
        Long latestSnapshotId = snapshotManager.latestSnapshotId();
        assertThat(latestSnapshotId).isNotNull();
        for (int i = 1; i <= latestSnapshotId; i++) {
            Snapshot snapshot = snapshotManager.snapshot(i);
            assertThat(snapshot.commitKind()).isEqualTo(Snapshot.CommitKind.APPEND);
        }
    }

    @Test
    public void testCopyWithLatestSchema() throws Exception {
        FileStoreTable table =
                createFileStoreTable(conf -> conf.set(SNAPSHOT_NUM_RETAINED_MAX, 100));
        StreamTableWrite write = table.newWrite(commitUser);
        StreamTableCommit commit = table.newCommit(commitUser);

        write.write(rowData(1, 10, 100L));
        write.write(rowData(1, 20, 200L));
        commit.commit(0, write.prepareCommit(true, 0));

        SchemaManager schemaManager = new SchemaManager(table.fileIO(), table.location());
        schemaManager.commitChanges(SchemaChange.addColumn("added", DataTypes.INT()));
        table = table.copyWithLatestSchema();
        assertThat(table.coreOptions().snapshotNumRetainMax()).isEqualTo(100);
        write = table.newWrite(commitUser);

        write.write(new JoinedRow(rowData(1, 30, 300L), GenericRow.of(3000)));
        write.write(new JoinedRow(rowData(1, 40, 400L), GenericRow.of(4000)));
        commit.commit(1, write.prepareCommit(true, 1));
        write.close();
        commit.close();

        List<Split> splits = table.newScan().plan().splits();
        TableRead read = table.newRead();
        Function<InternalRow, String> toString =
                rowData ->
                        BATCH_ROW_TO_STRING.apply(rowData)
                                + "|"
                                + (rowData.isNullAt(7) ? "null" : rowData.getInt(7));
        assertThat(getResult(read, splits, binaryRow(1), 0, toString))
                .hasSameElementsAs(
                        Arrays.asList(
                                "1|10|100|binary|varbinary|mapKey:mapVal|multiset|null",
                                "1|20|200|binary|varbinary|mapKey:mapVal|multiset|null",
                                "1|30|300|binary|varbinary|mapKey:mapVal|multiset|3000",
                                "1|40|400|binary|varbinary|mapKey:mapVal|multiset|4000"));
    }

    @Test
    public void testConsumerIdNotBlank() throws Exception {
        FileStoreTable table =
                createFileStoreTable(
                        options -> {
                            options.set(CoreOptions.CONSUMER_ID, "");
                            options.set(SNAPSHOT_NUM_RETAINED_MIN, 3);
                            options.set(SNAPSHOT_NUM_RETAINED_MAX, 3);
                        });

        StreamWriteBuilder writeBuilder = table.newStreamWriteBuilder();
        StreamTableWrite write = writeBuilder.newWrite();
        StreamTableCommit commit = writeBuilder.newCommit();

        ReadBuilder readBuilder = table.newReadBuilder();
        StreamTableScan scan = readBuilder.newStreamScan();
        TableRead read = readBuilder.newRead();

        write.write(rowData(1, 10, 100L));
        commit.commit(0, write.prepareCommit(true, 0));

        // assert can't set consumer-id to blank string
        assertThatThrownBy(() -> getResult(read, scan.plan().splits(), STREAMING_ROW_TO_STRING))
                .isInstanceOf(RuntimeException.class);
    }

    @Test
    public void testConsumeId() throws Exception {
        FileStoreTable table =
                createFileStoreTable(
                        options -> {
                            options.set(CoreOptions.CONSUMER_ID, "my_id");
                            options.set(SNAPSHOT_NUM_RETAINED_MIN, 3);
                            options.set(SNAPSHOT_NUM_RETAINED_MAX, 3);
                        });

        StreamWriteBuilder writeBuilder = table.newStreamWriteBuilder();
        StreamTableWrite write = writeBuilder.newWrite();
        StreamTableCommit commit = writeBuilder.newCommit();

        ReadBuilder readBuilder = table.newReadBuilder();
        StreamTableScan scan = readBuilder.newStreamScan();
        TableRead read = readBuilder.newRead();

        write.write(rowData(1, 10, 100L));
        commit.commit(0, write.prepareCommit(true, 0));

        List<String> result = getResult(read, scan.plan().splits(), STREAMING_ROW_TO_STRING);
        assertThat(result)
                .containsExactlyInAnyOrder("+1|10|100|binary|varbinary|mapKey:mapVal|multiset");

        write.write(rowData(1, 20, 200L));
        commit.commit(1, write.prepareCommit(true, 1));

        result = getResult(read, scan.plan().splits(), STREAMING_ROW_TO_STRING);
        assertThat(result)
                .containsExactlyInAnyOrder("+1|20|200|binary|varbinary|mapKey:mapVal|multiset");

        // checkpoint and notifyCheckpointComplete
        Long nextSnapshot = scan.checkpoint();
        scan.notifyCheckpointComplete(nextSnapshot);

        write.write(rowData(1, 30, 300L));
        commit.commit(2, write.prepareCommit(true, 2));

        // read again using consume id
        scan = readBuilder.newStreamScan();
        assertThat(scan.plan().splits()).isEmpty();
        result = getResult(read, scan.plan().splits(), STREAMING_ROW_TO_STRING);
        assertThat(result)
                .containsExactlyInAnyOrder("+1|30|300|binary|varbinary|mapKey:mapVal|multiset");

        // read again using consume id with ignore progress
        scan =
                table.copy(Collections.singletonMap(CONSUMER_IGNORE_PROGRESS.key(), "true"))
                        .newStreamScan();
        List<Split> splits = scan.plan().splits();
        result = getResult(read, splits, STREAMING_ROW_TO_STRING);
        assertThat(result)
                .containsExactlyInAnyOrder(
                        "+1|10|100|binary|varbinary|mapKey:mapVal|multiset",
                        "+1|20|200|binary|varbinary|mapKey:mapVal|multiset",
                        "+1|30|300|binary|varbinary|mapKey:mapVal|multiset");

        // test snapshot expiration
        for (int i = 3; i <= 8; i++) {
            write.write(rowData(1, (i + 1) * 10, (i + 1) * 100L));
            commit.commit(i, write.prepareCommit(true, i));
        }

        // not expire
        result = getResult(read, scan.plan().splits(), STREAMING_ROW_TO_STRING);
        assertThat(result)
                .containsExactlyInAnyOrder("+1|40|400|binary|varbinary|mapKey:mapVal|multiset");
        write.close();
        commit.close();

        // expire consumer and then test snapshot expiration
        Thread.sleep(1000);
        table =
                table.copy(
                        Collections.singletonMap(
                                CoreOptions.CONSUMER_EXPIRATION_TIME.key(), "1 s"));

        // commit to trigger expiration
        writeBuilder = table.newStreamWriteBuilder();
        write = writeBuilder.newWrite();
        commit = writeBuilder.newCommit();

        write.write(rowData(1, 100, 1000L));
        commit.commit(9, write.prepareCommit(true, 9));

        StreamTableScan finalScan = scan;
        assertThatThrownBy(finalScan::plan)
                .satisfies(
                        anyCauseMatches(
                                OutOfRangeException.class, "The snapshot with id 5 has expired."));

        write.close();
        commit.close();
    }

    @Test
    public void testRollbackToSnapshotSkipNonExistentSnapshot() throws Exception {
        int commitTimes = ThreadLocalRandom.current().nextInt(100) + 5;
        FileStoreTable table = prepareRollbackTable(commitTimes);

        SnapshotManager snapshotManager = table.snapshotManager();
        table.snapshotManager()
                .commitLatestHint(checkNotNull(snapshotManager.latestSnapshotId()) + 100);
        table.rollbackTo(1L);
        ReadBuilder readBuilder = table.newReadBuilder();
        List<String> result =
                getResult(
                        readBuilder.newRead(),
                        readBuilder.newScan().plan().splits(),
                        BATCH_ROW_TO_STRING);
        assertThat(result)
                .containsExactlyInAnyOrder("0|0|0|binary|varbinary|mapKey:mapVal|multiset");

        List<java.nio.file.Path> files =
                Files.walk(new File(tablePath.toUri().getPath()).toPath())
                        .collect(Collectors.toList());
        assertThat(files.size()).isEqualTo(14);
    }

    // All tags are after the rollback snapshot
    @Test
    public void testRollbackToSnapshotCase0() throws Exception {
        int commitTimes = ThreadLocalRandom.current().nextInt(100) + 5;
        FileStoreTable table = prepareRollbackTable(commitTimes);

        table.createTag("test1", commitTimes);
        table.createTag("test2", commitTimes - 1);
        table.createTag("test3", commitTimes - 2);

        table.rollbackTo(1);
        ReadBuilder readBuilder = table.newReadBuilder();
        List<String> result =
                getResult(
                        readBuilder.newRead(),
                        readBuilder.newScan().plan().splits(),
                        BATCH_ROW_TO_STRING);
        assertThat(result)
                .containsExactlyInAnyOrder("0|0|0|binary|varbinary|mapKey:mapVal|multiset");

        List<java.nio.file.Path> files =
                Files.walk(new File(tablePath.toUri().getPath()).toPath())
                        .collect(Collectors.toList());
        assertThat(files.size()).isEqualTo(15);
        // table-path
        // table-path/snapshot
        // table-path/snapshot/LATEST
        // table-path/snapshot/EARLIEST
        // table-path/snapshot/snapshot-1
        // table-path/pt=0
        // table-path/pt=0/bucket-0
        // table-path/pt=0/bucket-0/data-0.orc
        // table-path/manifest
        // table-path/manifest/manifest-list-1
        // table-path/manifest/manifest-0
        // table-path/manifest/manifest-list-0
        // table-path/schema
        // table-path/schema/schema-0
        // table-path/tag
    }

    // One tag is at the rollback snapshot and others are after it
    @Test
    public void testRollbackToSnapshotCase1() throws Exception {
        int commitTimes = ThreadLocalRandom.current().nextInt(100) + 5;
        FileStoreTable table = prepareRollbackTable(commitTimes);

        table.createTag("test1", commitTimes);
        table.createTag("test2", commitTimes - 1);
        table.createTag("test3", 1);

        table.rollbackTo(1);
        ReadBuilder readBuilder = table.newReadBuilder();
        List<String> result =
                getResult(
                        readBuilder.newRead(),
                        readBuilder.newScan().plan().splits(),
                        BATCH_ROW_TO_STRING);
        assertThat(result)
                .containsExactlyInAnyOrder("0|0|0|binary|varbinary|mapKey:mapVal|multiset");

        // read tag test3
        table = table.copy(Collections.singletonMap(CoreOptions.SCAN_TAG_NAME.key(), "test3"));
        readBuilder = table.newReadBuilder();
        result =
                getResult(
                        readBuilder.newRead(),
                        readBuilder.newScan().plan().splits(),
                        BATCH_ROW_TO_STRING);
        assertThat(result)
                .containsExactlyInAnyOrder("0|0|0|binary|varbinary|mapKey:mapVal|multiset");

        List<java.nio.file.Path> files =
                Files.walk(new File(tablePath.toUri().getPath()).toPath())
                        .collect(Collectors.toList());
        assertThat(files.size()).isEqualTo(16);
        // case 0 plus 1:
        // table-path/tag/tag-test3
    }

    // One tag is before the rollback snapshot and others are after it
    @Test
    public void testRollbackToSnapshotCase2() throws Exception {
        int commitTimes = ThreadLocalRandom.current().nextInt(100) + 5;
        FileStoreTable table = prepareRollbackTable(commitTimes);

        table.createTag("test1", commitTimes);
        table.createTag("test2", commitTimes - 1);
        table.createTag("test3", 1);

        table.rollbackTo(2);
        ReadBuilder readBuilder = table.newReadBuilder();
        List<String> result =
                getResult(
                        readBuilder.newRead(),
                        readBuilder.newScan().plan().splits(),
                        BATCH_ROW_TO_STRING);
        assertThat(result)
                .containsExactlyInAnyOrder(
                        "0|0|0|binary|varbinary|mapKey:mapVal|multiset",
                        "1|10|100|binary|varbinary|mapKey:mapVal|multiset");

        // read tag test3
        table = table.copy(Collections.singletonMap(CoreOptions.SCAN_TAG_NAME.key(), "test3"));
        readBuilder = table.newReadBuilder();
        result =
                getResult(
                        readBuilder.newRead(),
                        readBuilder.newScan().plan().splits(),
                        BATCH_ROW_TO_STRING);
        assertThat(result)
                .containsExactlyInAnyOrder("0|0|0|binary|varbinary|mapKey:mapVal|multiset");

        List<java.nio.file.Path> files =
                Files.walk(new File(tablePath.toUri().getPath()).toPath())
                        .collect(Collectors.toList());
        assertThat(files.size()).isEqualTo(23);
        // case 0 plus 7:
        // table-path/manifest/manifest-list-2
        // table-path/manifest/manifest-list-3
        // table-path/manifest/manifest-1
        // table-path/snapshot/snapshot-2
        // table-path/pt=1
        // table-path/pt=1/bucket-0
        // table-path/pt=1/bucket-0/data-0.orc
    }

    @ParameterizedTest(name = "expire snapshots = {0}")
    @ValueSource(booleans = {true, false})
    public void testRollbackToTag(boolean expire) throws Exception {
        int commitTimes = ThreadLocalRandom.current().nextInt(100) + 5;
        FileStoreTable table = prepareRollbackTable(commitTimes);

        table.createTag("test1", 1);
        table.createTag("test2", commitTimes - 3);
        table.createTag("test3", commitTimes - 1);

        if (expire) {
            // expire snapshots
            Options options = new Options();
            options.set(CoreOptions.SNAPSHOT_NUM_RETAINED_MIN, 5);
            options.set(CoreOptions.SNAPSHOT_NUM_RETAINED_MAX, 5);
            options.set(SNAPSHOT_EXPIRE_LIMIT, Integer.MAX_VALUE);
            options.set(CHANGELOG_NUM_RETAINED_MIN, 5);
            options.set(CHANGELOG_NUM_RETAINED_MAX, 5);
            table.copy(options.toMap()).newCommit("").expireSnapshots();
        }

        table.rollbackTo("test1");
        ReadBuilder readBuilder = table.newReadBuilder();
        List<String> result =
                getResult(
                        readBuilder.newRead(),
                        readBuilder.newScan().plan().splits(),
                        BATCH_ROW_TO_STRING);
        assertThat(result)
                .containsExactlyInAnyOrder("0|0|0|binary|varbinary|mapKey:mapVal|multiset");

        // read tag test1
        table = table.copy(Collections.singletonMap(CoreOptions.SCAN_TAG_NAME.key(), "test1"));
        readBuilder = table.newReadBuilder();
        result =
                getResult(
                        readBuilder.newRead(),
                        readBuilder.newScan().plan().splits(),
                        BATCH_ROW_TO_STRING);
        assertThat(result)
                .containsExactlyInAnyOrder("0|0|0|binary|varbinary|mapKey:mapVal|multiset");

        List<java.nio.file.Path> files =
                Files.walk(new File(tablePath.toUri().getPath()).toPath())
                        .collect(Collectors.toList());
        assertThat(files.size()).isEqualTo(16);
        // rollback snapshot case 0 plus 1:
        // table-path/tag/tag-test1
    }

    private FileStoreTable prepareRollbackTable(int commitTimes) throws Exception {
        FileStoreTable table = createFileStoreTable();
        return prepareRollbackTable(commitTimes, table);
    }

    protected FileStoreTable prepareRollbackTable(int commitTimes, FileStoreTable table)
            throws Exception {
        table =
                table.copy(
                        Collections.singletonMap(SNAPSHOT_CLEAN_EMPTY_DIRECTORIES.key(), "true"));
        StreamTableWrite write = table.newWrite(commitUser);
        StreamTableCommit commit = table.newCommit(commitUser);

        for (int i = 0; i < commitTimes; i++) {
            write.write(rowData(i, 10 * i, 100L * i));
            commit.commit(i, write.prepareCommit(false, i));
        }
        write.close();
        commit.close();

        return table;
    }

    @Test
    public void testCreateTag() throws Exception {
        FileStoreTable table = createFileStoreTable();

        try (StreamTableWrite write = table.newWrite(commitUser);
                StreamTableCommit commit = table.newCommit(commitUser)) {
            // snapshot 1
            write.write(rowData(1, 10, 100L));
            commit.commit(0, write.prepareCommit(false, 1));
            // snapshot 2
            write.write(rowData(2, 20, 200L));
            commit.commit(1, write.prepareCommit(false, 2));
        }

        table.createTag("test-tag", 2);

        // verify that tag file exist
        TagManager tagManager = new TagManager(new TraceableFileIO(), tablePath);
        assertThat(tagManager.tagExists("test-tag")).isTrue();

        // verify that test-tag is equal to snapshot 2
        Snapshot tagged = tagManager.getOrThrow("test-tag").trimToSnapshot();
        Snapshot snapshot2 = table.snapshotManager().snapshot(2);
        assertThat(tagged.equals(snapshot2)).isTrue();
    }

    @Test
    public void testCreateTagOnExpiredSnapshot() throws Exception {
        FileStoreTable table =
                createFileStoreTable(
                        conf -> {
                            conf.set(SNAPSHOT_NUM_RETAINED_MAX, 1);
                            conf.set(SNAPSHOT_NUM_RETAINED_MIN, 1);
                        });
        try (StreamTableWrite write = table.newWrite(commitUser);
                StreamTableCommit commit = table.newCommit(commitUser)) {
            // snapshot 1
            write.write(rowData(1, 10, 100L));
            commit.commit(0, write.prepareCommit(false, 1));
            table.createTag("test-tag", 1);
            // verify that tag file exist
            TagManager tagManager = new TagManager(new TraceableFileIO(), tablePath);
            assertThat(tagManager.tagExists("test-tag")).isTrue();
            // verify that test-tag is equal to snapshot 1
            Snapshot tagged = tagManager.getOrThrow("test-tag").trimToSnapshot();
            Snapshot snapshot1 = table.snapshotManager().snapshot(1);
            assertThat(tagged.equals(snapshot1)).isTrue();
            // snapshot 2
            write.write(rowData(2, 20, 200L));
            commit.commit(1, write.prepareCommit(false, 2));
            SnapshotManager snapshotManager = newSnapshotManager(new TraceableFileIO(), tablePath);
            // The snapshot 1 is expired.
            assertThat(snapshotManager.snapshotExists(1)).isFalse();
            table.createTag("test-tag-2", 1);
            // verify that tag file exist
            assertThat(tagManager.tagExists("test-tag-2")).isTrue();
            // verify that test-tag is equal to snapshot 1
            Snapshot tag2 = tagManager.getOrThrow("test-tag-2").trimToSnapshot();
            assertThat(tag2.equals(snapshot1)).isTrue();
        }
    }

    @Test
    public void testCreateSameTagName() throws Exception {
        FileStoreTable table = createFileStoreTable();
        try (StreamTableWrite write = table.newWrite(commitUser);
                StreamTableCommit commit = table.newCommit(commitUser)) {
            // snapshot 1
            write.write(rowData(1, 10, 100L));
            commit.commit(0, write.prepareCommit(false, 1));
            // snapshot 2
            write.write(rowData(1, 10, 100L));
            commit.commit(1, write.prepareCommit(false, 2));
            TagManager tagManager = new TagManager(new TraceableFileIO(), tablePath);
            table.createTag("test-tag", 1);
            // verify that tag file exist
            assertThat(tagManager.tagExists("test-tag")).isTrue();
            // Create again failed if tag existed
            Assertions.assertThatThrownBy(() -> table.createTag("test-tag", 1))
                    .hasMessageContaining("Tag 'test-tag' already exists.");
            Assertions.assertThatThrownBy(() -> table.createTag("test-tag", 2))
                    .hasMessageContaining("Tag 'test-tag' already exists.");
        }
    }

    @Test
    public void testCreateBranch() throws Exception {
        FileStoreTable table = createFileStoreTable();

        try (StreamTableWrite write = table.newWrite(commitUser);
                StreamTableCommit commit = table.newCommit(commitUser)) {
            // snapshot 1
            write.write(rowData(1, 10, 100L));
            commit.commit(0, write.prepareCommit(false, 1));
            // snapshot 2
            write.write(rowData(2, 20, 200L));
            commit.commit(1, write.prepareCommit(false, 2));
        }

        table.createTag("test-tag", 2);

        // verify that tag file exist
        TagManager tagManager = new TagManager(new TraceableFileIO(), tablePath);
        assertThat(tagManager.tagExists("test-tag")).isTrue();

        // verify that test-tag is equal to snapshot 2
        Snapshot tagged = tagManager.getOrThrow("test-tag").trimToSnapshot();
        Snapshot snapshot2 = table.snapshotManager().snapshot(2);
        assertThat(tagged.equals(snapshot2)).isTrue();

        table.createBranch("test-branch", "test-tag");

        // verify that branch file exist
        BranchManager branchManager = table.branchManager();
        assertThat(branchManager.branchExists("test-branch")).isTrue();

        // verify test-tag in test-branch is equal to snapshot 2
        Snapshot branchTag =
                Snapshot.fromPath(
                        new TraceableFileIO(),
                        tagManager.copyWithBranch("test-branch").tagPath("test-tag"));
        assertThat(branchTag.equals(snapshot2)).isTrue();

        // verify snapshot in test-branch is equal to snapshot 2
        SnapshotManager snapshotManager =
                newSnapshotManager(new TraceableFileIO(), tablePath, "test-branch");
        Snapshot branchSnapshot =
                Snapshot.fromPath(new TraceableFileIO(), snapshotManager.snapshotPath(2));
        assertThat(branchSnapshot.equals(snapshot2)).isTrue();

        // verify schema in test-branch is equal to schema 0
        SchemaManager schemaManager =
                new SchemaManager(new TraceableFileIO(), tablePath, "test-branch");
        TableSchema branchSchema =
                TableSchema.fromPath(new TraceableFileIO(), schemaManager.toSchemaPath(0));
        TableSchema schema0 = schemaManager.schema(0);
        assertThat(branchSchema.equals(schema0)).isTrue();
    }

    @Test
    public void testUnsupportedBranchName() throws Exception {
        FileStoreTable table = createFileStoreTable();

        try (StreamTableWrite write = table.newWrite(commitUser);
                StreamTableCommit commit = table.newCommit(commitUser)) {
            write.write(rowData(1, 10, 100L));
            commit.commit(0, write.prepareCommit(false, 1));
        }

        table.createTag("test-tag", 1);
        table.createBranch("branch0", "test-tag");

        assertThatThrownBy(() -> table.createBranch("main", "tag1"))
                .satisfies(
                        anyCauseMatches(
                                IllegalArgumentException.class,
                                "Branch name 'main' is the default branch and cannot be used."));

        assertThatThrownBy(() -> table.createBranch("branch-1", "tag1"))
                .satisfies(
                        anyCauseMatches(
                                IllegalArgumentException.class, "Tag 'tag1' doesn't exist."));

        assertThatThrownBy(() -> table.createBranch("branch0", "test-tag"))
                .satisfies(
                        anyCauseMatches(
                                IllegalArgumentException.class,
                                "Branch name 'branch0' already exists."));

        assertThatThrownBy(() -> table.createBranch("", "test-tag"))
                .satisfies(
                        anyCauseMatches(
                                IllegalArgumentException.class,
                                String.format("Branch name '%s' is blank", "")));

        assertThatThrownBy(() -> table.createBranch("10", "test-tag"))
                .satisfies(
                        anyCauseMatches(
                                IllegalArgumentException.class,
                                "Branch name cannot be pure numeric string but is '10'."));
    }

    @Test
    public void testDeleteBranch() throws Exception {
        FileStoreTable table = createFileStoreTable();

        try (StreamTableWrite write = table.newWrite(commitUser);
                StreamTableCommit commit = table.newCommit(commitUser)) {
            write.write(rowData(1, 10, 100L));
            commit.commit(0, write.prepareCommit(false, 1));
        }

        table.createTag("tag1", 1);
        table.createBranch("branch1", "tag1");
        table.deleteBranch("branch1");

        // verify that branch file not exist
        BranchManager branchManager = table.branchManager();
        assertThat(branchManager.branchExists("branch1")).isFalse();

        assertThatThrownBy(() -> table.deleteBranch("branch1"))
                .satisfies(
                        anyCauseMatches(
                                IllegalArgumentException.class,
                                "Branch name 'branch1' doesn't exist."));

        // test delete fallback branch
        table.createBranch("fallback");

        Map<String, String> dynamicOptions = new HashMap<>();
        dynamicOptions.put("scan.fallback-branch", "fallback");
        FileStoreTable table1 = table.copy(dynamicOptions);
        assertThatThrownBy(() -> table1.deleteBranch("fallback"))
                .satisfies(
                        anyCauseMatches(
                                IllegalArgumentException.class,
                                "can not delete the fallback branch. "
                                        + "branchName to be deleted is fallback. you have set 'scan.fallback-branch' = 'fallback'. "
                                        + "you should reset 'scan.fallback-branch' before deleting this branch."));

        table.deleteBranch("fallback");
    }

    @Test
    public void testFastForward() throws Exception {
        FileStoreTable table = createFileStoreTable();
        generateBranch(table);
        FileStoreTable tableBranch = createFileStoreTable(BRANCH_NAME);

        // Verify branch1 and the main branch have the same data
        assertThat(
                        getResult(
                                tableBranch.newRead(),
                                toSplits(tableBranch.newSnapshotReader().read().dataSplits()),
                                BATCH_ROW_TO_STRING))
                .containsExactlyInAnyOrder("0|0|0|binary|varbinary|mapKey:mapVal|multiset");

        // Test for unsupported branch name
        assertThatThrownBy(() -> table.fastForward("test-branch"))
                .satisfies(
                        anyCauseMatches(
                                IllegalArgumentException.class,
                                "Branch name 'test-branch' doesn't exist."));

        assertThatThrownBy(() -> table.fastForward("main"))
                .satisfies(anyCauseMatches(IllegalArgumentException.class));

        // Write data to branch1
        try (StreamTableWrite write = tableBranch.newWrite(commitUser);
                StreamTableCommit commit = tableBranch.newCommit(commitUser)) {
            write.write(rowData(2, 20, 200L));
            commit.commit(1, write.prepareCommit(false, 2));
        }

        // Validate data in branch1
        assertThat(
                        getResult(
                                tableBranch.newRead(),
                                toSplits(tableBranch.newSnapshotReader().read().dataSplits()),
                                BATCH_ROW_TO_STRING))
                .containsExactlyInAnyOrder(
                        "0|0|0|binary|varbinary|mapKey:mapVal|multiset",
                        "2|20|200|binary|varbinary|mapKey:mapVal|multiset");

        // Validate data in main branch not changed
        assertThat(
                        getResult(
                                table.newRead(),
                                toSplits(table.newSnapshotReader().read().dataSplits()),
                                BATCH_ROW_TO_STRING))
                .containsExactlyInAnyOrder("0|0|0|binary|varbinary|mapKey:mapVal|multiset");

        // Fast-forward branch1 to main branch
        table.fastForward(BRANCH_NAME);

        // After fast-forward branch1, verify branch1 and the main branch have the same data
        assertThat(
                        getResult(
                                table.newRead(),
                                toSplits(table.newSnapshotReader().read().dataSplits()),
                                BATCH_ROW_TO_STRING))
                .containsExactlyInAnyOrder(
                        "0|0|0|binary|varbinary|mapKey:mapVal|multiset",
                        "2|20|200|binary|varbinary|mapKey:mapVal|multiset");

        // verify snapshot in branch1 and main branch is same
        SnapshotManager snapshotManager = newSnapshotManager(new TraceableFileIO(), tablePath);
        Snapshot branchSnapshot =
                Snapshot.fromPath(
                        new TraceableFileIO(),
                        snapshotManager.copyWithBranch(BRANCH_NAME).snapshotPath(2));
        Snapshot snapshot =
                Snapshot.fromPath(new TraceableFileIO(), snapshotManager.snapshotPath(2));
        assertThat(branchSnapshot.equals(snapshot)).isTrue();

        // verify schema in branch1 and main branch is same
        SchemaManager schemaManager = new SchemaManager(new TraceableFileIO(), tablePath);
        TableSchema branchSchema =
                TableSchema.fromPath(
                        new TraceableFileIO(),
                        schemaManager.copyWithBranch(BRANCH_NAME).toSchemaPath(0));
        TableSchema schema0 = schemaManager.schema(0);
        assertThat(branchSchema.equals(schema0)).isTrue();

        // Write two rows data to branch1 again
        try (StreamTableWrite write = tableBranch.newWrite(commitUser);
                StreamTableCommit commit = tableBranch.newCommit(commitUser)) {
            write.write(rowData(3, 30, 300L));
            write.write(rowData(4, 40, 400L));
            commit.commit(2, write.prepareCommit(false, 3));
        }

        // Verify data in branch1
        assertThat(
                        getResult(
                                tableBranch.newRead(),
                                toSplits(tableBranch.newSnapshotReader().read().dataSplits()),
                                BATCH_ROW_TO_STRING))
                .containsExactlyInAnyOrder(
                        "0|0|0|binary|varbinary|mapKey:mapVal|multiset",
                        "2|20|200|binary|varbinary|mapKey:mapVal|multiset",
                        "3|30|300|binary|varbinary|mapKey:mapVal|multiset",
                        "4|40|400|binary|varbinary|mapKey:mapVal|multiset");

        // Verify data in main branch not changed
        assertThat(
                        getResult(
                                table.newRead(),
                                toSplits(table.newSnapshotReader().read().dataSplits()),
                                BATCH_ROW_TO_STRING))
                .containsExactlyInAnyOrder(
                        "0|0|0|binary|varbinary|mapKey:mapVal|multiset",
                        "2|20|200|binary|varbinary|mapKey:mapVal|multiset");

        // Fast-forward branch1 to main branch again
        table.fastForward("branch1");

        // Verify data in main branch is same to branch1
        assertThat(
                        getResult(
                                table.newRead(),
                                toSplits(table.newSnapshotReader().read().dataSplits()),
                                BATCH_ROW_TO_STRING))
                .containsExactlyInAnyOrder(
                        "0|0|0|binary|varbinary|mapKey:mapVal|multiset",
                        "2|20|200|binary|varbinary|mapKey:mapVal|multiset",
                        "3|30|300|binary|varbinary|mapKey:mapVal|multiset",
                        "4|40|400|binary|varbinary|mapKey:mapVal|multiset");
    }

    @Test
    public void testUnsupportedTagName() throws Exception {
        FileStoreTable table = createFileStoreTable();

        try (StreamTableWrite write = table.newWrite(commitUser);
                StreamTableCommit commit = table.newCommit(commitUser)) {
            write.write(rowData(1, 10, 100L));
            commit.commit(0, write.prepareCommit(false, 1));
        }

        assertThatThrownBy(() -> table.createTag("", 1))
                .satisfies(
                        anyCauseMatches(
                                IllegalArgumentException.class, "Tag name shouldn't be blank"));
    }

    @Test
    public void testDeleteTag() throws Exception {
        FileStoreTable table = createFileStoreTable();

        try (StreamTableWrite write = table.newWrite(commitUser);
                StreamTableCommit commit = table.newCommit(commitUser)) {
            write.write(rowData(1, 10, 100L));
            commit.commit(0, write.prepareCommit(false, 1));
        }

        table.createTag("tag1", 1);
        table.deleteTag("tag1");

        assertThat(table.tagManager().tags().containsValue("tag1")).isFalse();
    }

    @Test
    @Timeout(120)
    public void testAsyncExpireExecutionMode() throws Exception {
        FileStoreTable table = createFileStoreTable();

        Map<String, String> options = new HashMap<>();
        options.put(SNAPSHOT_EXPIRE_EXECUTION_MODE.key(), ExpireExecutionMode.ASYNC.toString());
        options.put(SNAPSHOT_NUM_RETAINED_MIN.key(), "1");
        options.put(SNAPSHOT_NUM_RETAINED_MAX.key(), "1");
        options.put(CHANGELOG_NUM_RETAINED_MIN.key(), "1");
        options.put(CHANGELOG_NUM_RETAINED_MAX.key(), "1");
        options.put(SNAPSHOT_EXPIRE_LIMIT.key(), "2");

        TableCommitImpl commit = table.copy(options).newCommit(commitUser);
        ExecutorService executor = commit.getExpireMainExecutor();
        CountDownLatch before = new CountDownLatch(1);
        CountDownLatch after = new CountDownLatch(1);

        executor.execute(
                () -> {
                    try {
                        before.await();
                    } catch (Exception ignore) {
                        // ignore
                    }
                });

        try (StreamTableWrite write = table.newWrite(commitUser)) {
            for (int i = 0; i < 10; i++) {
                write.write(rowData(i, 10 * i, 100L * i));
                commit.commit(i, write.prepareCommit(false, i));
            }
        }

        executor.execute(after::countDown);

        SnapshotManager snapshotManager = table.snapshotManager();
        long latestSnapshotId = snapshotManager.latestSnapshotId();

        FileStore<?> store = table.store();
        Set<Path> filesInUse =
                TestFileStore.getFilesInUse(
                        latestSnapshotId,
                        snapshotManager,
                        table.changelogManager(),
                        table.fileIO(),
                        store.pathFactory(),
                        store.manifestListFactory().create(),
                        store.manifestFileFactory().create());

        List<Path> unusedFileList =
                Files.walk(Paths.get(tempDir.toString()))
                        .filter(Files::isRegularFile)
                        .filter(p -> !p.getFileName().toString().startsWith("snapshot"))
                        .filter(p -> !p.getFileName().toString().startsWith("schema"))
                        .filter(p -> !p.getFileName().toString().equals(LATEST))
                        .filter(p -> !p.getFileName().toString().equals(EARLIEST))
                        .map(p -> new Path(TraceableFileIO.SCHEME + "://" + p.toString()))
                        .filter(p -> !filesInUse.contains(p))
                        .collect(Collectors.toList());

        // no expire happens, all files are preserved
        for (int i = 1; i <= latestSnapshotId; i++) {
            assertThat(snapshotManager.snapshotExists(i)).isTrue();
        }
        for (Path file : unusedFileList) {
            FileStoreTestUtils.assertPathExists(table.fileIO(), file);
        }

        // waiting for all expire, only keeping files in use.
        before.countDown();
        after.await();

        for (int i = 1; i < latestSnapshotId - 1; i++) {
            assertThat(snapshotManager.snapshotExists(i)).isFalse();
        }
        for (Path file : unusedFileList) {
            FileStoreTestUtils.assertPathNotExists(table.fileIO(), file);
        }
        assertThat(snapshotManager.snapshotExists(latestSnapshotId)).isTrue();
        assertThat(snapshotManager.earliestSnapshotId()).isEqualTo(latestSnapshotId);
        assertThat(snapshotManager.latestSnapshotId()).isEqualTo(latestSnapshotId);

        commit.close();
    }

    @Test
    @Timeout(120)
    public void testExpireWithLimit() throws Exception {
        FileStoreTable table = createFileStoreTable();

        Map<String, String> options = new HashMap<>();
        options.put(SNAPSHOT_EXPIRE_EXECUTION_MODE.key(), ExpireExecutionMode.ASYNC.toString());
        options.put(SNAPSHOT_NUM_RETAINED_MIN.key(), "1");
        options.put(SNAPSHOT_NUM_RETAINED_MAX.key(), "1");
        options.put(SNAPSHOT_EXPIRE_LIMIT.key(), "2");

        table = table.copy(options);
        TableCommitImpl commit =
                table.copy(Collections.singletonMap(WRITE_ONLY.key(), "true"))
                        .newCommit(commitUser);
        TableCommitImpl expire = table.newCommit(commitUser);

        try (StreamTableWrite write = table.newWrite(commitUser)) {
            for (int i = 0; i < 10; i++) {
                write.write(rowData(i, 10 * i, 100L * i));
                commit.commit(i, write.prepareCommit(false, i));
            }
        }

        SnapshotManager snapshotManager = table.snapshotManager();
        List<Snapshot> remainingSnapshot = new ArrayList<>();
        snapshotManager.snapshots().forEachRemaining(remainingSnapshot::add);
        long latestSnapshotId = snapshotManager.latestSnapshotId();
        int index = 0;

        // trigger the first expire and the first two snapshots expired
        expire.expireSnapshots();
        assertThat(snapshotManager.snapshotExists(remainingSnapshot.get(index++).id())).isFalse();
        assertThat(snapshotManager.snapshotExists(remainingSnapshot.get(index++).id())).isFalse();
        for (int i = index; i < remainingSnapshot.size(); i++) {
            assertThat(snapshotManager.snapshotExists(remainingSnapshot.get(i).id())).isTrue();
        }
        assertThat(snapshotManager.earliestSnapshotId())
                .isEqualTo(remainingSnapshot.get(index).id());

        // trigger the second expire and the second two snapshots expired
        expire.expireSnapshots();
        assertThat(snapshotManager.snapshotExists(remainingSnapshot.get(index++).id())).isFalse();
        assertThat(snapshotManager.snapshotExists(remainingSnapshot.get(index++).id())).isFalse();
        for (int i = index; i < remainingSnapshot.size(); i++) {
            assertThat(snapshotManager.snapshotExists(remainingSnapshot.get(i).id())).isTrue();
        }
        assertThat(snapshotManager.earliestSnapshotId())
                .isEqualTo(remainingSnapshot.get(index).id());

        // trigger all remaining expires and only the last snapshot remaining
        for (int i = 0; i < 5; i++) {
            expire.expireSnapshots();
        }

        for (int i = 0; i < remainingSnapshot.size() - 1; i++) {
            assertThat(snapshotManager.snapshotExists(remainingSnapshot.get(i).id())).isFalse();
        }
        assertThat(snapshotManager.snapshotExists(latestSnapshotId)).isTrue();
        assertThat(snapshotManager.earliestSnapshotId()).isEqualTo(latestSnapshotId);
        assertThat(snapshotManager.latestSnapshotId()).isEqualTo(latestSnapshotId);

        commit.close();
    }

    @Test
    public void testSchemaPathOption() throws Exception {
        String fakePath = "fake path";
        FileStoreTable table = createFileStoreTable(conf -> conf.set(CoreOptions.PATH, fakePath));
        String originSchemaPath = table.schema().options().get(CoreOptions.PATH.key());
        assertThat(originSchemaPath).isEqualTo(fakePath);
        // reset PATH of schema option to table location
        table = table.copy(Collections.emptyMap());
        String schemaPath = table.schema().options().get(CoreOptions.PATH.key());
        String tablePath = table.location().toString();
        assertThat(schemaPath).isEqualTo(tablePath);
    }

    @Test
    public void testBranchWriteAndRead() throws Exception {
        FileStoreTable table = createFileStoreTable();

        generateBranch(table);

        FileStoreTable tableBranch = createFileStoreTable(BRANCH_NAME);
        // Write data to branch1
        try (StreamTableWrite write = tableBranch.newWrite(commitUser);
                StreamTableCommit commit = tableBranch.newCommit(commitUser)) {
            write.write(rowData(2, 20, 200L));
            commit.commit(1, write.prepareCommit(false, 2));
        }

        // Validate data in main branch
        assertThat(
                        getResult(
                                table.newRead(),
                                toSplits(table.newSnapshotReader().read().dataSplits()),
                                BATCH_ROW_TO_STRING))
                .containsExactlyInAnyOrder("0|0|0|binary|varbinary|mapKey:mapVal|multiset");

        // Validate data in branch1
        assertThat(
                        getResult(
                                tableBranch.newRead(),
                                toSplits(tableBranch.newSnapshotReader().read().dataSplits()),
                                BATCH_ROW_TO_STRING))
                .containsExactlyInAnyOrder(
                        "0|0|0|binary|varbinary|mapKey:mapVal|multiset",
                        "2|20|200|binary|varbinary|mapKey:mapVal|multiset");

        // Write two rows data to branch1 again
        try (StreamTableWrite write = tableBranch.newWrite(commitUser);
                StreamTableCommit commit = tableBranch.newCommit(commitUser)) {
            write.write(rowData(3, 30, 300L));
            write.write(rowData(4, 40, 400L));
            commit.commit(2, write.prepareCommit(false, 3));
        }

        // Validate data in main branch
        assertThat(
                        getResult(
                                table.newRead(),
                                toSplits(table.newSnapshotReader().read().dataSplits()),
                                BATCH_ROW_TO_STRING))
                .containsExactlyInAnyOrder("0|0|0|binary|varbinary|mapKey:mapVal|multiset");

        // Verify data in branch1
        assertThat(
                        getResult(
                                tableBranch.newRead(),
                                toSplits(tableBranch.newSnapshotReader().read().dataSplits()),
                                BATCH_ROW_TO_STRING))
                .containsExactlyInAnyOrder(
                        "0|0|0|binary|varbinary|mapKey:mapVal|multiset",
                        "2|20|200|binary|varbinary|mapKey:mapVal|multiset",
                        "3|30|300|binary|varbinary|mapKey:mapVal|multiset",
                        "4|40|400|binary|varbinary|mapKey:mapVal|multiset");
    }

    @Test
    public void testDataSplitNotIncludeDvFilesWhenStreamingRead() throws Exception {
        FileStoreTable table = createFileStoreTable();
        Map<String, String> options = new HashMap<>();
        options.put(DELETION_VECTORS_ENABLED.key(), "true");
        options.put(WRITE_ONLY.key(), "true");
        table = table.copy(options);

        try (StreamTableWrite write = table.newWrite(commitUser);
                StreamTableCommit commit = table.newCommit(commitUser)) {
            for (int i = 0; i < 10; i++) {
                write.write(rowData(i, 10 * i, 100L * i));
                commit.commit(i, write.prepareCommit(false, i));
            }
        }

        List<Split> splits =
                toSplits(table.newSnapshotReader().withMode(ScanMode.DELTA).read().dataSplits());

        for (Split split : splits) {
            DataSplit dataSplit = (DataSplit) split;
            Assertions.assertThat(dataSplit.deletionFiles().isPresent()).isFalse();
        }
    }

    @Test
    public void testDataSplitNotIncludeDvFilesWhenStreamingReadChanges() throws Exception {
        FileStoreTable table = createFileStoreTable();
        Map<String, String> options = new HashMap<>();
        options.put(DELETION_VECTORS_ENABLED.key(), "true");
        options.put(WRITE_ONLY.key(), "true");
        table = table.copy(options);

        try (StreamTableWrite write = table.newWrite(commitUser);
                StreamTableCommit commit = table.newCommit(commitUser)) {
            for (int i = 0; i < 10; i++) {
                write.write(rowData(i, 10 * i, 100L * i));
                commit.commit(i, write.prepareCommit(false, i));
            }
        }

        List<Split> splits =
                toSplits(
                        table.newSnapshotReader()
                                .withMode(ScanMode.DELTA)
                                .readChanges()
                                .dataSplits());

        for (Split split : splits) {
            DataSplit dataSplit = (DataSplit) split;
            Assertions.assertThat(dataSplit.deletionFiles().isPresent()).isFalse();
        }
    }

    protected List<String> getResult(
            TableRead read,
            List<Split> splits,
            BinaryRow partition,
            int bucket,
            Function<InternalRow, String> rowDataToString)
            throws Exception {
        return getResult(read, getSplitsFor(splits, partition, bucket), rowDataToString);
    }

    protected List<String> getResult(
            TableRead read, List<Split> splits, Function<InternalRow, String> rowDataToString)
            throws Exception {
        List<ReaderSupplier<InternalRow>> readers = new ArrayList<>();
        for (Split split : splits) {
            readers.add(() -> read.createReader(split));
        }
        RecordReader<InternalRow> recordReader = ConcatRecordReader.create(readers);
        RecordReaderIterator<InternalRow> iterator = new RecordReaderIterator<>(recordReader);
        List<String> result = new ArrayList<>();
        while (iterator.hasNext()) {
            InternalRow rowData = iterator.next();
            result.add(rowDataToString.apply(rowData));
        }
        iterator.close();
        return result;
    }

    private List<Split> getSplitsFor(List<Split> splits, BinaryRow partition, int bucket) {
        List<Split> result = new ArrayList<>();
        for (Split split : splits) {
            DataSplit dataSplit = (DataSplit) split;
            if (dataSplit.partition().equals(partition) && dataSplit.bucket() == bucket) {
                result.add(split);
            }
        }
        return result;
    }

    protected BinaryRow binaryRow(int a) {
        BinaryRow b = new BinaryRow(1);
        BinaryRowWriter writer = new BinaryRowWriter(b);
        writer.writeInt(0, a);
        writer.complete();
        return b;
    }

    protected GenericRow rowData(Object... values) {
        return GenericRow.of(
                values[0],
                values[1],
                values[2],
                "binary".getBytes(),
                "varbinary".getBytes(),
                new GenericMap(
                        Collections.singletonMap(
                                BinaryString.fromString("mapKey"),
                                BinaryString.fromString("mapVal"))),
                new GenericMap(Collections.singletonMap(BinaryString.fromString("multiset"), 1)));
    }

    protected GenericRow rowDataWithKind(RowKind rowKind, Object... values) {
        return GenericRow.ofKind(
                rowKind,
                values[0],
                values[1],
                values[2],
                "binary".getBytes(),
                "varbinary".getBytes(),
                new GenericMap(
                        Collections.singletonMap(
                                BinaryString.fromString("mapKey"),
                                BinaryString.fromString("mapVal"))),
                new GenericMap(Collections.singletonMap(BinaryString.fromString("multiset"), 1)));
    }

    protected FileStoreTable createFileStoreTable(int numOfBucket) throws Exception {
        return createFileStoreTable(conf -> conf.set(BUCKET, numOfBucket));
    }

    protected FileStoreTable createFileStoreTable(String branch, int numOfBucket) throws Exception {
        return createFileStoreTable(branch, conf -> conf.set(BUCKET, numOfBucket));
    }

    protected FileStoreTable createFileStoreTable(String branch) throws Exception {
        return createFileStoreTable(branch, 1);
    }

    protected FileStoreTable createFileStoreTable() throws Exception {
        return createFileStoreTable(1);
    }

    protected FileStoreTable createFileStoreTable(Consumer<Options> configure) throws Exception {
        return createFileStoreTable(configure, ROW_TYPE);
    }

    protected abstract FileStoreTable createFileStoreTable(
            Consumer<Options> configure, RowType rowType) throws Exception;

    protected abstract FileStoreTable createFileStoreTable(
            String branch, Consumer<Options> configure) throws Exception;

    protected abstract FileStoreTable overwriteTestFileStoreTable() throws Exception;

    private static InternalRow overwriteRow(Object... values) {
        return GenericRow.of(
                values[0],
                values[1],
                BinaryString.fromString((String) values[2]),
                BinaryString.fromString((String) values[3]));
    }

    private static List<Arguments> overwriteTestData() {
        // dynamic, overwrite data, overwrite partition, expected
        return Arrays.asList(
                // nothing happen
                arguments(
                        true,
                        Collections.emptyList(),
                        Collections.emptyMap(),
                        Arrays.asList(
                                "1, 1, A, Hi",
                                "2, 1, A, Hello",
                                "3, 1, A, World",
                                "4, 1, B, To",
                                "5, 1, B, Apache",
                                "6, 1, B, Paimon",
                                "7, 2, A, Test",
                                "8, 2, B, Case")),
                // delete all data
                arguments(
                        false,
                        Collections.emptyList(),
                        Collections.emptyMap(),
                        Collections.emptyList()),
                // specify one partition key
                arguments(
                        true,
                        Arrays.asList(
                                overwriteRow(1, 1, "A", "Where"), overwriteRow(2, 1, "A", "When")),
                        Collections.singletonMap("pt0", "1"),
                        Arrays.asList(
                                "1, 1, A, Where",
                                "2, 1, A, When",
                                "4, 1, B, To",
                                "5, 1, B, Apache",
                                "6, 1, B, Paimon",
                                "7, 2, A, Test",
                                "8, 2, B, Case")),
                arguments(
                        false,
                        Arrays.asList(
                                overwriteRow(1, 1, "A", "Where"), overwriteRow(2, 1, "A", "When")),
                        Collections.singletonMap("pt0", "1"),
                        Arrays.asList(
                                "1, 1, A, Where",
                                "2, 1, A, When",
                                "7, 2, A, Test",
                                "8, 2, B, Case")),
                // all dynamic
                arguments(
                        true,
                        Arrays.asList(
                                overwriteRow(4, 1, "B", "Where"),
                                overwriteRow(5, 1, "B", "When"),
                                overwriteRow(10, 2, "A", "Static"),
                                overwriteRow(11, 2, "A", "Dynamic")),
                        Collections.emptyMap(),
                        Arrays.asList(
                                "1, 1, A, Hi",
                                "2, 1, A, Hello",
                                "3, 1, A, World",
                                "4, 1, B, Where",
                                "5, 1, B, When",
                                "10, 2, A, Static",
                                "11, 2, A, Dynamic",
                                "8, 2, B, Case")),
                arguments(
                        false,
                        Arrays.asList(
                                overwriteRow(4, 1, "B", "Where"),
                                overwriteRow(5, 1, "B", "When"),
                                overwriteRow(10, 2, "A", "Static"),
                                overwriteRow(11, 2, "A", "Dynamic")),
                        Collections.emptyMap(),
                        Arrays.asList(
                                "4, 1, B, Where",
                                "5, 1, B, When",
                                "10, 2, A, Static",
                                "11, 2, A, Dynamic")));
    }

    protected List<Split> toSplits(List<DataSplit> dataSplits) {
        return new ArrayList<>(dataSplits);
    }

    // create a branch which named branch1
    protected void generateBranch(FileStoreTable table) throws Exception {
        try (StreamTableWrite write = table.newWrite(commitUser);
                StreamTableCommit commit = table.newCommit(commitUser)) {
            write.write(rowData(0, 0, 0L));
            commit.commit(0, write.prepareCommit(false, 1));
        }

        assertThat(
                        getResult(
                                table.newRead(),
                                toSplits(table.newSnapshotReader().read().dataSplits()),
                                BATCH_ROW_TO_STRING))
                .containsExactlyInAnyOrder("0|0|0|binary|varbinary|mapKey:mapVal|multiset");

        table.createTag("tag1", 1);
        table.createBranch(BRANCH_NAME, "tag1");

        // verify that branch1 file exist
        BranchManager branchManager = table.branchManager();
<<<<<<< HEAD
        assertThat(branchManager.branches().contains(BRANCH_NAME)).isTrue();
=======
        assertThat(branchManager.branchExists(BRANCH_NAME)).isTrue();
>>>>>>> 176a4aa4

        // Verify branch1 and the main branch have the same data
        FileStoreTable tableBranch = createFileStoreTable(BRANCH_NAME);
        assertThat(
                        getResult(
                                tableBranch.newRead(),
                                toSplits(tableBranch.newSnapshotReader().read().dataSplits()),
                                BATCH_ROW_TO_STRING))
                .containsExactlyInAnyOrder("0|0|0|binary|varbinary|mapKey:mapVal|multiset");
    }
}<|MERGE_RESOLUTION|>--- conflicted
+++ resolved
@@ -67,10 +67,6 @@
 import org.apache.paimon.types.RowKind;
 import org.apache.paimon.types.RowType;
 import org.apache.paimon.utils.BranchManager;
-<<<<<<< HEAD
-import org.apache.paimon.utils.FileSystemBranchManager;
-=======
->>>>>>> 176a4aa4
 import org.apache.paimon.utils.SnapshotManager;
 import org.apache.paimon.utils.TagManager;
 import org.apache.paimon.utils.TraceableFileIO;
@@ -1944,11 +1940,7 @@
 
         // verify that branch1 file exist
         BranchManager branchManager = table.branchManager();
-<<<<<<< HEAD
         assertThat(branchManager.branches().contains(BRANCH_NAME)).isTrue();
-=======
-        assertThat(branchManager.branchExists(BRANCH_NAME)).isTrue();
->>>>>>> 176a4aa4
 
         // Verify branch1 and the main branch have the same data
         FileStoreTable tableBranch = createFileStoreTable(BRANCH_NAME);
