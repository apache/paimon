/*
 * Licensed to the Apache Software Foundation (ASF) under one
 * or more contributor license agreements.  See the NOTICE file
 * distributed with this work for additional information
 * regarding copyright ownership.  The ASF licenses this file
 * to you under the Apache License, Version 2.0 (the
 * "License"); you may not use this file except in compliance
 * with the License.  You may obtain a copy of the License at
 *
 *     http://www.apache.org/licenses/LICENSE-2.0
 *
 * Unless required by applicable law or agreed to in writing, software
 * distributed under the License is distributed on an "AS IS" BASIS,
 * WITHOUT WARRANTIES OR CONDITIONS OF ANY KIND, either express or implied.
 * See the License for the specific language governing permissions and
 * limitations under the License.
 */

package org.apache.paimon.table;

import org.apache.paimon.CoreOptions;
import org.apache.paimon.CoreOptions.ChangelogProducer;
import org.apache.paimon.CoreOptions.LookupLocalFileType;
import org.apache.paimon.Snapshot;
import org.apache.paimon.data.BinaryString;
import org.apache.paimon.data.GenericRow;
import org.apache.paimon.data.InternalRow;
import org.apache.paimon.disk.IOManager;
import org.apache.paimon.disk.IOManagerImpl;
import org.apache.paimon.fs.FileIOFinder;
import org.apache.paimon.fs.local.LocalFileIO;
import org.apache.paimon.io.BundleRecords;
import org.apache.paimon.manifest.FileKind;
import org.apache.paimon.operation.FileStoreScan;
import org.apache.paimon.options.MemorySize;
import org.apache.paimon.options.Options;
import org.apache.paimon.predicate.Predicate;
import org.apache.paimon.predicate.PredicateBuilder;
import org.apache.paimon.schema.Schema;
import org.apache.paimon.schema.SchemaManager;
import org.apache.paimon.schema.SchemaUtils;
import org.apache.paimon.schema.TableSchema;
import org.apache.paimon.table.query.LocalTableQuery;
import org.apache.paimon.table.sink.BatchTableCommit;
import org.apache.paimon.table.sink.BatchTableWrite;
import org.apache.paimon.table.sink.BatchWriteBuilder;
import org.apache.paimon.table.sink.CommitMessage;
import org.apache.paimon.table.sink.CommitMessageImpl;
import org.apache.paimon.table.sink.InnerTableCommit;
import org.apache.paimon.table.sink.StreamTableCommit;
import org.apache.paimon.table.sink.StreamTableWrite;
import org.apache.paimon.table.sink.StreamWriteBuilder;
import org.apache.paimon.table.sink.WriteSelector;
import org.apache.paimon.table.source.DataSplit;
import org.apache.paimon.table.source.InnerTableRead;
import org.apache.paimon.table.source.ReadBuilder;
import org.apache.paimon.table.source.ScanMode;
import org.apache.paimon.table.source.Split;
import org.apache.paimon.table.source.StreamTableScan;
import org.apache.paimon.table.source.TableRead;
import org.apache.paimon.table.source.snapshot.SnapshotReader;
import org.apache.paimon.table.system.AuditLogTable;
import org.apache.paimon.table.system.FileMonitorTable;
import org.apache.paimon.table.system.ReadOptimizedTable;
import org.apache.paimon.types.DataType;
import org.apache.paimon.types.DataTypes;
import org.apache.paimon.types.RowKind;
import org.apache.paimon.types.RowType;
import org.apache.paimon.utils.Pair;

import org.assertj.core.api.Assertions;
import org.junit.jupiter.api.Test;
import org.junit.jupiter.params.ParameterizedTest;
import org.junit.jupiter.params.provider.EnumSource;
import org.junit.jupiter.params.provider.ValueSource;

import java.io.File;
import java.nio.file.Files;
import java.util.ArrayList;
import java.util.Arrays;
import java.util.Collections;
import java.util.Comparator;
import java.util.HashMap;
import java.util.Iterator;
import java.util.List;
import java.util.Map;
import java.util.Random;
import java.util.concurrent.ThreadLocalRandom;
import java.util.concurrent.atomic.AtomicInteger;
import java.util.function.BiFunction;
import java.util.function.Consumer;
import java.util.function.Function;
import java.util.stream.Collectors;

import static org.apache.paimon.CoreOptions.BRANCH;
import static org.apache.paimon.CoreOptions.BUCKET;
import static org.apache.paimon.CoreOptions.CHANGELOG_NUM_RETAINED_MAX;
import static org.apache.paimon.CoreOptions.CHANGELOG_NUM_RETAINED_MIN;
import static org.apache.paimon.CoreOptions.CHANGELOG_PRODUCER;
import static org.apache.paimon.CoreOptions.ChangelogProducer.LOOKUP;
import static org.apache.paimon.CoreOptions.DELETION_VECTORS_ENABLED;
import static org.apache.paimon.CoreOptions.FILE_FORMAT;
import static org.apache.paimon.CoreOptions.FILE_INDEX_IN_MANIFEST_THRESHOLD;
import static org.apache.paimon.CoreOptions.LOOKUP_LOCAL_FILE_TYPE;
import static org.apache.paimon.CoreOptions.MERGE_ENGINE;
import static org.apache.paimon.CoreOptions.MergeEngine;
import static org.apache.paimon.CoreOptions.MergeEngine.AGGREGATE;
import static org.apache.paimon.CoreOptions.MergeEngine.DEDUPLICATE;
import static org.apache.paimon.CoreOptions.MergeEngine.FIRST_ROW;
import static org.apache.paimon.CoreOptions.MergeEngine.PARTIAL_UPDATE;
import static org.apache.paimon.CoreOptions.SNAPSHOT_EXPIRE_LIMIT;
import static org.apache.paimon.CoreOptions.SOURCE_SPLIT_OPEN_FILE_COST;
import static org.apache.paimon.CoreOptions.SOURCE_SPLIT_TARGET_SIZE;
import static org.apache.paimon.CoreOptions.TARGET_FILE_SIZE;
import static org.apache.paimon.Snapshot.CommitKind.COMPACT;
import static org.apache.paimon.data.DataFormatTestUtil.internalRowToString;
import static org.apache.paimon.io.DataFileTestUtils.row;
import static org.apache.paimon.predicate.PredicateBuilder.and;
import static org.assertj.core.api.Assertions.assertThat;
import static org.assertj.core.api.Assertions.assertThatThrownBy;

/** Tests for {@link PrimaryKeyFileStoreTable}. */
public class PrimaryKeyFileStoreTableTest extends FileStoreTableTestBase {

    protected static final Function<InternalRow, String> COMPATIBILITY_BATCH_ROW_TO_STRING =
            rowData ->
                    rowData.getInt(0)
                            + "|"
                            + rowData.getInt(1)
                            + "|"
                            + rowData.getLong(2)
                            + "|"
                            + new String(rowData.getBinary(3))
                            + "|"
                            + new String(rowData.getBinary(4));

    @Test
    public void testMultipleWriters() throws Exception {
        WriteSelector selector =
                createFileStoreTable(options -> options.set("bucket", "5"))
                        .newBatchWriteBuilder()
                        .newWriteSelector()
                        .orElse(null);
        assertThat(selector).isNotNull();
        assertThat(selector.select(rowData(1, 1, 2L), 3)).isEqualTo(1);
        assertThat(selector.select(rowData(1, 3, 4L), 3)).isEqualTo(1);
        assertThat(selector.select(rowData(1, 5, 6L), 3)).isEqualTo(2);
    }

    @Test
    public void testAsyncReader() throws Exception {
        FileStoreTable table = createFileStoreTable();
        table =
                table.copy(
                        Collections.singletonMap(
                                CoreOptions.FILE_READER_ASYNC_THRESHOLD.key(), "1 b"));

        Map<Integer, GenericRow> rows = new HashMap<>();
        for (int i = 0; i < 20; i++) {
            BatchWriteBuilder writeBuilder = table.newBatchWriteBuilder();
            BatchTableWrite write = writeBuilder.newWrite();
            BatchTableCommit commit = writeBuilder.newCommit();
            for (int j = 0; j < 1000; j++) {
                GenericRow row = rowData(1, i * j, 100L * i * j);
                rows.put(row.getInt(1), row);
                write.write(row);
            }
            commit.commit(write.prepareCommit());
            write.close();
            commit.close();
        }

        ReadBuilder readBuilder = table.newReadBuilder();
        List<Split> splits = toSplits(table.newSnapshotReader().read().dataSplits());
        TableRead read = readBuilder.newRead();

        Function<InternalRow, String> toString =
                r -> r.getInt(0) + "|" + r.getInt(1) + "|" + r.getLong(2);
        String[] expected =
                rows.values().stream()
                        .sorted(Comparator.comparingInt(o -> o.getInt(1)))
                        .map(toString)
                        .toArray(String[]::new);
        assertThat(getResult(read, splits, toString)).containsExactly(expected);
    }

    @Test
    public void testBatchWriteBuilder() throws Exception {
        FileStoreTable table = createFileStoreTable();
        BatchWriteBuilder writeBuilder = table.newBatchWriteBuilder();
        BatchTableWrite write = writeBuilder.newWrite();
        BatchTableCommit commit = writeBuilder.newCommit();
        write.write(rowData(1, 10, 100L));
        write.write(rowData(1, 11, 101L));
        commit.commit(write.prepareCommit());

        assertThatThrownBy(write::prepareCommit)
                .hasMessageContaining("BatchTableWrite only support one-time committing");
        assertThatThrownBy(() -> commit.commit(Collections.emptyList()))
                .hasMessageContaining("BatchTableCommit only support one-time committing");

        write.close();
        commit.close();

        ReadBuilder readBuilder = table.newReadBuilder();
        List<Split> splits = toSplits(table.newSnapshotReader().read().dataSplits());
        TableRead read = readBuilder.newRead();
        assertThat(getResult(read, splits, BATCH_ROW_TO_STRING))
                .isEqualTo(
                        Arrays.asList(
                                "1|10|100|binary|varbinary|mapKey:mapVal|multiset",
                                "1|11|101|binary|varbinary|mapKey:mapVal|multiset"));
    }

    @Test
    public void testBatchRecordsWrite() throws Exception {
        FileStoreTable table = createFileStoreTable();

        List<InternalRow> list = new ArrayList<>();
        for (int i = 0; i < 1000; i++) {
            list.add(rowData(i, 10, 100L));
        }

        BatchTableWrite write = table.newBatchWriteBuilder().newWrite();

        write.writeBundle(
                binaryRow(1),
                0,
                new BundleRecords() {
                    @Override
                    public long rowCount() {
                        return 1000;
                    }

                    @Override
                    public Iterator<InternalRow> iterator() {
                        return list.iterator();
                    }
                });

        List<CommitMessage> commitMessages = write.prepareCommit();

        table.newBatchWriteBuilder().newCommit().commit(commitMessages);

        List<Split> splits = toSplits(table.newSnapshotReader().read().dataSplits());
        TableRead read = table.newRead();
        AtomicInteger i = new AtomicInteger(0);
        read.createReader(splits)
                .forEachRemaining(
                        r -> {
                            i.incrementAndGet();
                            assertThat(r.getInt(1)).isEqualTo(10);
                            assertThat(r.getLong(2)).isEqualTo(100);
                        });
        Assertions.assertThat(i.get()).isEqualTo(1000);
    }

    @Test
    public void testSequenceField() throws Exception {
        FileStoreTable table =
                createFileStoreTable(conf -> conf.set(CoreOptions.SEQUENCE_FIELD, "b"));
        StreamTableWrite write = table.newWrite(commitUser);
        StreamTableCommit commit = table.newCommit(commitUser);
        write.write(rowData(1, 10, 200L));
        write.write(rowData(1, 10, 100L));
        write.write(rowData(1, 11, 101L));
        commit.commit(0, write.prepareCommit(true, 0));
        write.write(rowData(1, 11, 55L));
        commit.commit(1, write.prepareCommit(true, 1));
        write.close();
        commit.close();

        List<Split> splits = table.newSnapshotReader().read().splits();
        InnerTableRead read = table.newRead();
        Function<InternalRow, String> toString = BATCH_ROW_TO_STRING;
        assertThat(getResult(read, splits, binaryRow(1), 0, toString))
                .isEqualTo(
                        Arrays.asList(
                                "1|10|200|binary|varbinary|mapKey:mapVal|multiset",
                                "1|11|101|binary|varbinary|mapKey:mapVal|multiset"));

        // verify projection with sequence field

        // read with sequence field
        read = read.withProjection(new int[] {2, 1});
        toString = r -> r.getLong(0) + "|" + r.getInt(1);
        assertThat(getResult(read, splits, binaryRow(1), 0, toString))
                .isEqualTo(Arrays.asList("200|10", "101|11"));

        // read without sequence field
        read = read.withProjection(new int[] {1, 0});
        toString = r -> r.getInt(0) + "|" + r.getInt(1);
        assertThat(getResult(read, splits, binaryRow(1), 0, toString))
                .isEqualTo(Arrays.asList("10|1", "11|1"));
    }

    @Test
    public void testBatchReadWrite() throws Exception {
        writeData();
        FileStoreTable table = createFileStoreTable();

        List<Split> splits = toSplits(table.newSnapshotReader().read().dataSplits());
        TableRead read = table.newRead();
        assertThat(getResult(read, splits, binaryRow(1), 0, BATCH_ROW_TO_STRING))
                .isEqualTo(
                        Collections.singletonList(
                                "1|10|1000|binary|varbinary|mapKey:mapVal|multiset"));
        assertThat(getResult(read, splits, binaryRow(2), 0, BATCH_ROW_TO_STRING))
                .isEqualTo(
                        Arrays.asList(
                                "2|21|20001|binary|varbinary|mapKey:mapVal|multiset",
                                "2|22|202|binary|varbinary|mapKey:mapVal|multiset"));
    }

    @Test
    public void testBranchBatchReadWrite() throws Exception {
        FileStoreTable table = createFileStoreTable();
        generateBranch(table);
        FileStoreTable tableBranch = createFileStoreTable(BRANCH_NAME);
        writeBranchData(tableBranch);
        List<Split> splits = toSplits(tableBranch.newSnapshotReader().read().dataSplits());
        TableRead read = tableBranch.newRead();
        assertThat(getResult(read, splits, binaryRow(1), 0, BATCH_ROW_TO_STRING))
                .isEqualTo(
                        Collections.singletonList(
                                "1|10|1000|binary|varbinary|mapKey:mapVal|multiset"));
        assertThat(getResult(read, splits, binaryRow(2), 0, BATCH_ROW_TO_STRING))
                .isEqualTo(
                        Arrays.asList(
                                "2|21|20001|binary|varbinary|mapKey:mapVal|multiset",
                                "2|22|202|binary|varbinary|mapKey:mapVal|multiset"));
    }

    @Test
    public void testBatchProjection() throws Exception {
        writeData();
        FileStoreTable table = createFileStoreTable();

        List<Split> splits = toSplits(table.newSnapshotReader().read().dataSplits());
        TableRead read = table.newRead().withProjection(PROJECTION);
        assertThat(getResult(read, splits, binaryRow(1), 0, BATCH_PROJECTED_ROW_TO_STRING))
                .isEqualTo(Collections.singletonList("1000|10"));
        assertThat(getResult(read, splits, binaryRow(2), 0, BATCH_PROJECTED_ROW_TO_STRING))
                .isEqualTo(Arrays.asList("20001|21", "202|22"));
    }

    @ParameterizedTest
    @ValueSource(booleans = {true, false})
    public void testBatchFilter(boolean statsDenseStore) throws Exception {
        Consumer<Options> optionsSetter =
                options -> {
                    if (statsDenseStore) {
                        // pk table doesn't need value stats
                        options.set(CoreOptions.METADATA_STATS_MODE, "none");
                    }
                };
        writeData(optionsSetter);
        FileStoreTable table = createFileStoreTable(optionsSetter);

        PredicateBuilder builder = new PredicateBuilder(table.schema().logicalRowType());

        Predicate predicate = and(builder.equal(2, 201L), builder.equal(1, 21));
        List<Split> splits =
                toSplits(table.newSnapshotReader().withFilter(predicate).read().dataSplits());
        TableRead read = table.newRead();
        assertThat(getResult(read, splits, binaryRow(1), 0, BATCH_ROW_TO_STRING)).isEmpty();
        assertThat(getResult(read, splits, binaryRow(2), 0, BATCH_ROW_TO_STRING))
                .isEqualTo(
                        Arrays.asList(
                                // only filter on key should be performed,
                                // and records from the same file should also be selected
                                "2|21|20001|binary|varbinary|mapKey:mapVal|multiset",
                                "2|22|202|binary|varbinary|mapKey:mapVal|multiset"));
    }

    @Test
    public void testStreamingReadWrite() throws Exception {
        writeData();
        FileStoreTable table = createFileStoreTable();

        List<Split> splits =
                toSplits(table.newSnapshotReader().withMode(ScanMode.DELTA).read().dataSplits());
        TableRead read = table.newRead();
        assertThat(getResult(read, splits, binaryRow(1), 0, STREAMING_ROW_TO_STRING))
                .isEqualTo(
                        Collections.singletonList(
                                "-1|11|1001|binary|varbinary|mapKey:mapVal|multiset"));
        assertThat(getResult(read, splits, binaryRow(2), 0, STREAMING_ROW_TO_STRING))
                .isEqualTo(
                        Arrays.asList(
                                "-2|20|200|binary|varbinary|mapKey:mapVal|multiset",
                                "+2|21|20001|binary|varbinary|mapKey:mapVal|multiset",
                                "+2|22|202|binary|varbinary|mapKey:mapVal|multiset"));
    }

    @Test
    public void testBranchStreamingReadWrite() throws Exception {
        FileStoreTable table = createFileStoreTable();
        generateBranch(table);

        FileStoreTable tableBranch = createFileStoreTable(BRANCH_NAME);
        writeBranchData(tableBranch);

        List<Split> splits =
                toSplits(
                        tableBranch
                                .newSnapshotReader()
                                .withMode(ScanMode.DELTA)
                                .read()
                                .dataSplits());
        TableRead read = tableBranch.newRead();
        assertThat(getResult(read, splits, binaryRow(1), 0, STREAMING_ROW_TO_STRING))
                .isEqualTo(
                        Collections.singletonList(
                                "-1|11|1001|binary|varbinary|mapKey:mapVal|multiset"));
        assertThat(getResult(read, splits, binaryRow(2), 0, STREAMING_ROW_TO_STRING))
                .isEqualTo(
                        Arrays.asList(
                                "-2|20|200|binary|varbinary|mapKey:mapVal|multiset",
                                "+2|21|20001|binary|varbinary|mapKey:mapVal|multiset",
                                "+2|22|202|binary|varbinary|mapKey:mapVal|multiset"));
    }

    @Test
    public void testStreamingProjection() throws Exception {
        writeData();
        FileStoreTable table = createFileStoreTable();

        List<Split> splits =
                toSplits(table.newSnapshotReader().withMode(ScanMode.DELTA).read().dataSplits());
        TableRead read = table.newRead().withProjection(PROJECTION);

        assertThat(getResult(read, splits, binaryRow(1), 0, STREAMING_PROJECTED_ROW_TO_STRING))
                .isEqualTo(Collections.singletonList("-1001|11"));
        assertThat(getResult(read, splits, binaryRow(2), 0, STREAMING_PROJECTED_ROW_TO_STRING))
                .isEqualTo(Arrays.asList("-200|20", "+20001|21", "+202|22"));
    }

    @Test
    public void testStreamingFilter() throws Exception {
        writeData();
        FileStoreTable table = createFileStoreTable();
        PredicateBuilder builder = new PredicateBuilder(table.schema().logicalRowType());

        Predicate predicate = and(builder.equal(2, 201L), builder.equal(1, 21));
        List<Split> splits =
                toSplits(
                        table.newSnapshotReader()
                                .withMode(ScanMode.DELTA)
                                .withFilter(predicate)
                                .read()
                                .dataSplits());
        TableRead read = table.newRead();
        assertThat(getResult(read, splits, binaryRow(1), 0, STREAMING_ROW_TO_STRING)).isEmpty();
        assertThat(getResult(read, splits, binaryRow(2), 0, STREAMING_ROW_TO_STRING))
                .isEqualTo(
                        Arrays.asList(
                                // only filter on key should be performed,
                                // and records from the same file should also be selected
                                "-2|20|200|binary|varbinary|mapKey:mapVal|multiset",
                                "+2|21|20001|binary|varbinary|mapKey:mapVal|multiset",
                                "+2|22|202|binary|varbinary|mapKey:mapVal|multiset"));
    }

    @Test
    public void testStreamingInputChangelog() throws Exception {
        FileStoreTable table =
                createFileStoreTable(conf -> conf.set(CHANGELOG_PRODUCER, ChangelogProducer.INPUT));
        StreamTableWrite write = table.newWrite(commitUser);
        StreamTableCommit commit = table.newCommit(commitUser);
        write.write(rowData(1, 10, 100L));
        write.write(rowData(1, 20, 200L));
        write.write(rowDataWithKind(RowKind.DELETE, 1, 10, 100L));
        write.write(rowData(1, 10, 101L));
        write.write(rowDataWithKind(RowKind.UPDATE_BEFORE, 1, 20, 200L));
        write.write(rowDataWithKind(RowKind.UPDATE_AFTER, 1, 20, 201L));
        write.write(rowDataWithKind(RowKind.UPDATE_BEFORE, 1, 10, 101L));
        write.write(rowDataWithKind(RowKind.UPDATE_AFTER, 1, 10, 102L));
        commit.commit(0, write.prepareCommit(true, 0));
        write.close();
        commit.close();

        List<Split> splits =
                toSplits(
                        table.newSnapshotReader().withMode(ScanMode.CHANGELOG).read().dataSplits());
        TableRead read = table.newRead();
        assertThat(getResult(read, splits, binaryRow(1), 0, CHANGELOG_ROW_TO_STRING))
                .containsExactlyInAnyOrder(
                        "+I 1|10|100|binary|varbinary|mapKey:mapVal|multiset",
                        "+I 1|20|200|binary|varbinary|mapKey:mapVal|multiset",
                        "-D 1|10|100|binary|varbinary|mapKey:mapVal|multiset",
                        "+I 1|10|101|binary|varbinary|mapKey:mapVal|multiset",
                        "-U 1|20|200|binary|varbinary|mapKey:mapVal|multiset",
                        "+U 1|20|201|binary|varbinary|mapKey:mapVal|multiset",
                        "-U 1|10|101|binary|varbinary|mapKey:mapVal|multiset",
                        "+U 1|10|102|binary|varbinary|mapKey:mapVal|multiset");
    }

    @Test
    public void testStreamingFullChangelog() throws Exception {
        innerTestStreamingFullChangelog(options -> {});
    }

    @Test
    public void testStreamingFullChangelogWithSpill() throws Exception {
        innerTestStreamingFullChangelog(
                options -> options.set(CoreOptions.SORT_SPILL_THRESHOLD, 2));
    }

    private void innerTestStreamingFullChangelog(Consumer<Options> configure) throws Exception {
        FileStoreTable table =
                createFileStoreTable(
                        conf -> {
                            conf.set(CHANGELOG_PRODUCER, ChangelogProducer.FULL_COMPACTION);
                            configure.accept(conf);
                        });
        StreamTableWrite write =
                table.newWrite(commitUser).withIOManager(new IOManagerImpl(tempDir.toString()));
        StreamTableCommit commit = table.newCommit(commitUser);

        write.write(rowData(1, 10, 110L));
        write.write(rowData(1, 20, 120L));
        write.write(rowData(2, 10, 210L));
        write.write(rowData(2, 20, 220L));
        write.write(rowDataWithKind(RowKind.DELETE, 2, 10, 210L));
        write.compact(binaryRow(1), 0, true);
        write.compact(binaryRow(2), 0, true);
        commit.commit(0, write.prepareCommit(true, 0));

        List<Split> splits =
                toSplits(
                        table.newSnapshotReader().withMode(ScanMode.CHANGELOG).read().dataSplits());
        TableRead read = table.newRead();
        assertThat(getResult(read, splits, binaryRow(1), 0, CHANGELOG_ROW_TO_STRING))
                .containsExactlyInAnyOrder(
                        "+I 1|10|110|binary|varbinary|mapKey:mapVal|multiset",
                        "+I 1|20|120|binary|varbinary|mapKey:mapVal|multiset");
        assertThat(getResult(read, splits, binaryRow(2), 0, CHANGELOG_ROW_TO_STRING))
                .containsExactlyInAnyOrder("+I 2|20|220|binary|varbinary|mapKey:mapVal|multiset");

        write.write(rowData(1, 30, 130L));
        write.write(rowData(1, 40, 140L));
        write.write(rowData(2, 30, 230L));
        write.write(rowData(2, 40, 240L));
        commit.commit(1, write.prepareCommit(true, 1));

        write.write(rowDataWithKind(RowKind.DELETE, 1, 40, 140L));
        write.write(rowData(2, 40, 241L));
        write.compact(binaryRow(1), 0, true);
        write.compact(binaryRow(2), 0, true);
        commit.commit(2, write.prepareCommit(true, 2));

        splits =
                toSplits(
                        table.newSnapshotReader().withMode(ScanMode.CHANGELOG).read().dataSplits());
        assertThat(getResult(read, splits, binaryRow(1), 0, CHANGELOG_ROW_TO_STRING))
                .containsExactlyInAnyOrder("+I 1|30|130|binary|varbinary|mapKey:mapVal|multiset");
        assertThat(getResult(read, splits, binaryRow(2), 0, CHANGELOG_ROW_TO_STRING))
                .containsExactlyInAnyOrder(
                        "+I 2|30|230|binary|varbinary|mapKey:mapVal|multiset",
                        "+I 2|40|241|binary|varbinary|mapKey:mapVal|multiset");

        write.write(rowData(1, 20, 121L));
        write.write(rowData(1, 30, 131L));
        write.write(rowData(2, 30, 231L));
        commit.commit(3, write.prepareCommit(true, 3));

        write.write(rowDataWithKind(RowKind.DELETE, 1, 20, 121L));
        write.write(rowData(1, 30, 132L));
        write.write(rowData(1, 40, 141L));
        write.write(rowDataWithKind(RowKind.DELETE, 2, 20, 220L));
        write.write(rowData(2, 20, 221L));
        write.write(rowDataWithKind(RowKind.DELETE, 2, 20, 221L));
        write.write(rowData(2, 40, 242L));
        write.compact(binaryRow(1), 0, true);
        write.compact(binaryRow(2), 0, true);
        commit.commit(4, write.prepareCommit(true, 4));

        write.close();
        commit.close();

        splits =
                toSplits(
                        table.newSnapshotReader().withMode(ScanMode.CHANGELOG).read().dataSplits());
        assertThat(getResult(read, splits, binaryRow(1), 0, CHANGELOG_ROW_TO_STRING))
                .containsExactlyInAnyOrder(
                        "-D 1|20|120|binary|varbinary|mapKey:mapVal|multiset",
                        "-U 1|30|130|binary|varbinary|mapKey:mapVal|multiset",
                        "+U 1|30|132|binary|varbinary|mapKey:mapVal|multiset",
                        "+I 1|40|141|binary|varbinary|mapKey:mapVal|multiset");
        assertThat(getResult(read, splits, binaryRow(2), 0, CHANGELOG_ROW_TO_STRING))
                .containsExactlyInAnyOrder(
                        "-D 2|20|220|binary|varbinary|mapKey:mapVal|multiset",
                        "-U 2|30|230|binary|varbinary|mapKey:mapVal|multiset",
                        "+U 2|30|231|binary|varbinary|mapKey:mapVal|multiset",
                        "-U 2|40|241|binary|varbinary|mapKey:mapVal|multiset",
                        "+U 2|40|242|binary|varbinary|mapKey:mapVal|multiset");
    }

    private void writeData() throws Exception {
        writeData(options -> {});
    }

    private void writeData(Consumer<Options> optionsSetter) throws Exception {
        FileStoreTable table = createFileStoreTable(optionsSetter);
        StreamTableWrite write = table.newWrite(commitUser);
        StreamTableCommit commit = table.newCommit(commitUser);

        write.write(rowData(1, 10, 100L));
        write.write(rowData(2, 20, 200L));
        write.write(rowData(1, 11, 101L));
        commit.commit(0, write.prepareCommit(true, 0));

        write.write(rowData(1, 10, 1000L));
        write.write(rowData(2, 21, 201L));
        write.write(rowData(2, 21, 2001L));
        commit.commit(1, write.prepareCommit(true, 1));

        write.write(rowData(1, 11, 1001L));
        write.write(rowData(2, 21, 20001L));
        write.write(rowData(2, 22, 202L));
        write.write(rowDataWithKind(RowKind.DELETE, 1, 11, 1001L));
        write.write(rowDataWithKind(RowKind.DELETE, 2, 20, 200L));
        commit.commit(2, write.prepareCommit(true, 2));

        write.close();
        commit.close();
    }

    private void writeBranchData(FileStoreTable table) throws Exception {
        StreamTableWrite write = table.newWrite(commitUser);
        StreamTableCommit commit = table.newCommit(commitUser);

        write.write(rowData(1, 10, 100L));
        write.write(rowData(2, 20, 200L));
        write.write(rowData(1, 11, 101L));
        commit.commit(0, write.prepareCommit(true, 0));

        write.write(rowData(1, 10, 1000L));
        write.write(rowData(2, 21, 201L));
        write.write(rowData(2, 21, 2001L));
        commit.commit(1, write.prepareCommit(true, 1));

        write.write(rowData(1, 11, 1001L));
        write.write(rowData(2, 21, 20001L));
        write.write(rowData(2, 22, 202L));
        write.write(rowDataWithKind(RowKind.DELETE, 1, 11, 1001L));
        write.write(rowDataWithKind(RowKind.DELETE, 2, 20, 200L));
        commit.commit(2, write.prepareCommit(true, 2));

        write.close();
        commit.close();
    }

    @Override
    @Test
    public void testReadFilter() throws Exception {
        FileStoreTable table = createFileStoreTable();

        StreamTableWrite write = table.newWrite(commitUser);
        StreamTableCommit commit = table.newCommit(commitUser);

        write.write(rowData(1, 10, 100L));
        write.write(rowData(1, 20, 200L));
        commit.commit(0, write.prepareCommit(true, 0));

        write.write(rowData(1, 30, 300L));
        write.write(rowData(1, 40, 400L));
        commit.commit(1, write.prepareCommit(true, 1));

        write.write(rowData(1, 50, 500L));
        write.write(rowData(1, 60, 600L));
        commit.commit(2, write.prepareCommit(true, 2));

        PredicateBuilder builder = new PredicateBuilder(ROW_TYPE);
        List<Split> splits = toSplits(table.newSnapshotReader().read().dataSplits());

        // push down key filter a = 30
        TableRead read = table.newRead().withFilter(builder.equal(1, 30));
        assertThat(getResult(read, splits, binaryRow(1), 0, BATCH_ROW_TO_STRING))
                .hasSameElementsAs(
                        Arrays.asList(
                                "1|30|300|binary|varbinary|mapKey:mapVal|multiset",
                                "1|40|400|binary|varbinary|mapKey:mapVal|multiset"));

        // push down value filter b = 300L
        read = table.newRead().withFilter(builder.equal(2, 300L));
        assertThat(getResult(read, splits, binaryRow(1), 0, BATCH_ROW_TO_STRING))
                .hasSameElementsAs(
                        Arrays.asList(
                                "1|30|300|binary|varbinary|mapKey:mapVal|multiset",
                                "1|40|400|binary|varbinary|mapKey:mapVal|multiset"));

        // push down both key filter and value filter
        read =
                table.newRead()
                        .withFilter(
                                PredicateBuilder.or(builder.equal(1, 10), builder.equal(2, 300L)));
        assertThat(getResult(read, splits, binaryRow(1), 0, BATCH_ROW_TO_STRING))
                .hasSameElementsAs(
                        Arrays.asList(
                                "1|10|100|binary|varbinary|mapKey:mapVal|multiset",
                                "1|20|200|binary|varbinary|mapKey:mapVal|multiset",
                                "1|30|300|binary|varbinary|mapKey:mapVal|multiset",
                                "1|40|400|binary|varbinary|mapKey:mapVal|multiset"));

        // update pk 60, 10
        write.write(rowData(1, 60, 500L));
        write.write(rowData(1, 10, 10L));
        commit.commit(3, write.prepareCommit(true, 3));

        write.close();
        commit.close();

        // cannot push down value filter b = 600L
        splits = toSplits(table.newSnapshotReader().read().dataSplits());
        read = table.newRead().withFilter(builder.equal(2, 600L));
        assertThat(getResult(read, splits, binaryRow(1), 0, BATCH_ROW_TO_STRING))
                .hasSameElementsAs(
                        Arrays.asList(
                                "1|10|10|binary|varbinary|mapKey:mapVal|multiset",
                                "1|20|200|binary|varbinary|mapKey:mapVal|multiset",
                                "1|30|300|binary|varbinary|mapKey:mapVal|multiset",
                                "1|40|400|binary|varbinary|mapKey:mapVal|multiset",
                                "1|50|500|binary|varbinary|mapKey:mapVal|multiset",
                                "1|60|500|binary|varbinary|mapKey:mapVal|multiset"));
    }

    @Test
    public void testPartialUpdateIgnoreDelete() throws Exception {
        FileStoreTable table =
                createFileStoreTable(
                        conf -> {
                            conf.set(
                                    CoreOptions.MERGE_ENGINE,
                                    CoreOptions.MergeEngine.PARTIAL_UPDATE);
                            conf.set(CoreOptions.IGNORE_DELETE, true);
                        });
        StreamTableWrite write = table.newWrite(commitUser);
        StreamTableCommit commit = table.newCommit(commitUser);
        write.write(rowData(1, 10, 200L));
        write.write(rowDataWithKind(RowKind.DELETE, 1, 10, 100L));
        write.write(rowDataWithKind(RowKind.UPDATE_BEFORE, 1, 10, 100L));
        write.write(rowDataWithKind(RowKind.DELETE, 1, 20, 400L));
        commit.commit(0, write.prepareCommit(true, 0));
        write.close();
        commit.close();

        List<Split> splits = toSplits(table.newSnapshotReader().read().dataSplits());
        TableRead read = table.newRead();
        assertThat(getResult(read, splits, binaryRow(1), 0, BATCH_ROW_TO_STRING))
                .isEqualTo(
                        Collections.singletonList(
                                "1|10|200|binary|varbinary|mapKey:mapVal|multiset"));
    }

    @Test
    public void testWithShard() throws Exception {
        FileStoreTable table = createFileStoreTable(conf -> conf.set(BUCKET, 5));
        innerTestWithShard(table);
    }

    @Test
    public void testWithShardDeletionVectors() throws Exception {
        FileStoreTable table =
                createFileStoreTable(
                        conf -> {
                            conf.set(BUCKET, 5);
                            conf.set(DELETION_VECTORS_ENABLED, true);
                        });
        innerTestWithShard(table);
    }

    @Test
    public void testDeletionVectorsWithFileIndexInFile() throws Exception {
        FileStoreTable table =
                createFileStoreTable(
                        conf -> {
                            conf.set(BUCKET, 1);
                            conf.set(DELETION_VECTORS_ENABLED, true);
                            conf.set(TARGET_FILE_SIZE, MemorySize.ofBytes(1));
                            conf.set("file-index.bloom-filter.columns", "b");
                        });

        StreamTableWrite write =
                table.newWrite(commitUser).withIOManager(new IOManagerImpl(tempDir.toString()));
        StreamTableCommit commit = table.newCommit(commitUser);

        write.write(rowData(1, 1, 300L));
        write.write(rowData(1, 2, 400L));
        write.write(rowData(1, 3, 200L));
        write.write(rowData(1, 4, 500L));
        commit.commit(0, write.prepareCommit(true, 0));

        write.write(rowData(1, 5, 100L));
        write.write(rowData(1, 6, 600L));
        write.write(rowData(1, 7, 400L));
        commit.commit(1, write.prepareCommit(true, 1));

        PredicateBuilder builder = new PredicateBuilder(ROW_TYPE);
        List<Split> splits = toSplits(table.newSnapshotReader().read().dataSplits());
        assertThat(((DataSplit) splits.get(0)).dataFiles().size()).isEqualTo(2);
        TableRead read = table.newRead().withFilter(builder.equal(2, 300L));
        assertThat(getResult(read, splits, BATCH_ROW_TO_STRING))
                .hasSameElementsAs(
                        Arrays.asList(
                                "1|1|300|binary|varbinary|mapKey:mapVal|multiset",
                                "1|2|400|binary|varbinary|mapKey:mapVal|multiset",
                                "1|3|200|binary|varbinary|mapKey:mapVal|multiset",
                                "1|4|500|binary|varbinary|mapKey:mapVal|multiset"));
    }

    @Test
    public void testDeletionVectorsWithParquetFilter() throws Exception {
<<<<<<< HEAD
=======
        // RowGroup record range [pk] :
        //
        // RowGroup-0 :  [0-93421)
        // RowGroup-1 :  [93421-187794)
        // RowGroup-2 :  [187794-200000)
        //
        // ColumnPage record count :
        //
        // col-0 : 300
        // col-1 : 200
        // col-2 : 300
        // col-3 : 300
        // col-4 : 300
        // col-5 : 200
        // col-6 : 100
        // col-7 : 100
        // col-8 : 100
        // col-9 : 100
        // col-10 : 100
        // col-11 : 300

>>>>>>> 18f46f79
        FileStoreTable table =
                createFileStoreTable(
                        conf -> {
                            conf.set(BUCKET, 1);
                            conf.set(DELETION_VECTORS_ENABLED, true);
                            conf.set(FILE_FORMAT, "parquet");
                            conf.set("parquet.block.size", "1048576");
                            conf.set("parquet.page.size", "1024");
                        });

        BatchWriteBuilder writeBuilder = table.newBatchWriteBuilder();

        BatchTableWrite write =
                (BatchTableWrite)
                        writeBuilder
                                .newWrite()
                                .withIOManager(new IOManagerImpl(tempDir.toString()));

        for (int i = 0; i < 200000; i++) {
            write.write(rowData(1, i, i * 100L));
        }

        List<CommitMessage> messages = write.prepareCommit();
        BatchTableCommit commit = writeBuilder.newCommit();
        commit.commit(messages);
        write =
                (BatchTableWrite)
                        writeBuilder
                                .newWrite()
                                .withIOManager(new IOManagerImpl(tempDir.toString()));
<<<<<<< HEAD
        for (int i = 180000; i < 200000; i++) {
=======
        for (int i = 110000; i < 115000; i++) {
            write.write(rowDataWithKind(RowKind.DELETE, 1, i, i * 100L));
        }

        for (int i = 130000; i < 135000; i++) {
>>>>>>> 18f46f79
            write.write(rowDataWithKind(RowKind.DELETE, 1, i, i * 100L));
        }

        messages = write.prepareCommit();
        commit = writeBuilder.newCommit();
        commit.commit(messages);

        PredicateBuilder builder = new PredicateBuilder(ROW_TYPE);
        List<Split> splits = toSplits(table.newSnapshotReader().read().dataSplits());
        Random random = new Random();

<<<<<<< HEAD
        for (int i = 0; i < 10; i++) {
            int value = random.nextInt(180000);
=======
        // point filter

        for (int i = 0; i < 10; i++) {
            int value = random.nextInt(110000);
>>>>>>> 18f46f79
            TableRead read = table.newRead().withFilter(builder.equal(1, value)).executeFilter();
            assertThat(getResult(read, splits, BATCH_ROW_TO_STRING))
                    .isEqualTo(
                            Arrays.asList(
                                    String.format(
                                            "%d|%d|%d|binary|varbinary|mapKey:mapVal|multiset",
                                            1, value, value * 100L)));
        }

        for (int i = 0; i < 10; i++) {
<<<<<<< HEAD
            int value = 180000 + random.nextInt(20000);
            TableRead read = table.newRead().withFilter(builder.equal(1, value)).executeFilter();
            assertThat(getResult(read, splits, BATCH_ROW_TO_STRING)).isEmpty();
        }
=======
            int value = 130000 + random.nextInt(5000);
            TableRead read = table.newRead().withFilter(builder.equal(1, value)).executeFilter();
            assertThat(getResult(read, splits, BATCH_ROW_TO_STRING)).isEmpty();
        }

        TableRead tableRead =
                table.newRead()
                        .withFilter(
                                PredicateBuilder.and(
                                        builder.greaterOrEqual(1, 100000),
                                        builder.lessThan(1, 150000)))
                        .executeFilter();

        List<String> result = getResult(tableRead, splits, BATCH_ROW_TO_STRING);

        assertThat(result.size()).isEqualTo(40000); // filter 10000

        assertThat(result)
                .doesNotContain("1|110000|11000000|binary|varbinary|mapKey:mapVal|multiset");
        assertThat(result)
                .doesNotContain("1|114999|11499900|binary|varbinary|mapKey:mapVal|multiset");
        assertThat(result)
                .doesNotContain("1|130000|13000000|binary|varbinary|mapKey:mapVal|multiset");
        assertThat(result)
                .doesNotContain("1|134999|13499900|binary|varbinary|mapKey:mapVal|multiset");
        assertThat(result).contains("1|100000|10000000|binary|varbinary|mapKey:mapVal|multiset");
        assertThat(result).contains("1|149999|14999900|binary|varbinary|mapKey:mapVal|multiset");

        assertThat(result).contains("1|101099|10109900|binary|varbinary|mapKey:mapVal|multiset");
        assertThat(result).contains("1|115000|11500000|binary|varbinary|mapKey:mapVal|multiset");
        assertThat(result).contains("1|129999|12999900|binary|varbinary|mapKey:mapVal|multiset");
        assertThat(result).contains("1|135000|13500000|binary|varbinary|mapKey:mapVal|multiset");
>>>>>>> 18f46f79
    }

    @Test
    public void testDeletionVectorsWithFileIndexInMeta() throws Exception {
        FileStoreTable table =
                createFileStoreTable(
                        conf -> {
                            conf.set(BUCKET, 1);
                            conf.set(DELETION_VECTORS_ENABLED, true);
                            conf.set(TARGET_FILE_SIZE, MemorySize.ofBytes(1));
                            conf.set("file-index.bloom-filter.columns", "b");
                            conf.set("file-index.bloom-filter.b.items", "20");
                        });

        StreamTableWrite write =
                table.newWrite(commitUser).withIOManager(new IOManagerImpl(tempDir.toString()));
        StreamTableCommit commit = table.newCommit(commitUser);

        write.write(rowData(1, 1, 300L));
        write.write(rowData(1, 2, 400L));
        write.write(rowData(1, 3, 200L));
        write.write(rowData(1, 4, 500L));
        commit.commit(0, write.prepareCommit(true, 0));

        write.write(rowData(1, 5, 100L));
        write.write(rowData(1, 6, 600L));
        write.write(rowData(1, 7, 400L));
        commit.commit(1, write.prepareCommit(true, 1));

        PredicateBuilder builder = new PredicateBuilder(ROW_TYPE);
        Predicate predicate = builder.equal(2, 300L);

        List<Split> splits =
                toSplits(table.newSnapshotReader().withFilter(predicate).read().dataSplits());

        assertThat(((DataSplit) splits.get(0)).dataFiles().size()).isEqualTo(1);
    }

    @Test
    public void testDeletionVectorsWithBitmapFileIndexInFile() throws Exception {
        FileStoreTable table =
                createFileStoreTable(
                        conf -> {
                            conf.set(BUCKET, 1);
                            conf.set(DELETION_VECTORS_ENABLED, true);
                            conf.set(TARGET_FILE_SIZE, MemorySize.ofBytes(1));
                            conf.set(FILE_INDEX_IN_MANIFEST_THRESHOLD, MemorySize.ofBytes(1));
                            conf.set("file-index.bitmap.columns", "b");
                        });

        StreamTableWrite write =
                table.newWrite(commitUser).withIOManager(new IOManagerImpl(tempDir.toString()));
        StreamTableCommit commit = table.newCommit(commitUser);

        write.write(rowData(1, 1, 300L));
        write.write(rowData(1, 2, 400L));
        write.write(rowData(1, 3, 100L));
        write.write(rowData(1, 4, 100L));
        commit.commit(0, write.prepareCommit(true, 0));

        write.write(rowData(1, 1, 100L));
        write.write(rowData(1, 2, 100L));
        write.write(rowData(1, 3, 300L));
        write.write(rowData(1, 5, 100L));
        commit.commit(1, write.prepareCommit(true, 1));

        write.write(rowData(1, 4, 200L));
        commit.commit(2, write.prepareCommit(true, 2));

        PredicateBuilder builder = new PredicateBuilder(ROW_TYPE);
        List<Split> splits = toSplits(table.newSnapshotReader().read().dataSplits());
        assertThat(((DataSplit) splits.get(0)).dataFiles().size()).isEqualTo(2);
        TableRead read = table.newRead().withFilter(builder.equal(2, 100L));
        assertThat(getResult(read, splits, BATCH_ROW_TO_STRING))
                .hasSameElementsAs(
                        Arrays.asList(
                                "1|1|100|binary|varbinary|mapKey:mapVal|multiset",
                                "1|2|100|binary|varbinary|mapKey:mapVal|multiset",
                                "1|5|100|binary|varbinary|mapKey:mapVal|multiset"));
    }

    @Test
    public void testDeletionVectorsWithBitmapFileIndexInMeta() throws Exception {
        FileStoreTable table =
                createFileStoreTable(
                        conf -> {
                            conf.set(BUCKET, 1);
                            conf.set(DELETION_VECTORS_ENABLED, true);
                            conf.set(TARGET_FILE_SIZE, MemorySize.ofBytes(1));
                            conf.set(FILE_INDEX_IN_MANIFEST_THRESHOLD, MemorySize.ofMebiBytes(1));
                            conf.set("file-index.bitmap.columns", "b");
                        });

        StreamTableWrite write =
                table.newWrite(commitUser).withIOManager(new IOManagerImpl(tempDir.toString()));
        StreamTableCommit commit = table.newCommit(commitUser);

        write.write(rowData(1, 1, 300L));
        write.write(rowData(1, 2, 400L));
        write.write(rowData(1, 3, 100L));
        write.write(rowData(1, 4, 100L));
        commit.commit(0, write.prepareCommit(true, 0));

        write.write(rowData(1, 1, 100L));
        write.write(rowData(1, 2, 100L));
        write.write(rowData(1, 3, 300L));
        write.write(rowData(1, 5, 100L));
        commit.commit(1, write.prepareCommit(true, 1));

        write.write(rowData(1, 4, 200L));
        commit.commit(2, write.prepareCommit(true, 2));

        PredicateBuilder builder = new PredicateBuilder(ROW_TYPE);
        List<Split> splits = toSplits(table.newSnapshotReader().read().dataSplits());
        assertThat(((DataSplit) splits.get(0)).dataFiles().size()).isEqualTo(2);
        TableRead read = table.newRead().withFilter(builder.equal(2, 100L));
        assertThat(getResult(read, splits, BATCH_ROW_TO_STRING))
                .hasSameElementsAs(
                        Arrays.asList(
                                "1|1|100|binary|varbinary|mapKey:mapVal|multiset",
                                "1|2|100|binary|varbinary|mapKey:mapVal|multiset",
                                "1|5|100|binary|varbinary|mapKey:mapVal|multiset"));
    }

    @Test
    public void testWithShardFirstRow() throws Exception {
        FileStoreTable table =
                createFileStoreTable(
                        conf -> {
                            conf.set(BUCKET, 5);
                            conf.set(MERGE_ENGINE, FIRST_ROW);
                        });
        innerTestWithShard(table);
    }

    @Test
    public void testSlowCommit() throws Exception {
        FileStoreTable table = createFileStoreTable();
        StreamTableWrite write = table.newWrite(commitUser);
        StreamTableCommit commit = table.newCommit(commitUser);

        write.write(rowData(1, 10, 100L));
        write.write(rowData(1, 20, 200L));
        List<CommitMessage> committables0 = write.prepareCommit(false, 0);

        write.write(rowData(2, 10, 300L));
        List<CommitMessage> committables1 = write.prepareCommit(false, 1);

        write.write(rowData(1, 20, 201L));
        List<CommitMessage> committables2 = write.prepareCommit(true, 2);

        commit.commit(0, committables0);
        commit.commit(1, committables1);
        commit.commit(2, committables2);

        write.close();
        commit.close();

        List<Split> splits = toSplits(table.newSnapshotReader().read().dataSplits());
        TableRead read = table.newRead();
        assertThat(getResult(read, splits, binaryRow(1), 0, BATCH_ROW_TO_STRING))
                .isEqualTo(
                        Arrays.asList(
                                "1|10|100|binary|varbinary|mapKey:mapVal|multiset",
                                "1|20|201|binary|varbinary|mapKey:mapVal|multiset"));
        assertThat(getResult(read, splits, binaryRow(2), 0, BATCH_ROW_TO_STRING))
                .isEqualTo(
                        Collections.singletonList(
                                "2|10|300|binary|varbinary|mapKey:mapVal|multiset"));
    }

    @Test
    public void testIncrementalSplitOverwrite() throws Exception {
        FileStoreTable table = createFileStoreTable();
        StreamTableWrite write = table.newWrite(commitUser);
        InnerTableCommit commit = table.newCommit(commitUser);

        write.write(rowData(1, 10, 100L));
        write.write(rowData(1, 20, 200L));
        commit.commit(0, write.prepareCommit(true, 0));

        SnapshotReader snapshotReader = table.newSnapshotReader().withMode(ScanMode.DELTA);
        List<DataSplit> splits0 = snapshotReader.read().dataSplits();
        assertThat(splits0).hasSize(1);
        assertThat(splits0.get(0).dataFiles()).hasSize(1);

        write.write(rowData(1, 10, 1000L));
        write.write(rowData(1, 20, 2000L));
        Map<String, String> overwritePartition = new HashMap<>();
        overwritePartition.put("pt", "1");
        commit.withOverwrite(overwritePartition);
        commit.commit(1, write.prepareCommit(true, 1));

        List<DataSplit> splits1 = snapshotReader.read().dataSplits();
        assertThat(splits1).hasSize(1);
        assertThat(splits1.get(0).dataFiles()).hasSize(1);
        assertThat(splits1.get(0).dataFiles().get(0).fileName())
                .isNotEqualTo(splits0.get(0).dataFiles().get(0).fileName());
        write.close();
        commit.close();
    }

    @Test
    public void testAuditLogWithDefaultValueFields() throws Exception {
        FileStoreTable table =
                createFileStoreTable(
                        conf -> {
                            conf.set(CHANGELOG_PRODUCER, ChangelogProducer.INPUT);
                            conf.set(
                                    String.format(
                                            "%s.%s.%s",
                                            CoreOptions.FIELDS_PREFIX,
                                            "b",
                                            CoreOptions.DEFAULT_VALUE_SUFFIX),
                                    "0");
                        });
        StreamTableWrite write = table.newWrite(commitUser);
        StreamTableCommit commit = table.newCommit(commitUser);

        write.write(rowDataWithKind(RowKind.INSERT, 2, 20, 200L));
        write.write(rowDataWithKind(RowKind.INSERT, 2, 21, null));
        commit.commit(0, write.prepareCommit(true, 0));

        write.close();
        commit.close();

        AuditLogTable auditLogTable = new AuditLogTable(table);
        Function<InternalRow, String> rowDataToString =
                row ->
                        internalRowToString(
                                row,
                                DataTypes.ROW(
                                        DataTypes.STRING(),
                                        DataTypes.INT(),
                                        DataTypes.INT(),
                                        DataTypes.BIGINT()));

        PredicateBuilder predicateBuilder = new PredicateBuilder(auditLogTable.rowType());

        SnapshotReader snapshotReader =
                auditLogTable
                        .newSnapshotReader()
                        .withFilter(
                                and(
                                        predicateBuilder.equal(predicateBuilder.indexOf("b"), 300),
                                        predicateBuilder.equal(predicateBuilder.indexOf("pt"), 2)));
        InnerTableRead read = auditLogTable.newRead();
        List<String> result =
                getResult(read, toSplits(snapshotReader.read().dataSplits()), rowDataToString);
        assertThat(result).containsExactlyInAnyOrder("+I[+I, 2, 20, 200]", "+I[+I, 2, 21, 0]");
    }

    @Test
    public void testAuditLog() throws Exception {
        FileStoreTable table =
                createFileStoreTable(conf -> conf.set(CHANGELOG_PRODUCER, ChangelogProducer.INPUT));
        StreamTableWrite write = table.newWrite(commitUser);
        StreamTableCommit commit = table.newCommit(commitUser);

        // first commit
        write.write(rowDataWithKind(RowKind.INSERT, 1, 10, 100L));
        write.write(rowDataWithKind(RowKind.INSERT, 2, 20, 200L));
        commit.commit(0, write.prepareCommit(true, 0));

        // second commit
        write.write(rowDataWithKind(RowKind.UPDATE_AFTER, 1, 30, 300L));
        commit.commit(1, write.prepareCommit(true, 1));

        write.close();
        commit.close();

        AuditLogTable auditLogTable = new AuditLogTable(table);
        Function<InternalRow, String> rowDataToString =
                row ->
                        internalRowToString(
                                row,
                                DataTypes.ROW(
                                        DataTypes.STRING(),
                                        DataTypes.INT(),
                                        DataTypes.INT(),
                                        DataTypes.BIGINT()));
        PredicateBuilder predicateBuilder = new PredicateBuilder(auditLogTable.rowType());

        // Read all
        SnapshotReader snapshotReader = auditLogTable.newSnapshotReader();
        TableRead read = auditLogTable.newRead();
        List<String> result =
                getResult(read, toSplits(snapshotReader.read().dataSplits()), rowDataToString);
        assertThat(result)
                .containsExactlyInAnyOrder(
                        "+I[+I, 2, 20, 200]", "+I[+U, 1, 30, 300]", "+I[+I, 1, 10, 100]");

        // Read by filter row kind (No effect)
        Predicate rowKindEqual = predicateBuilder.equal(0, BinaryString.fromString("+I"));
        snapshotReader = auditLogTable.newSnapshotReader().withFilter(rowKindEqual);
        read = auditLogTable.newRead().withFilter(rowKindEqual);
        result = getResult(read, toSplits(snapshotReader.read().dataSplits()), rowDataToString);
        assertThat(result)
                .containsExactlyInAnyOrder(
                        "+I[+I, 2, 20, 200]", "+I[+U, 1, 30, 300]", "+I[+I, 1, 10, 100]");

        // Read by filter
        snapshotReader =
                auditLogTable.newSnapshotReader().withFilter(predicateBuilder.equal(2, 10));
        read = auditLogTable.newRead().withFilter(predicateBuilder.equal(2, 10));
        result = getResult(read, toSplits(snapshotReader.read().dataSplits()), rowDataToString);
        assertThat(result).containsExactlyInAnyOrder("+I[+I, 1, 10, 100]");

        // Read by requiredType
        RowType rowType = auditLogTable.rowType();
        snapshotReader = auditLogTable.newSnapshotReader();
        read = auditLogTable.newRead().withReadType(rowType.project("a", "rowkind", "pt"));
        Function<InternalRow, String> projectToString1 =
                row ->
                        internalRowToString(
                                row,
                                DataTypes.ROW(
                                        DataTypes.INT(), DataTypes.STRING(), DataTypes.INT()));
        result = getResult(read, toSplits(snapshotReader.read().dataSplits()), projectToString1);
        assertThat(result)
                .containsExactlyInAnyOrder("+I[20, +I, 2]", "+I[30, +U, 1]", "+I[10, +I, 1]");

        // Read by requiredType without rowkind
        snapshotReader = auditLogTable.newSnapshotReader();
        read = auditLogTable.newRead().withReadType(rowType.project("a", "pt"));
        Function<InternalRow, String> projectToString2 =
                row -> internalRowToString(row, DataTypes.ROW(DataTypes.INT(), DataTypes.INT()));
        result = getResult(read, toSplits(snapshotReader.read().dataSplits()), projectToString2);
        assertThat(result).containsExactlyInAnyOrder("+I[20, 2]", "+I[30, 1]", "+I[10, 1]");
    }

    @Test
    public void testPartialUpdateRemoveRecordOnDelete() throws Exception {
        RowType rowType =
                RowType.of(
                        new DataType[] {
                            DataTypes.INT(), DataTypes.INT(), DataTypes.INT(), DataTypes.INT()
                        },
                        new String[] {"pt", "a", "b", "c"});
        FileStoreTable table =
                createFileStoreTable(
                        options -> {
                            options.set("merge-engine", "partial-update");
                            options.set("partial-update.remove-record-on-delete", "true");
                        },
                        rowType);
        Function<InternalRow, String> rowToString = row -> internalRowToString(row, rowType);
        SnapshotReader snapshotReader = table.newSnapshotReader();
        TableRead read = table.newRead();
        StreamTableWrite write = table.newWrite("");
        StreamTableCommit commit = table.newCommit("");
        // 1. Inserts
        write.write(GenericRow.of(1, 1, 3, 3));
        write.write(GenericRow.of(1, 1, 1, 1));
        write.write(GenericRow.of(1, 1, 2, 2));
        commit.commit(0, write.prepareCommit(true, 0));
        List<String> result =
                getResult(read, toSplits(snapshotReader.read().dataSplits()), rowToString);
        assertThat(result).containsExactlyInAnyOrder("+I[1, 1, 2, 2]");

        // 2. Update Before
        write.write(GenericRow.ofKind(RowKind.UPDATE_BEFORE, 1, 1, 2, 2));
        commit.commit(1, write.prepareCommit(true, 1));
        result = getResult(read, toSplits(snapshotReader.read().dataSplits()), rowToString);
        assertThat(result).containsExactlyInAnyOrder("+I[1, 1, 2, 2]");

        // 3. Update After
        write.write(GenericRow.ofKind(RowKind.UPDATE_AFTER, 1, 1, 2, 3));
        commit.commit(2, write.prepareCommit(true, 2));
        result = getResult(read, toSplits(snapshotReader.read().dataSplits()), rowToString);
        assertThat(result).containsExactlyInAnyOrder("+I[1, 1, 2, 3]");

        // 4. Retracts
        write.write(GenericRow.ofKind(RowKind.DELETE, 1, 1, 2, 3));
        commit.commit(3, write.prepareCommit(true, 3));
        result = getResult(read, toSplits(snapshotReader.read().dataSplits()), rowToString);
        assertThat(result).isEmpty();

        // 5. Inserts
        write.write(GenericRow.of(1, 1, 2, 2));
        commit.commit(4, write.prepareCommit(true, 4));
        result = getResult(read, toSplits(snapshotReader.read().dataSplits()), rowToString);
        assertThat(result).containsExactlyInAnyOrder("+I[1, 1, 2, 2]");

        write.close();
        commit.close();
    }

    @Test
    public void testPartialUpdateRemoveRecordOnSequenceGroup() throws Exception {
        RowType rowType =
                RowType.of(
                        new DataType[] {
                            DataTypes.INT(),
                            DataTypes.INT(),
                            DataTypes.INT(),
                            DataTypes.INT(),
                            DataTypes.INT(),
                            DataTypes.INT(),
                            DataTypes.INT()
                        },
                        new String[] {"pt", "a", "b", "seq1", "c", "d", "seq2"});
        FileStoreTable table =
                createFileStoreTable(
                        options -> {
                            options.set("merge-engine", "partial-update");
                            options.set("fields.seq1.sequence-group", "b");
                            options.set("fields.seq2.sequence-group", "c,d");
                            options.set("partial-update.remove-record-on-sequence-group", "seq2");
                        },
                        rowType);
        FileStoreTable wrongTable =
                createFileStoreTable(
                        options -> {
                            options.set("merge-engine", "partial-update");
                            options.set("fields.seq1.sequence-group", "b");
                            options.set("fields.seq2.sequence-group", "c,d");
                            options.set("partial-update.remove-record-on-sequence-group", "b");
                        },
                        rowType);
        Function<InternalRow, String> rowToString = row -> internalRowToString(row, rowType);

        assertThatThrownBy(() -> wrongTable.newWrite(""))
                .hasMessageContaining(
                        "field 'b' defined in 'partial-update.remove-record-on-sequence-group' option must be part of sequence groups");

        SnapshotReader snapshotReader = table.newSnapshotReader();
        TableRead read = table.newRead();
        StreamTableWrite write = table.newWrite("");
        StreamTableCommit commit = table.newCommit("");
        // 1. Inserts
        write.write(GenericRow.of(1, 1, 10, 1, 20, 20, 1));
        write.write(GenericRow.of(1, 1, 11, 2, 25, 25, 0));
        write.write(GenericRow.of(1, 1, 12, 1, 29, 29, 2));
        commit.commit(0, write.prepareCommit(true, 0));
        List<String> result =
                getResult(read, toSplits(snapshotReader.read().dataSplits()), rowToString);
        assertThat(result).containsExactlyInAnyOrder("+I[1, 1, 11, 2, 29, 29, 2]");

        // 2. Update Before
        write.write(GenericRow.ofKind(RowKind.UPDATE_BEFORE, 1, 1, 11, 2, 29, 29, 2));
        commit.commit(1, write.prepareCommit(true, 1));
        result = getResult(read, toSplits(snapshotReader.read().dataSplits()), rowToString);
        assertThat(result).containsExactlyInAnyOrder("+I[1, 1, NULL, 2, NULL, NULL, 2]");

        // 3. Update After
        write.write(GenericRow.ofKind(RowKind.UPDATE_AFTER, 1, 1, 11, 2, 30, 30, 3));
        commit.commit(2, write.prepareCommit(true, 2));
        result = getResult(read, toSplits(snapshotReader.read().dataSplits()), rowToString);
        assertThat(result).containsExactlyInAnyOrder("+I[1, 1, 11, 2, 30, 30, 3]");

        // 4. Retracts
        write.write(GenericRow.ofKind(RowKind.DELETE, 1, 1, 12, 3, 30, 30, 2));
        commit.commit(3, write.prepareCommit(true, 3));
        result = getResult(read, toSplits(snapshotReader.read().dataSplits()), rowToString);
        assertThat(result).containsExactlyInAnyOrder("+I[1, 1, NULL, 3, 30, 30, 3]");

        write.write(GenericRow.ofKind(RowKind.DELETE, 1, 1, 12, 2, 30, 31, 5));
        commit.commit(4, write.prepareCommit(true, 4));
        result = getResult(read, toSplits(snapshotReader.read().dataSplits()), rowToString);
        assertThat(result).isEmpty();

        // 5. Inserts
        write.write(GenericRow.of(1, 1, 11, 2, 30, 31, 6));
        commit.commit(5, write.prepareCommit(true, 5));
        result = getResult(read, toSplits(snapshotReader.read().dataSplits()), rowToString);
        assertThat(result).containsExactlyInAnyOrder("+I[1, 1, 11, 2, 30, 31, 6]");

        write.close();
        commit.close();
    }

    @Test
    public void testPartialUpdateWithAgg() throws Exception {
        RowType rowType =
                RowType.of(
                        new DataType[] {
                            DataTypes.INT(), DataTypes.INT(), DataTypes.INT(), DataTypes.INT()
                        },
                        new String[] {"pt", "a", "b", "c"});
        FileStoreTable table =
                createFileStoreTable(
                        options -> {
                            options.set("merge-engine", "partial-update");
                            options.set("fields.a.sequence-group", "c");
                            options.set("fields.c.aggregate-function", "sum");
                        },
                        rowType);
        Function<InternalRow, String> rowToString = row -> internalRowToString(row, rowType);
        SnapshotReader snapshotReader = table.newSnapshotReader();
        TableRead read = table.newRead();
        StreamTableWrite write = table.newWrite("");
        StreamTableCommit commit = table.newCommit("");
        // 1. inserts
        write.write(GenericRow.of(1, 1, 3, 3));
        write.write(GenericRow.of(1, 1, 1, 1));
        write.write(GenericRow.of(1, 1, 2, 2));
        commit.commit(0, write.prepareCommit(true, 0));
        List<String> result =
                getResult(read, toSplits(snapshotReader.read().dataSplits()), rowToString);
        assertThat(result).containsExactlyInAnyOrder("+I[1, 1, 2, 6]");

        // 2. Update Before
        write.write(GenericRow.ofKind(RowKind.UPDATE_BEFORE, 1, 1, 2, 2));
        commit.commit(1, write.prepareCommit(true, 1));
        result = getResult(read, toSplits(snapshotReader.read().dataSplits()), rowToString);
        assertThat(result).containsExactlyInAnyOrder("+I[1, 1, 2, 4]");

        // 3. Update After
        write.write(GenericRow.ofKind(RowKind.UPDATE_AFTER, 1, 1, 2, 3));
        commit.commit(2, write.prepareCommit(true, 2));
        result = getResult(read, toSplits(snapshotReader.read().dataSplits()), rowToString);
        assertThat(result).containsExactlyInAnyOrder("+I[1, 1, 2, 7]");

        // 4. Retracts
        write.write(GenericRow.ofKind(RowKind.DELETE, 1, 1, 2, 3));
        commit.commit(3, write.prepareCommit(true, 3));
        result = getResult(read, toSplits(snapshotReader.read().dataSplits()), rowToString);
        assertThat(result).containsExactlyInAnyOrder("+I[1, 1, 2, 4]");
        write.close();
        commit.close();
    }

    @Test
    public void testAggMergeFunc() throws Exception {
        RowType rowType =
                RowType.of(
                        new DataType[] {
                            DataTypes.INT(), DataTypes.INT(), DataTypes.INT(), DataTypes.INT()
                        },
                        new String[] {"pt", "a", "b", "c"});
        FileStoreTable table =
                createFileStoreTable(
                        options -> {
                            options.set("merge-engine", "aggregation");
                            options.set("fields.b.aggregate-function", "sum");
                            options.set("fields.c.aggregate-function", "max");
                            options.set("fields.c.ignore-retract", "true");
                        },
                        rowType);
        Function<InternalRow, String> rowToString = row -> internalRowToString(row, rowType);
        SnapshotReader snapshotReader = table.newSnapshotReader();
        TableRead read = table.newRead();
        StreamTableWrite write = table.newWrite("");
        StreamTableCommit commit = table.newCommit("");

        // 1. inserts
        write.write(GenericRow.of(1, 1, 3, 3));
        write.write(GenericRow.of(1, 1, 1, 1));
        write.write(GenericRow.of(1, 1, 2, 2));
        commit.commit(0, write.prepareCommit(true, 0));

        List<String> result =
                getResult(read, toSplits(snapshotReader.read().dataSplits()), rowToString);
        assertThat(result).containsExactlyInAnyOrder("+I[1, 1, 6, 3]");

        // 2. Retracts
        write.write(GenericRow.ofKind(RowKind.UPDATE_BEFORE, 1, 1, 1, 1));
        write.write(GenericRow.ofKind(RowKind.UPDATE_BEFORE, 1, 1, 2, 2));
        write.write(GenericRow.ofKind(RowKind.DELETE, 1, 1, 1, 1));
        commit.commit(1, write.prepareCommit(true, 1));

        result = getResult(read, toSplits(snapshotReader.read().dataSplits()), rowToString);
        assertThat(result).containsExactlyInAnyOrder("+I[1, 1, 2, 3]");
        write.close();
        commit.close();
    }

    @Test
    public void testAggMergeFuncNotAllowRetract() throws Exception {
        RowType rowType =
                RowType.of(
                        new DataType[] {
                            DataTypes.INT(), DataTypes.INT(), DataTypes.INT(), DataTypes.INT()
                        },
                        new String[] {"pt", "a", "b", "c"});
        FileStoreTable table =
                createFileStoreTable(
                        options -> {
                            options.set("merge-engine", "aggregation");
                            options.set("fields.b.aggregate-function", "sum");
                            options.set("fields.c.aggregate-function", "max");
                        },
                        rowType);
        StreamTableWrite write = table.newWrite("");
        write.write(GenericRow.of(1, 1, 3, 3));
        write.write(GenericRow.ofKind(RowKind.UPDATE_BEFORE, 1, 1, 3, 3));
        assertThatThrownBy(() -> write.prepareCommit(true, 0))
                .hasMessageContaining(
                        "Aggregate function 'max' does not support retraction,"
                                + " If you allow this function to ignore retraction messages,"
                                + " you can configure 'fields.${field_name}.ignore-retract'='true'");
    }

    @Test
    public void testAggMergeFuncRetract() throws Exception {
        RowType rowType =
                RowType.of(
                        new DataType[] {
                            DataTypes.INT(), DataTypes.INT(), DataTypes.INT(), DataTypes.INT()
                        },
                        new String[] {"pt", "a", "b", "c"});
        FileStoreTable table =
                createFileStoreTable(
                        options -> options.set("merge-engine", "aggregation"), rowType);
        StreamTableWrite write = table.newWrite("");
        StreamTableCommit commit = table.newCommit("");
        write.write(GenericRow.of(1, 1, 3, 3));
        write.write(GenericRow.ofKind(RowKind.DELETE, 1, 1, null, 3));
        commit.commit(0, write.prepareCommit(true, 0));

        write.close();
        commit.close();

        ReadBuilder readBuilder = table.newReadBuilder();
        BiFunction<InternalRow, Integer, Integer> getField =
                (row, i) -> row.isNullAt(i) ? null : row.getInt(i);
        Function<InternalRow, String> toString =
                row ->
                        getField.apply(row, 0)
                                + "|"
                                + getField.apply(row, 1)
                                + "|"
                                + getField.apply(row, 2)
                                + "|"
                                + getField.apply(row, 3);
        assertThat(
                        getResult(
                                readBuilder.newRead(),
                                readBuilder.newScan().plan().splits(),
                                toString))
                .containsExactly("1|1|3|null");
    }

    @Test
    public void testFullCompactedRead() throws Exception {
        Map<String, String> options = new HashMap<>();
        options.put(CoreOptions.FULL_COMPACTION_DELTA_COMMITS.key(), "2");
        options.put(CoreOptions.SCAN_MODE.key(), "compacted-full");
        options.put(BUCKET.key(), "1");
        FileStoreTable table = createFileStoreTable().copy(options);

        StreamWriteBuilder writeBuilder = table.newStreamWriteBuilder();
        StreamTableWrite write = writeBuilder.newWrite();
        StreamTableCommit commit = writeBuilder.newCommit();

        write.write(rowData(1, 10, 100L));
        commit.commit(0, write.prepareCommit(true, 0));

        ReadBuilder readBuilder = table.newReadBuilder();
        assertThat(
                        getResult(
                                readBuilder.newRead(),
                                readBuilder.newScan().plan().splits(),
                                BATCH_ROW_TO_STRING))
                .containsExactly("1|10|100|binary|varbinary|mapKey:mapVal|multiset");

        write.write(rowData(1, 10, 200L));
        commit.commit(1, write.prepareCommit(true, 1));

        write.compact(binaryRow(1), 0, true);
        commit.commit(2, write.prepareCommit(true, 2));

        write.write(rowData(1, 10, 300L));
        write.compact(binaryRow(1), 0, true);
        commit.commit(3, write.prepareCommit(true, 3));

        write.close();
        commit.close();

        assertThat(
                        getResult(
                                readBuilder.newRead(),
                                readBuilder.newScan().plan().splits(),
                                BATCH_ROW_TO_STRING))
                .containsExactly("1|10|200|binary|varbinary|mapKey:mapVal|multiset");
    }

    @Test
    public void testInnerStreamScanMode() throws Exception {
        FileStoreTable table = createFileStoreTable();

        FileMonitorTable monitorTable = new FileMonitorTable(table);
        ReadBuilder readBuilder = monitorTable.newReadBuilder();
        StreamTableScan scan = readBuilder.newStreamScan();
        TableRead read = readBuilder.newRead();

        // 1. first write

        BatchWriteBuilder writeBuilder = table.newBatchWriteBuilder();
        BatchTableWrite write = writeBuilder.newWrite();
        BatchTableCommit commit = writeBuilder.newCommit();

        write.write(rowData(1, 10, 100L));
        write.write(rowData(1, 11, 101L));
        commit.commit(write.prepareCommit());

        List<InternalRow> results = new ArrayList<>();
        read.createReader(scan.plan()).forEachRemaining(results::add);
        read.createReader(scan.plan()).forEachRemaining(results::add);
        assertThat(results).hasSize(1);
        FileMonitorTable.FileChange change = FileMonitorTable.toFileChange(results.get(0));
        assertThat(change.beforeFiles()).hasSize(0);
        assertThat(change.dataFiles()).hasSize(1);
        results.clear();

        // 2. second write and compact

        write.close();
        commit.close();
        writeBuilder = table.newBatchWriteBuilder();
        write = writeBuilder.newWrite();
        commit = writeBuilder.newCommit();
        write.write(rowData(1, 10, 100L));
        write.write(rowData(1, 11, 101L));
        write.compact(binaryRow(1), 0, true);
        commit.commit(write.prepareCommit());

        // 2.1 read add file

        read.createReader(scan.plan()).forEachRemaining(results::add);
        assertThat(results).hasSize(1);
        change = FileMonitorTable.toFileChange(results.get(0));
        assertThat(change.beforeFiles()).hasSize(0);
        assertThat(change.dataFiles()).hasSize(1);
        results.clear();

        // 2.2 read compact

        read.createReader(scan.plan()).forEachRemaining(results::add);
        assertThat(results).hasSize(1);
        change = FileMonitorTable.toFileChange(results.get(0));
        assertThat(change.beforeFiles()).hasSize(2);
        assertThat(change.dataFiles()).hasSize(1);
        results.clear();

        // 3 overwrite
        write.close();
        commit.close();
        writeBuilder = table.newBatchWriteBuilder().withOverwrite();
        write = writeBuilder.newWrite();
        commit = writeBuilder.newCommit();
        write.write(rowData(1, 10, 100L));
        write.write(rowData(1, 11, 101L));
        commit.commit(write.prepareCommit());

        read.createReader(scan.plan()).forEachRemaining(results::add);
        assertThat(results).hasSize(1);
        change = FileMonitorTable.toFileChange(results.get(0));
        assertThat(change.beforeFiles()).hasSize(1);
        assertThat(change.dataFiles()).hasSize(1);

        write.close();
        commit.close();
    }

    @Test
    public void testReadOptimizedTable() throws Exception {
        // let max level has many files
        FileStoreTable table =
                createFileStoreTable(options -> options.set(TARGET_FILE_SIZE, new MemorySize(1)));
        StreamTableWrite write = table.newWrite(commitUser);
        StreamTableCommit commit = table.newCommit(commitUser);

        write.write(rowDataWithKind(RowKind.INSERT, 1, 10, 100L));
        write.write(rowDataWithKind(RowKind.INSERT, 2, 20, 200L));
        commit.commit(0, write.prepareCommit(true, 0));
        write.write(rowDataWithKind(RowKind.INSERT, 1, 11, 110L));
        write.write(rowDataWithKind(RowKind.INSERT, 2, 20, 201L));
        commit.commit(1, write.prepareCommit(true, 1));

        ReadOptimizedTable roTable = new ReadOptimizedTable(table);
        Function<InternalRow, String> rowDataToString =
                row ->
                        internalRowToString(
                                row,
                                DataTypes.ROW(
                                        DataTypes.INT(), DataTypes.INT(), DataTypes.BIGINT()));

        TableRead read = roTable.newRead();
        List<String> result = getResult(read, roTable.newScan().plan().splits(), rowDataToString);
        assertThat(result).isEmpty();

        write.compact(binaryRow(1), 0, true);
        commit.commit(2, write.prepareCommit(true, 2));

        result = getResult(read, roTable.newScan().plan().splits(), rowDataToString);
        assertThat(result).containsExactlyInAnyOrder("+I[1, 10, 100]", "+I[1, 11, 110]");

        write.write(rowDataWithKind(RowKind.INSERT, 1, 10, 101L));
        write.write(rowDataWithKind(RowKind.INSERT, 2, 21, 210L));
        write.compact(binaryRow(2), 0, true);
        commit.commit(3, write.prepareCommit(true, 3));

        result = getResult(read, roTable.newScan().plan().splits(), rowDataToString);
        assertThat(result)
                .containsExactlyInAnyOrder(
                        "+I[1, 10, 100]", "+I[1, 11, 110]", "+I[2, 20, 201]", "+I[2, 21, 210]");

        // test value filter on ro table

        PredicateBuilder builder = new PredicateBuilder(ROW_TYPE);
        Predicate filter = builder.equal(0, 2);

        // no value filter, return two files
        List<Split> splits = roTable.newScan().withFilter(filter).plan().splits();
        assertThat(splits).hasSize(1);
        assertThat(splits.get(0).convertToRawFiles().get()).hasSize(2);

        // with value filter, return one files
        filter = and(filter, builder.equal(2, 210L));
        splits = roTable.newScan().withFilter(filter).plan().splits();
        assertThat(splits).hasSize(1);
        assertThat(splits.get(0).convertToRawFiles().get()).hasSize(1);

        write.close();
        commit.close();
    }

    @Test
    public void testStreamingReadOptimizedTable() throws Exception {
        FileStoreTable table =
                createFileStoreTable(options -> options.set(TARGET_FILE_SIZE, new MemorySize(1)));
        StreamTableWrite write = table.newWrite(commitUser);
        StreamTableCommit commit = table.newCommit(commitUser);

        write.write(rowDataWithKind(RowKind.INSERT, 1, 10, 100L));
        write.compact(binaryRow(1), 0, true);
        commit.commit(0, write.prepareCommit(true, 0));

        ReadOptimizedTable roTable = new ReadOptimizedTable(table);
        Function<InternalRow, String> rowDataToString =
                row ->
                        internalRowToString(
                                row,
                                DataTypes.ROW(
                                        DataTypes.INT(), DataTypes.INT(), DataTypes.BIGINT()));

        TableRead read = roTable.newRead();
        List<String> result = getResult(read, roTable.newScan().plan().splits(), rowDataToString);
        assertThat(result).containsExactlyInAnyOrder("+I[1, 10, 100]");

        assertThatThrownBy(roTable::newStreamScan)
                .isInstanceOf(UnsupportedOperationException.class)
                .hasMessage("Unsupported streaming scan for read optimized table");
    }

    @ParameterizedTest
    @ValueSource(booleans = {true, false})
    public void testReadDeletionVectorTable(boolean statsDenseStore) throws Exception {
        Consumer<Options> optionsSetter =
                options -> {
                    // let level has many files
                    options.set(TARGET_FILE_SIZE, new MemorySize(1));
                    options.set(DELETION_VECTORS_ENABLED, true);

                    if (statsDenseStore) {
                        options.set(CoreOptions.METADATA_STATS_MODE, "none");
                        options.set("fields.b.stats-mode", "full");
                    }
                };

        FileStoreTable table = createFileStoreTable(optionsSetter);
        StreamTableWrite write = table.newWrite(commitUser);
        IOManager ioManager = IOManager.create(tablePath.toString());
        write.withIOManager(ioManager);
        StreamTableCommit commit = table.newCommit(commitUser);

        write.write(rowDataWithKind(RowKind.INSERT, 1, 10, 100L));
        write.write(rowDataWithKind(RowKind.INSERT, 2, 20, 100L));
        commit.commit(0, write.prepareCommit(true, 0));
        write.write(rowDataWithKind(RowKind.INSERT, 1, 20, 200L));
        commit.commit(1, write.prepareCommit(true, 1));
        write.write(rowDataWithKind(RowKind.INSERT, 1, 10, 110L));
        commit.commit(2, write.prepareCommit(true, 2));

        // test result
        Function<InternalRow, String> rowDataToString =
                row ->
                        internalRowToString(
                                row,
                                DataTypes.ROW(
                                        DataTypes.INT(), DataTypes.INT(), DataTypes.BIGINT()));
        List<String> result =
                getResult(table.newRead(), table.newScan().plan().splits(), rowDataToString);
        assertThat(result)
                .containsExactlyInAnyOrder("+I[1, 10, 110]", "+I[1, 20, 200]", "+I[2, 20, 100]");

        // file layout
        // pt 1
        // level 4 (1, 10, 110L)
        // level 5 (1, 10, 100L), (1, 20, 200L)
        // pt 2
        // level 5 (2, 20, 100L)

        // test filter on dv table
        // with key filter pt = 1
        PredicateBuilder builder = new PredicateBuilder(ROW_TYPE);
        Predicate filter = builder.equal(0, 1);
        int files =
                table.newScan().withFilter(filter).plan().splits().stream()
                        .mapToInt(split -> ((DataSplit) split).dataFiles().size())
                        .sum();
        assertThat(files).isEqualTo(3);

        // with key filter pt = 1 and value filter idx2 = 110L
        filter = and(filter, builder.equal(2, 110L));
        files =
                table.newScan().withFilter(filter).plan().splits().stream()
                        .mapToInt(split -> ((DataSplit) split).dataFiles().size())
                        .sum();
        assertThat(files).isEqualTo(1);

        write.close();
        commit.close();
    }

    @Test
    public void testReadWithRawConvertibleSplits() throws Exception {
        FileStoreTable table =
                createFileStoreTable(
                        options -> {
                            options.set(FILE_FORMAT, CoreOptions.FILE_FORMAT_AVRO);
                            options.set(SOURCE_SPLIT_OPEN_FILE_COST, MemorySize.ofBytes(1));
                            options.set(SOURCE_SPLIT_TARGET_SIZE, MemorySize.ofKibiBytes(5));
                        });
        StreamTableWrite write = table.newWrite(commitUser);
        StreamTableCommit commit = table.newCommit(commitUser);

        // file1
        write.write(rowDataWithKind(RowKind.INSERT, 1, 0, 0L));
        commit.commit(0, write.prepareCommit(true, 0));

        // file2
        for (int i = 1; i < 1000; i++) {
            write.write(rowDataWithKind(RowKind.INSERT, 1, i, (long) i));
        }
        commit.commit(1, write.prepareCommit(true, 1));

        // file3
        write.write(rowDataWithKind(RowKind.INSERT, 1, 1000, 1000L));
        commit.commit(2, write.prepareCommit(true, 2));

        // file4
        write.write(rowDataWithKind(RowKind.INSERT, 1, 1000, 1001L));
        commit.commit(3, write.prepareCommit(true, 3));

        // split1[file1], split2[file2], split3[file3, file4]
        List<DataSplit> dataSplits = table.newSnapshotReader().read().dataSplits();
        assertThat(dataSplits).hasSize(3);
        assertThat(dataSplits.get(0).dataFiles()).hasSize(1);
        assertThat(dataSplits.get(0).convertToRawFiles()).isPresent();
        assertThat(dataSplits.get(1).dataFiles()).hasSize(1);
        assertThat(dataSplits.get(1).convertToRawFiles()).isPresent();
        assertThat(dataSplits.get(2).dataFiles()).hasSize(2);
        assertThat(dataSplits.get(2).convertToRawFiles()).isEmpty();

        Function<InternalRow, String> rowDataToString =
                row ->
                        internalRowToString(
                                row,
                                DataTypes.ROW(
                                        DataTypes.INT(), DataTypes.INT(), DataTypes.BIGINT()));
        List<String> result =
                getResult(table.newRead(), table.newScan().plan().splits(), rowDataToString);
        assertThat(result.size()).isEqualTo(1001);
        for (int i = 0; i < 1000; i++) {
            assertThat(result.get(i)).isEqualTo(String.format("+I[1, %s, %s]", i, i));
        }
        assertThat(result.get(1000)).isEqualTo("+I[1, 1000, 1001]");

        // compact all files
        write.compact(binaryRow(1), 0, true);
        commit.commit(4, write.prepareCommit(true, 4));

        // split1[compactedFile]
        dataSplits = table.newSnapshotReader().read().dataSplits();
        assertThat(dataSplits).hasSize(1);
        assertThat(dataSplits.get(0).dataFiles()).hasSize(1);
        assertThat(dataSplits.get(0).convertToRawFiles()).isPresent();

        result = getResult(table.newRead(), table.newScan().plan().splits(), rowDataToString);
        assertThat(result.size()).isEqualTo(1001);
        for (int i = 0; i < 1000; i++) {
            assertThat(result.get(i)).isEqualTo(String.format("+I[1, %s, %s]", i, i));
        }
        assertThat(result.get(1000)).isEqualTo("+I[1, 1000, 1001]");

        write.close();
        commit.close();
    }

    @Test
    public void testTableQueryForLookup() throws Exception {
        FileStoreTable table =
                createFileStoreTable(options -> options.set(CHANGELOG_PRODUCER, LOOKUP));
        innerTestTableQuery(table);
    }

    @Test
    public void testTableQueryForLookupLocalSortFile() throws Exception {
        FileStoreTable table =
                createFileStoreTable(
                        options -> {
                            options.set(CHANGELOG_PRODUCER, LOOKUP);
                            options.set(LOOKUP_LOCAL_FILE_TYPE, LookupLocalFileType.SORT);
                        });
        innerTestTableQuery(table);
    }

    @Test
    public void testTableQueryForNormal() throws Exception {
        FileStoreTable table = createFileStoreTable();
        innerTestTableQuery(table);
    }

    @Test
    public void testLookupWithDropDelete() throws Exception {
        FileStoreTable table =
                createFileStoreTable(
                        conf -> {
                            conf.set(CHANGELOG_PRODUCER, LOOKUP);
                            conf.set("num-levels", "2");
                        });
        IOManager ioManager = IOManager.create(tablePath.toString());
        StreamTableWrite write = table.newWrite(commitUser).withIOManager(ioManager);
        StreamTableCommit commit = table.newCommit(commitUser);
        write.write(rowData(1, 1, 100L));
        write.write(rowData(1, 2, 200L));
        commit.commit(0, write.prepareCommit(true, 0));

        // set num-levels = 2 to make sure that this delete can trigger compaction with drop delete
        write.write(rowDataWithKind(RowKind.DELETE, 1, 1, 100L));
        commit.commit(1, write.prepareCommit(true, 0));
        write.close();
        commit.close();

        Snapshot latestSnapshot = table.newSnapshotReader().snapshotManager().latestSnapshot();
        assertThat(latestSnapshot.commitKind()).isEqualTo(COMPACT);
        assertThat(latestSnapshot.totalRecordCount()).isEqualTo(1);

        assertThat(
                        getResult(
                                table.newRead(),
                                toSplits(table.newSnapshotReader().read().dataSplits()),
                                binaryRow(1),
                                0,
                                BATCH_ROW_TO_STRING))
                .isEqualTo(
                        Collections.singletonList(
                                "1|2|200|binary|varbinary|mapKey:mapVal|multiset"));
    }

    @ParameterizedTest(name = "changelog-producer = {0}")
    @ValueSource(strings = {"none", "input"})
    public void testRollbackToTagWithChangelogDecoupled(String changelogProducer) throws Exception {
        int commitTimes = ThreadLocalRandom.current().nextInt(100) + 6;
        FileStoreTable table =
                createFileStoreTable(
                        options ->
                                options.setString(
                                        CoreOptions.CHANGELOG_PRODUCER.key(), changelogProducer));
        table = prepareRollbackTable(commitTimes, table);

        int t1 = 1;
        int t2 = commitTimes - 3;
        int t3 = commitTimes - 1;
        table.createTag("test1", t1);
        table.createTag("test2", t2);
        table.createTag("test3", t3);

        // expire snapshots
        Options options = new Options();
        options.set(SNAPSHOT_EXPIRE_LIMIT, Integer.MAX_VALUE);
        // -------------changelog--------- |-------snapshot------|
        // s(1)test1 -------- s(c - 3)test2 --- s(c - 1) test3
        options.set(CoreOptions.SNAPSHOT_NUM_RETAINED_MIN, 2);
        options.set(CoreOptions.SNAPSHOT_NUM_RETAINED_MAX, 2);
        options.set(SNAPSHOT_EXPIRE_LIMIT, Integer.MAX_VALUE);
        options.set(CHANGELOG_NUM_RETAINED_MIN, 5);
        options.set(CHANGELOG_NUM_RETAINED_MAX, 5);
        table.copy(options.toMap()).newCommit("").expireSnapshots();

        table.rollbackTo("test3");
        assertReadChangelog(t3, table);

        table.rollbackTo("test2");
        assertReadChangelog(t2, table);

        table.rollbackTo("test1");

        List<java.nio.file.Path> files =
                Files.walk(new File(tablePath.toUri().getPath()).toPath())
                        .collect(Collectors.toList());
        assertThat(files.size()).isEqualTo(19);
        // rollback snapshot case testRollbackToSnapshotCase0 plus 4:
        // table-path/tag/tag-test1
        // table-path/changelog
        // table-path/changelog/LATEST
        // table-path/changelog/EARLIEST
    }

    @ParameterizedTest
    @EnumSource(CoreOptions.MergeEngine.class)
    public void testForceLookupCompaction(CoreOptions.MergeEngine mergeEngine) throws Exception {
        Map<MergeEngine, Pair<Long, Long>> testData = new HashMap<>();
        testData.put(DEDUPLICATE, Pair.of(50L, 100L));
        testData.put(PARTIAL_UPDATE, Pair.of(null, 100L));
        testData.put(AGGREGATE, Pair.of(30L, 70L));
        testData.put(FIRST_ROW, Pair.of(100L, 70L));

        Pair<Long, Long> currentTestData = testData.get(mergeEngine);
        FileStoreTable table =
                createFileStoreTable(
                        options -> {
                            options.set(CoreOptions.FORCE_LOOKUP, true);
                            options.set(MERGE_ENGINE, mergeEngine);
                            if (mergeEngine == AGGREGATE) {
                                options.set("fields.b.aggregate-function", "sum");
                            }
                        });
        StreamTableWrite write = table.newWrite(commitUser);
        StreamTableCommit commit = table.newCommit(commitUser);
        write.withIOManager(IOManager.create(tempDir.toString()));

        // write data
        write.write(rowData(1, 10, currentTestData.getLeft()));
        commit.commit(1, write.prepareCommit(true, 1));
        assertThat(table.snapshotManager().snapshotCount()).isEqualTo(2L);

        write.write(rowData(1, 10, currentTestData.getRight()));
        commit.commit(0, write.prepareCommit(true, 0));
        write.close();
        commit.close();
        assertThat(table.snapshotManager().snapshotCount()).isEqualTo(4L);
        assertThat(table.snapshotManager().latestSnapshot())
                .matches(snapshot -> snapshot.commitKind() == COMPACT);

        // 3 data files + bucket-0 directory
        List<java.nio.file.Path> files =
                Files.walk(new File(tablePath.toUri().getPath(), "pt=1/bucket-0").toPath())
                        .collect(Collectors.toList());
        assertThat(files.size()).isEqualTo(4);

        // 2 data files compact into 1 file
        FileStoreScan scan = table.store().newScan().withKind(ScanMode.DELTA);
        assertThat(scan.plan().files(FileKind.ADD).size()).isEqualTo(1);
        assertThat(scan.plan().files(FileKind.DELETE).size()).isEqualTo(2);

        // check result
        List<Split> splits = toSplits(table.newSnapshotReader().read().dataSplits());
        TableRead read = table.newRead();
        assertThat(getResult(read, splits, binaryRow(1), 0, BATCH_ROW_TO_STRING))
                .isEqualTo(
                        Collections.singletonList(
                                "1|10|100|binary|varbinary|mapKey:mapVal|multiset"));
    }

    private void assertReadChangelog(int id, FileStoreTable table) throws Exception {
        // read the changelog at #{id}
        table =
                table.copy(
                        Collections.singletonMap(
                                CoreOptions.SCAN_SNAPSHOT_ID.key(), String.valueOf(id)));
        ReadBuilder readBuilder = table.newReadBuilder();
        StreamTableScan scan = readBuilder.newStreamScan();

        // skip the NextSnapshot
        scan.plan();
        List<String> results =
                getResult(readBuilder.newRead(), scan.plan().splits(), BATCH_ROW_TO_STRING);
        if (id == 1) {
            assertThat(results).isEmpty();
        } else {
            assertThat(results)
                    .containsExactlyInAnyOrder(
                            String.format(
                                    "%s|%s|%s|binary|varbinary|mapKey:mapVal|multiset",
                                    id - 1, (id - 1) * 10, (id - 1) * 100));
        }
    }

    private void innerTestTableQuery(FileStoreTable table) throws Exception {
        IOManager ioManager = IOManager.create(tablePath.toString());
        StreamTableWrite write = table.newWrite(commitUser).withIOManager(ioManager);
        StreamTableCommit commit = table.newCommit(commitUser);

        // first write

        write.write(rowData(1, 10, 100L));
        List<CommitMessage> commitMessages1 = write.prepareCommit(true, 0);
        commit.commit(0, commitMessages1);

        LocalTableQuery query = table.newLocalTableQuery();
        query.withIOManager(ioManager);

        refreshTableService(query, commitMessages1);
        InternalRow value = query.lookup(row(1), 0, row(10));
        assertThat(value).isNotNull();
        assertThat(BATCH_ROW_TO_STRING.apply(value))
                .isEqualTo("1|10|100|binary|varbinary|mapKey:mapVal|multiset");

        // second write

        write.write(rowData(1, 10, 200L));
        write.write(rowData(3, 10, 300L));
        List<CommitMessage> commitMessages2 = write.prepareCommit(true, 0);
        commit.commit(0, commitMessages2);

        refreshTableService(query, commitMessages2);

        value = query.lookup(row(1), 0, row(10));
        assertThat(value).isNotNull();
        assertThat(BATCH_ROW_TO_STRING.apply(value))
                .isEqualTo("1|10|200|binary|varbinary|mapKey:mapVal|multiset");

        value = query.lookup(row(3), 0, row(10));
        assertThat(value).isNotNull();
        assertThat(BATCH_ROW_TO_STRING.apply(value))
                .isEqualTo("3|10|300|binary|varbinary|mapKey:mapVal|multiset");

        // query non value

        value = query.lookup(row(1), 0, row(20));
        assertThat(value).isNull();

        // projection

        query.close();
        query.withValueProjection(new int[] {2, 1, 0});
        refreshTableService(query, commitMessages1);
        refreshTableService(query, commitMessages2);
        value = query.lookup(row(1), 0, row(10));
        assertThat(value).isNotNull();
        Function<InternalRow, String> projectToString =
                rowData -> rowData.getLong(0) + "|" + rowData.getInt(1) + "|" + rowData.getInt(2);
        assertThat(projectToString.apply(value)).isEqualTo("200|10|1");

        query.close();
        write.close();
        commit.close();
    }

    private void refreshTableService(LocalTableQuery query, List<CommitMessage> commitMessages) {
        for (CommitMessage m : commitMessages) {
            CommitMessageImpl msg = (CommitMessageImpl) m;
            query.refreshFiles(
                    msg.partition(),
                    msg.bucket(),
                    Collections.emptyList(),
                    msg.newFilesIncrement().newFiles());
            query.refreshFiles(
                    msg.partition(),
                    msg.bucket(),
                    msg.compactIncrement().compactBefore(),
                    msg.compactIncrement().compactAfter());
        }
    }

    @Override
    protected FileStoreTable overwriteTestFileStoreTable() throws Exception {
        Options conf = new Options();
        conf.set(CoreOptions.PATH, tablePath.toString());
        conf.set(BUCKET, 1);
        TableSchema tableSchema =
                SchemaUtils.forceCommit(
                        new SchemaManager(LocalFileIO.create(), tablePath),
                        new Schema(
                                OVERWRITE_TEST_ROW_TYPE.getFields(),
                                Arrays.asList("pt0", "pt1"),
                                Arrays.asList("pk", "pt0", "pt1"),
                                conf.toMap(),
                                ""));
        return new PrimaryKeyFileStoreTable(FileIOFinder.find(tablePath), tablePath, tableSchema);
    }

    @Override
    protected FileStoreTable createFileStoreTable(Consumer<Options> configure, RowType rowType)
            throws Exception {
        Options options = new Options();
        options.set(CoreOptions.PATH, tablePath.toString());
        options.set(BUCKET, 1);
        configure.accept(options);
        TableSchema tableSchema =
                SchemaUtils.forceCommit(
                        new SchemaManager(LocalFileIO.create(), tablePath),
                        new Schema(
                                rowType.getFields(),
                                Collections.singletonList("pt"),
                                Arrays.asList("pt", "a"),
                                options.toMap(),
                                ""));
        return new PrimaryKeyFileStoreTable(FileIOFinder.find(tablePath), tablePath, tableSchema);
    }

    @Override
    protected FileStoreTable createFileStoreTable(String branch, Consumer<Options> configure)
            throws Exception {
        return createFileStoreTable(branch, configure, ROW_TYPE);
    }

    private FileStoreTable createFileStoreTable(
            String branch, Consumer<Options> configure, RowType rowType) throws Exception {
        Options options = new Options();
        options.set(CoreOptions.PATH, tablePath.toString());
        options.set(BUCKET, 1);
        options.set(BRANCH, branch);
        configure.accept(options);
        TableSchema latestSchema =
                new SchemaManager(LocalFileIO.create(), tablePath).latest().get();
        TableSchema tableSchema =
                new TableSchema(
                        latestSchema.id(),
                        latestSchema.fields(),
                        latestSchema.highestFieldId(),
                        latestSchema.partitionKeys(),
                        latestSchema.primaryKeys(),
                        options.toMap(),
                        latestSchema.comment());
        return new PrimaryKeyFileStoreTable(FileIOFinder.find(tablePath), tablePath, tableSchema);
    }
}<|MERGE_RESOLUTION|>--- conflicted
+++ resolved
@@ -812,8 +812,6 @@
 
     @Test
     public void testDeletionVectorsWithParquetFilter() throws Exception {
-<<<<<<< HEAD
-=======
         // RowGroup record range [pk] :
         //
         // RowGroup-0 :  [0-93421)
@@ -835,7 +833,6 @@
         // col-10 : 100
         // col-11 : 300
 
->>>>>>> 18f46f79
         FileStoreTable table =
                 createFileStoreTable(
                         conf -> {
@@ -866,15 +863,11 @@
                         writeBuilder
                                 .newWrite()
                                 .withIOManager(new IOManagerImpl(tempDir.toString()));
-<<<<<<< HEAD
-        for (int i = 180000; i < 200000; i++) {
-=======
         for (int i = 110000; i < 115000; i++) {
             write.write(rowDataWithKind(RowKind.DELETE, 1, i, i * 100L));
         }
 
         for (int i = 130000; i < 135000; i++) {
->>>>>>> 18f46f79
             write.write(rowDataWithKind(RowKind.DELETE, 1, i, i * 100L));
         }
 
@@ -886,15 +879,10 @@
         List<Split> splits = toSplits(table.newSnapshotReader().read().dataSplits());
         Random random = new Random();
 
-<<<<<<< HEAD
-        for (int i = 0; i < 10; i++) {
-            int value = random.nextInt(180000);
-=======
         // point filter
 
         for (int i = 0; i < 10; i++) {
             int value = random.nextInt(110000);
->>>>>>> 18f46f79
             TableRead read = table.newRead().withFilter(builder.equal(1, value)).executeFilter();
             assertThat(getResult(read, splits, BATCH_ROW_TO_STRING))
                     .isEqualTo(
@@ -905,12 +893,6 @@
         }
 
         for (int i = 0; i < 10; i++) {
-<<<<<<< HEAD
-            int value = 180000 + random.nextInt(20000);
-            TableRead read = table.newRead().withFilter(builder.equal(1, value)).executeFilter();
-            assertThat(getResult(read, splits, BATCH_ROW_TO_STRING)).isEmpty();
-        }
-=======
             int value = 130000 + random.nextInt(5000);
             TableRead read = table.newRead().withFilter(builder.equal(1, value)).executeFilter();
             assertThat(getResult(read, splits, BATCH_ROW_TO_STRING)).isEmpty();
@@ -943,7 +925,6 @@
         assertThat(result).contains("1|115000|11500000|binary|varbinary|mapKey:mapVal|multiset");
         assertThat(result).contains("1|129999|12999900|binary|varbinary|mapKey:mapVal|multiset");
         assertThat(result).contains("1|135000|13500000|binary|varbinary|mapKey:mapVal|multiset");
->>>>>>> 18f46f79
     }
 
     @Test
