/*
 * Licensed to the Apache Software Foundation (ASF) under one
 * or more contributor license agreements.  See the NOTICE file
 * distributed with this work for additional information
 * regarding copyright ownership.  The ASF licenses this file
 * to you under the Apache License, Version 2.0 (the
 * "License"); you may not use this file except in compliance
 * with the License.  You may obtain a copy of the License at
 *
 *     http://www.apache.org/licenses/LICENSE-2.0
 *
 * Unless required by applicable law or agreed to in writing, software
 * distributed under the License is distributed on an "AS IS" BASIS,
 * WITHOUT WARRANTIES OR CONDITIONS OF ANY KIND, either express or implied.
 * See the License for the specific language governing permissions and
 * limitations under the License.
 */

package org.apache.paimon.iceberg;

import org.apache.paimon.CoreOptions;
import org.apache.paimon.catalog.FileSystemCatalog;
import org.apache.paimon.catalog.Identifier;
import org.apache.paimon.data.BinaryRow;
import org.apache.paimon.data.BinaryRowWriter;
import org.apache.paimon.data.BinaryString;
import org.apache.paimon.data.Decimal;
import org.apache.paimon.data.GenericRow;
import org.apache.paimon.data.Timestamp;
import org.apache.paimon.disk.IOManagerImpl;
import org.apache.paimon.fs.Path;
import org.apache.paimon.fs.local.LocalFileIO;
import org.apache.paimon.iceberg.manifest.IcebergManifestFileMeta;
import org.apache.paimon.iceberg.manifest.IcebergManifestList;
import org.apache.paimon.iceberg.metadata.IcebergMetadata;
import org.apache.paimon.options.MemorySize;
import org.apache.paimon.options.Options;
import org.apache.paimon.schema.Schema;
import org.apache.paimon.schema.SchemaChange;
import org.apache.paimon.schema.SchemaManager;
import org.apache.paimon.table.FileStoreTable;
import org.apache.paimon.table.sink.CommitMessage;
import org.apache.paimon.table.sink.TableCommitImpl;
import org.apache.paimon.table.sink.TableWriteImpl;
import org.apache.paimon.types.DataType;
import org.apache.paimon.types.DataTypeRoot;
import org.apache.paimon.types.DataTypes;
import org.apache.paimon.types.RowKind;
import org.apache.paimon.types.RowType;

import org.apache.hadoop.conf.Configuration;
import org.apache.iceberg.catalog.TableIdentifier;
import org.apache.iceberg.data.IcebergGenerics;
import org.apache.iceberg.data.Record;
import org.apache.iceberg.expressions.Expressions;
import org.apache.iceberg.hadoop.HadoopCatalog;
import org.apache.iceberg.io.CloseableIterable;
import org.junit.jupiter.api.Test;
import org.junit.jupiter.api.io.TempDir;

import java.math.BigDecimal;
import java.time.LocalDate;
import java.time.ZoneOffset;
import java.util.ArrayList;
import java.util.Arrays;
import java.util.Collections;
import java.util.HashMap;
import java.util.HashSet;
import java.util.LinkedHashMap;
import java.util.List;
import java.util.Map;
import java.util.Set;
import java.util.UUID;
import java.util.concurrent.ThreadLocalRandom;
import java.util.function.BiFunction;
import java.util.function.Function;
import java.util.stream.Collectors;

import static org.assertj.core.api.Assertions.assertThat;

/** Tests for Iceberg compatibility. */
public class IcebergCompatibilityTest {

    @TempDir java.nio.file.Path tempDir;

    // ------------------------------------------------------------------------
    //  Constructed Tests
    // ------------------------------------------------------------------------

    @Test
    public void testFileLevelChange() throws Exception {
        RowType rowType =
                RowType.of(
                        new DataType[] {DataTypes.INT(), DataTypes.INT()}, new String[] {"k", "v"});
        FileStoreTable table =
                createPaimonTable(
                        rowType, Collections.emptyList(), Collections.singletonList("k"), 1);

        String commitUser = UUID.randomUUID().toString();
        TableWriteImpl<?> write = table.newWrite(commitUser);
        TableCommitImpl commit = table.newCommit(commitUser);

        write.write(GenericRow.of(1, 10));
        write.write(GenericRow.of(2, 20));
        commit.commit(1, write.prepareCommit(false, 1));
        assertThat(getIcebergResult()).containsExactlyInAnyOrder("Record(1, 10)", "Record(2, 20)");

        write.compact(BinaryRow.EMPTY_ROW, 0, true);
        commit.commit(2, write.prepareCommit(true, 2));
        assertThat(getIcebergResult()).containsExactlyInAnyOrder("Record(1, 10)", "Record(2, 20)");

        write.close();
        commit.close();
    }

    @Test
    public void testDelete() throws Exception {
        testDeleteImpl(false);
    }

    @Test
    public void testDeleteWithDeletionVector() throws Exception {
        testDeleteImpl(true);
    }

    private void testDeleteImpl(boolean deletionVector) throws Exception {
        RowType rowType =
                RowType.of(
                        new DataType[] {DataTypes.INT(), DataTypes.INT()}, new String[] {"k", "v"});
        Map<String, String> customOptions = new HashMap<>();
        if (deletionVector) {
            customOptions.put(CoreOptions.DELETION_VECTORS_ENABLED.key(), "true");
        }
        FileStoreTable table =
                createPaimonTable(
                        rowType,
                        Collections.emptyList(),
                        Collections.singletonList("k"),
                        1,
                        customOptions);

        String commitUser = UUID.randomUUID().toString();
        TableWriteImpl<?> write =
                table.newWrite(commitUser)
                        .withIOManager(new IOManagerImpl(tempDir.toString() + "/tmp"));
        TableCommitImpl commit = table.newCommit(commitUser);

        write.write(GenericRow.of(1, 10));
        write.write(GenericRow.of(2, 20));
        commit.commit(1, write.prepareCommit(false, 1));
        assertThat(getIcebergResult()).containsExactlyInAnyOrder("Record(1, 10)", "Record(2, 20)");

        write.write(GenericRow.of(2, 21));
        write.compact(BinaryRow.EMPTY_ROW, 0, true);
        commit.commit(2, write.prepareCommit(true, 2));
        assertThat(getIcebergResult()).containsExactlyInAnyOrder("Record(1, 10)", "Record(2, 21)");

        write.write(GenericRow.ofKind(RowKind.DELETE, 1, 10));
        commit.commit(3, write.prepareCommit(false, 3));
        // not changed because no full compaction
        assertThat(getIcebergResult()).containsExactlyInAnyOrder("Record(1, 10)", "Record(2, 21)");

        write.compact(BinaryRow.EMPTY_ROW, 0, true);
        commit.commit(4, write.prepareCommit(true, 4));
        if (deletionVector) {
            // level 0 file is compacted into deletion vector, so max level data file does not
            // change
            // this is still a valid table state at some time in the history
            assertThat(getIcebergResult())
                    .containsExactlyInAnyOrder("Record(1, 10)", "Record(2, 21)");
        } else {
            assertThat(getIcebergResult()).containsExactlyInAnyOrder("Record(2, 21)");
        }

        write.close();
        commit.close();
    }

    @Test
    public void testRetryCreateMetadata() throws Exception {
        RowType rowType =
                RowType.of(
                        new DataType[] {DataTypes.INT(), DataTypes.INT()}, new String[] {"k", "v"});
        FileStoreTable table =
                createPaimonTable(
                        rowType, Collections.emptyList(), Collections.singletonList("k"), 1);

        String commitUser = UUID.randomUUID().toString();
        TableWriteImpl<?> write = table.newWrite(commitUser);
        TableCommitImpl commit = table.newCommit(commitUser);

        write.write(GenericRow.of(1, 10));
        write.write(GenericRow.of(2, 20));
        commit.commit(1, write.prepareCommit(false, 1));
        assertThat(getIcebergResult()).containsExactlyInAnyOrder("Record(1, 10)", "Record(2, 20)");

        write.write(GenericRow.of(1, 11));
        write.write(GenericRow.of(3, 30));
        write.compact(BinaryRow.EMPTY_ROW, 0, true);
        List<CommitMessage> commitMessages2 = write.prepareCommit(true, 2);
        commit.commit(2, commitMessages2);
        assertThat(table.latestSnapshotId()).hasValue(3L);

        IcebergPathFactory pathFactory = new IcebergPathFactory(table.location());
        Path metadata3Path = pathFactory.toMetadataPath(3);
        assertThat(table.fileIO().exists(metadata3Path)).isTrue();

        table.fileIO().deleteQuietly(metadata3Path);
        Map<Long, List<CommitMessage>> retryMessages = new HashMap<>();
        retryMessages.put(2L, commitMessages2);
        commit.filterAndCommit(retryMessages);
        assertThat(getIcebergResult())
                .containsExactlyInAnyOrder("Record(1, 11)", "Record(2, 20)", "Record(3, 30)");

        write.close();
        commit.close();
    }

    @Test
    public void testSchemaChange() throws Exception {
        RowType rowType =
                RowType.of(
                        new DataType[] {DataTypes.INT(), DataTypes.INT()}, new String[] {"k", "v"});
        FileStoreTable table =
                createPaimonTable(
                        rowType, Collections.emptyList(), Collections.singletonList("k"), 1);

        String commitUser = UUID.randomUUID().toString();
        TableWriteImpl<?> write = table.newWrite(commitUser);
        TableCommitImpl commit = table.newCommit(commitUser);

        write.write(GenericRow.of(1, 10));
        write.write(GenericRow.of(2, 20));
        commit.commit(1, write.prepareCommit(false, 1));
        assertThat(getIcebergResult()).containsExactlyInAnyOrder("Record(1, 10)", "Record(2, 20)");

        SchemaManager schemaManager = new SchemaManager(table.fileIO(), table.location());
        schemaManager.commitChanges(SchemaChange.addColumn("v2", DataTypes.STRING()));
        table = table.copyWithLatestSchema();
        write.close();
        write = table.newWrite(commitUser);
        commit.close();
        commit = table.newCommit(commitUser);

        write.write(GenericRow.of(1, 11, BinaryString.fromString("one")));
        write.write(GenericRow.of(3, 30, BinaryString.fromString("three")));
        write.compact(BinaryRow.EMPTY_ROW, 0, true);
        commit.commit(2, write.prepareCommit(true, 2));
        assertThat(getIcebergResult())
                .containsExactlyInAnyOrder(
                        "Record(1, 11, one)", "Record(2, 20, null)", "Record(3, 30, three)");

        write.close();
        commit.close();
    }

    @Test
    public void testIcebergSnapshotExpire() throws Exception {
        RowType rowType =
                RowType.of(
                        new DataType[] {DataTypes.INT(), DataTypes.INT()}, new String[] {"k", "v"});
        Map<String, String> options = new HashMap<>();
        options.put(CoreOptions.SNAPSHOT_NUM_RETAINED_MIN.key(), "3");
        options.put(CoreOptions.SNAPSHOT_NUM_RETAINED_MAX.key(), "3");
        FileStoreTable table =
                createPaimonTable(
                        rowType,
                        Collections.emptyList(),
                        Collections.singletonList("k"),
                        1,
                        options);

        String commitUser = UUID.randomUUID().toString();
        TableWriteImpl<?> write = table.newWrite(commitUser);
        TableCommitImpl commit = table.newCommit(commitUser);

        write.write(GenericRow.of(1, 10));
        write.write(GenericRow.of(2, 20));
        commit.commit(1, write.prepareCommit(false, 1));
        assertThat(table.snapshotManager().latestSnapshotId()).isEqualTo(1L);
        IcebergMetadata metadata =
                IcebergMetadata.fromPath(
                        table.fileIO(), new Path(table.location(), "metadata/v1.metadata.json"));
        assertThat(metadata.snapshots()).hasSize(1);
        assertThat(metadata.currentSnapshotId()).isEqualTo(1);

        write.write(GenericRow.of(1, 11));
        write.write(GenericRow.of(3, 30));
        write.compact(BinaryRow.EMPTY_ROW, 0, true);
        commit.commit(2, write.prepareCommit(true, 2));
        assertThat(table.snapshotManager().latestSnapshotId()).isEqualTo(3L);
        metadata =
                IcebergMetadata.fromPath(
                        table.fileIO(), new Path(table.location(), "metadata/v3.metadata.json"));
        assertThat(metadata.snapshots()).hasSize(3);
        assertThat(metadata.currentSnapshotId()).isEqualTo(3);

        // Number of snapshots will become 5 with the next commit, however only 3 Iceberg snapshots
        // are kept. So the first 2 Iceberg snapshots will be expired.

        IcebergPathFactory pathFactory = new IcebergPathFactory(table.location());
        IcebergManifestList manifestList = IcebergManifestList.create(table, pathFactory);
        Set<String> usingManifests = new HashSet<>();
        for (IcebergManifestFileMeta fileMeta :
                manifestList.read(new Path(metadata.currentSnapshot().manifestList()).getName())) {
            usingManifests.add(fileMeta.manifestPath());
        }

        Set<String> unusedFiles = new HashSet<>();
        for (int i = 0; i < 2; i++) {
            unusedFiles.add(metadata.snapshots().get(i).manifestList());
            for (IcebergManifestFileMeta fileMeta :
                    manifestList.read(
                            new Path(metadata.snapshots().get(i).manifestList()).getName())) {
                String p = fileMeta.manifestPath();
                if (!usingManifests.contains(p)) {
                    unusedFiles.add(p);
                }
            }
        }

        write.write(GenericRow.of(2, 21));
        write.write(GenericRow.of(3, 31));
        write.compact(BinaryRow.EMPTY_ROW, 0, true);
        commit.commit(3, write.prepareCommit(true, 3));
        assertThat(table.snapshotManager().latestSnapshotId()).isEqualTo(5L);
        metadata =
                IcebergMetadata.fromPath(
                        table.fileIO(), new Path(table.location(), "metadata/v5.metadata.json"));
        assertThat(metadata.snapshots()).hasSize(3);
        assertThat(metadata.currentSnapshotId()).isEqualTo(5);

        write.close();
        commit.close();

        // The old metadata.json is removed when the new metadata.json is created.
        for (int i = 1; i <= 4; i++) {
            unusedFiles.add(pathFactory.toMetadataPath(i).toString());
        }

        for (String path : unusedFiles) {
            assertThat(table.fileIO().exists(new Path(path))).isFalse();
        }

        // Test all existing Iceberg snapshots are valid.
        assertThat(getIcebergResult())
                .containsExactlyInAnyOrder("Record(1, 11)", "Record(2, 21)", "Record(3, 31)");
        assertThat(
                        getIcebergResult(
                                icebergTable ->
                                        IcebergGenerics.read(icebergTable).useSnapshot(3).build(),
                                Record::toString))
                .containsExactlyInAnyOrder("Record(1, 11)", "Record(2, 20)", "Record(3, 30)");
        assertThat(
                        getIcebergResult(
                                icebergTable ->
                                        IcebergGenerics.read(icebergTable).useSnapshot(4).build(),
                                Record::toString))
                .containsExactlyInAnyOrder("Record(1, 11)", "Record(2, 20)", "Record(3, 30)");
    }

    @Test
    public void testAllTypeStatistics() throws Exception {
        RowType rowType =
                RowType.of(
                        new DataType[] {
                            DataTypes.INT(),
                            DataTypes.BOOLEAN(),
                            DataTypes.BIGINT(),
                            DataTypes.FLOAT(),
                            DataTypes.DOUBLE(),
                            DataTypes.DECIMAL(8, 3),
                            DataTypes.CHAR(20),
                            DataTypes.STRING(),
                            DataTypes.BINARY(20),
                            DataTypes.VARBINARY(20),
                            DataTypes.DATE()
                        },
                        new String[] {
                            "v_int",
                            "v_boolean",
                            "v_bigint",
                            "v_float",
                            "v_double",
                            "v_decimal",
                            "v_char",
                            "v_varchar",
                            "v_binary",
                            "v_varbinary",
                            "v_date"
                        });
        FileStoreTable table =
                createPaimonTable(rowType, Collections.emptyList(), Collections.emptyList(), -1);

        String commitUser = UUID.randomUUID().toString();
        TableWriteImpl<?> write = table.newWrite(commitUser);
        TableCommitImpl commit = table.newCommit(commitUser);

        GenericRow lowerBounds =
                GenericRow.of(
                        1,
                        true,
                        10L,
                        100.0f,
                        1000.0,
                        Decimal.fromUnscaledLong(123456, 8, 3),
                        BinaryString.fromString("apple"),
                        BinaryString.fromString("cat"),
                        "B_apple".getBytes(),
                        "B_cat".getBytes(),
                        100);
        write.write(lowerBounds);
        GenericRow upperBounds =
                GenericRow.of(
                        2,
                        true,
                        20L,
                        200.0f,
                        2000.0,
                        Decimal.fromUnscaledLong(234567, 8, 3),
                        BinaryString.fromString("banana"),
                        BinaryString.fromString("dog"),
                        "B_banana".getBytes(),
                        "B_dog".getBytes(),
                        200);
        write.write(upperBounds);
        commit.commit(1, write.prepareCommit(false, 1));

        write.close();
        commit.close();

        int numFields = rowType.getFieldCount();
        for (int i = 0; i < numFields; i++) {
            DataType type = rowType.getTypeAt(i);
            String name = rowType.getFieldNames().get(i);
            if (type.getTypeRoot() == DataTypeRoot.BOOLEAN
                    || type.getTypeRoot() == DataTypeRoot.BINARY
                    || type.getTypeRoot() == DataTypeRoot.VARBINARY) {
                // lower bounds and upper bounds of these types have no actual use case
                continue;
            }

            final Object lower;
            final Object upper;
            // change Paimon objects to Iceberg Java API objects
            if (type.getTypeRoot() == DataTypeRoot.CHAR
                    || type.getTypeRoot() == DataTypeRoot.VARCHAR) {
                lower = lowerBounds.getField(i).toString();
                upper = upperBounds.getField(i).toString();
            } else if (type.getTypeRoot() == DataTypeRoot.DECIMAL) {
                lower = new BigDecimal(lowerBounds.getField(i).toString());
                upper = new BigDecimal(upperBounds.getField(i).toString());
            } else {
                lower = lowerBounds.getField(i);
                upper = upperBounds.getField(i);
            }

            String expectedLower = lower.toString();
            String expectedUpper = upper.toString();
            if (type.getTypeRoot() == DataTypeRoot.DATE) {
                expectedLower = LocalDate.ofEpochDay((int) lower).toString();
                expectedUpper = LocalDate.ofEpochDay((int) upper).toString();
            }

            assertThat(
                            getIcebergResult(
                                    icebergTable ->
                                            IcebergGenerics.read(icebergTable)
                                                    .select(name)
                                                    .where(Expressions.lessThan(name, upper))
                                                    .build(),
                                    Record::toString))
                    .containsExactly("Record(" + expectedLower + ")");
            assertThat(
                            getIcebergResult(
                                    icebergTable ->
                                            IcebergGenerics.read(icebergTable)
                                                    .select(name)
                                                    .where(Expressions.greaterThan(name, lower))
                                                    .build(),
                                    Record::toString))
                    .containsExactly("Record(" + expectedUpper + ")");
            assertThat(
                            getIcebergResult(
                                    icebergTable ->
                                            IcebergGenerics.read(icebergTable)
                                                    .select(name)
                                                    .where(Expressions.lessThan(name, lower))
                                                    .build(),
                                    Record::toString))
                    .isEmpty();
            assertThat(
                            getIcebergResult(
                                    icebergTable ->
                                            IcebergGenerics.read(icebergTable)
                                                    .select(name)
                                                    .where(Expressions.greaterThan(name, upper))
                                                    .build(),
                                    Record::toString))
                    .isEmpty();
        }
    }

    // ------------------------------------------------------------------------
    //  Random Tests
    // ------------------------------------------------------------------------

    @Test
    public void testUnPartitionedPrimaryKeyTable() throws Exception {
        RowType rowType =
                RowType.of(
                        new DataType[] {
                            DataTypes.INT(), DataTypes.STRING(), DataTypes.INT(), DataTypes.BIGINT()
                        },
                        new String[] {"k1", "k2", "v1", "v2"});

        int numRounds = 20;
        int numRecords = 1000;
        ThreadLocalRandom random = ThreadLocalRandom.current();
        List<List<TestRecord>> testRecords = new ArrayList<>();
        List<List<String>> expected = new ArrayList<>();
        Map<String, String> expectedMap = new LinkedHashMap<>();
        for (int r = 0; r < numRounds; r++) {
            List<TestRecord> round = new ArrayList<>();
            for (int i = 0; i < numRecords; i++) {
                int k1 = random.nextInt(0, 100);
                String k2 = String.valueOf(random.nextInt(1000, 1010));
                int v1 = random.nextInt();
                long v2 = random.nextLong();
                round.add(
                        new TestRecord(
                                BinaryRow.EMPTY_ROW,
                                GenericRow.of(k1, BinaryString.fromString(k2), v1, v2)));
                expectedMap.put(String.format("%d, %s", k1, k2), String.format("%d, %d", v1, v2));
            }
            testRecords.add(round);
            expected.add(
                    expectedMap.entrySet().stream()
                            .map(e -> String.format("Record(%s, %s)", e.getKey(), e.getValue()))
                            .collect(Collectors.toList()));
        }

        runCompatibilityTest(
                rowType,
                Collections.emptyList(),
                Arrays.asList("k1", "k2"),
                testRecords,
                expected,
                Record::toString);
    }

    @Test
    public void testPartitionedPrimaryKeyTable() throws Exception {
        RowType rowType =
                RowType.of(
                        new DataType[] {
                            DataTypes.INT(),
                            DataTypes.STRING(),
                            DataTypes.STRING(),
                            DataTypes.INT(),
                            DataTypes.BIGINT()
                        },
                        new String[] {"pt1", "pt2", "k", "v1", "v2"});

        BiFunction<Integer, String, BinaryRow> binaryRow =
                (pt1, pt2) -> {
                    BinaryRow b = new BinaryRow(2);
                    BinaryRowWriter writer = new BinaryRowWriter(b);
                    writer.writeInt(0, pt1);
                    writer.writeString(1, BinaryString.fromString(pt2));
                    writer.complete();
                    return b;
                };

        int numRounds = 20;
        int numRecords = 500;
        ThreadLocalRandom random = ThreadLocalRandom.current();
        boolean samePartitionEachRound = random.nextBoolean();

        List<List<TestRecord>> testRecords = new ArrayList<>();
        List<List<String>> expected = new ArrayList<>();
        Map<String, String> expectedMap = new LinkedHashMap<>();
        for (int r = 0; r < numRounds; r++) {
            List<TestRecord> round = new ArrayList<>();
            for (int i = 0; i < numRecords; i++) {
                int pt1 = (random.nextInt(0, samePartitionEachRound ? 1 : 2) + r) % 3;
                String pt2 = String.valueOf(random.nextInt(10, 12));
                String k = String.valueOf(random.nextInt(0, 100));
                int v1 = random.nextInt();
                long v2 = random.nextLong();
                round.add(
                        new TestRecord(
                                binaryRow.apply(pt1, pt2),
                                GenericRow.of(
                                        pt1,
                                        BinaryString.fromString(pt2),
                                        BinaryString.fromString(k),
                                        v1,
                                        v2)));
                expectedMap.put(
                        String.format("%d, %s, %s", pt1, pt2, k), String.format("%d, %d", v1, v2));
            }
            testRecords.add(round);
            expected.add(
                    expectedMap.entrySet().stream()
                            .map(e -> String.format("Record(%s, %s)", e.getKey(), e.getValue()))
                            .collect(Collectors.toList()));
        }

        runCompatibilityTest(
                rowType,
                Arrays.asList("pt1", "pt2"),
                Arrays.asList("pt1", "pt2", "k"),
                testRecords,
                expected,
                Record::toString);
    }

<<<<<<< HEAD
    @Test
    public void testPartitionedPrimaryKeyTableTimestamp() throws Exception {
        RowType rowType =
                RowType.of(
                        new DataType[] {
                            DataTypes.TIMESTAMP(6),
                            DataTypes.STRING(),
                            DataTypes.STRING(),
                            DataTypes.INT(),
                            DataTypes.BIGINT()
                        },
                        new String[] {"pt1", "pt2", "k", "v1", "v2"});

        BiFunction<Timestamp, String, BinaryRow> binaryRow =
                (pt1, pt2) -> {
                    BinaryRow b = new BinaryRow(2);
                    BinaryRowWriter writer = new BinaryRowWriter(b);
                    writer.writeTimestamp(0, pt1, 6);
                    writer.writeString(1, BinaryString.fromString(pt2));
                    writer.complete();
                    return b;
                };

        int numRounds = 20;
        int numRecords = 100;
        ThreadLocalRandom random = ThreadLocalRandom.current();

        List<List<TestRecord>> testRecords = new ArrayList<>();
        List<List<String>> expected = new ArrayList<>();
        Map<String, String> expectedMap = new LinkedHashMap<>();

        for (int r = 0; r < numRounds; r++) {
            List<TestRecord> round = new ArrayList<>();
            for (int i = 0; i < numRecords; i++) {
                Timestamp pt1 = generateRandomTimestamp(random, random.nextBoolean() ? 3 : 6);
                String pt2 = String.valueOf(random.nextInt(10, 12));
                String k = String.valueOf(random.nextInt(0, 100));
                int v1 = random.nextInt();
                long v2 = random.nextLong();

                round.add(
                        new TestRecord(
                                binaryRow.apply(pt1, pt2),
                                GenericRow.of(
                                        pt1,
                                        BinaryString.fromString(pt2),
                                        BinaryString.fromString(k),
                                        v1,
                                        v2)));

                expectedMap.put(
                        String.format(
                                "%s, %s, %s", pt1.toInstant().atOffset(ZoneOffset.UTC), pt2, k),
                        String.format("%d, %d", v1, v2));
            }

            testRecords.add(round);
            expected.add(
                    expectedMap.entrySet().stream()
                            .map(e -> String.format("Record(%s, %s)", e.getKey(), e.getValue()))
                            .collect(Collectors.toList()));
        }

        runCompatibilityTest(
                rowType,
                Arrays.asList("pt1", "pt2"),
                Arrays.asList("pt1", "pt2", "k"),
                testRecords,
                expected,
                Record::toString);
    }

    private Timestamp generateRandomTimestamp(ThreadLocalRandom random, int precision) {
        long milliseconds = random.nextLong(0, Long.MAX_VALUE / 1000_000 - 1_000 * 1000);
        int nanoAdjustment;
        switch (precision) {
            case 3:
                nanoAdjustment = 0;
                break;
            case 6:
                nanoAdjustment = random.nextInt(0, 1_000) * 1000;
                break;
            default:
                throw new IllegalArgumentException("Unsupported precision: " + precision);
        }

        return Timestamp.fromEpochMillis(milliseconds, nanoAdjustment);
    }

    @Test
    public void testAppendOnlyTableWithAllTypes() throws Exception {
        RowType rowType =
                RowType.of(
                        new DataType[] {
                            DataTypes.INT(),
                            DataTypes.BOOLEAN(),
                            DataTypes.BIGINT(),
                            DataTypes.FLOAT(),
                            DataTypes.DOUBLE(),
                            DataTypes.DECIMAL(8, 3),
                            DataTypes.CHAR(20),
                            DataTypes.STRING(),
                            DataTypes.BINARY(20),
                            DataTypes.VARBINARY(20),
                            DataTypes.DATE()
                        },
                        new String[] {
                            "pt",
                            "v_boolean",
                            "v_bigint",
                            "v_float",
                            "v_double",
                            "v_decimal",
                            "v_char",
                            "v_varchar",
                            "v_binary",
                            "v_varbinary",
                            "v_date"
                        });

        Function<Integer, BinaryRow> binaryRow =
                (pt) -> {
                    BinaryRow b = new BinaryRow(1);
                    BinaryRowWriter writer = new BinaryRowWriter(b);
                    writer.writeInt(0, pt);
                    writer.complete();
                    return b;
                };

        int numRounds = 5;
        int numRecords = 500;
        ThreadLocalRandom random = ThreadLocalRandom.current();
        List<List<TestRecord>> testRecords = new ArrayList<>();
        List<List<String>> expected = new ArrayList<>();
        List<String> currentExpected = new ArrayList<>();
        for (int r = 0; r < numRounds; r++) {
            List<TestRecord> round = new ArrayList<>();
            for (int i = 0; i < numRecords; i++) {
                int pt = random.nextInt(0, 2);
                Boolean vBoolean = random.nextBoolean() ? random.nextBoolean() : null;
                Long vBigInt = random.nextBoolean() ? random.nextLong() : null;
                Float vFloat = random.nextBoolean() ? random.nextFloat() : null;
                Double vDouble = random.nextBoolean() ? random.nextDouble() : null;
                Decimal vDecimal =
                        random.nextBoolean()
                                ? Decimal.fromUnscaledLong(random.nextLong(0, 100000000), 8, 3)
                                : null;
                String vChar = random.nextBoolean() ? String.valueOf(random.nextInt()) : null;
                String vVarChar = random.nextBoolean() ? String.valueOf(random.nextInt()) : null;
                byte[] vBinary =
                        random.nextBoolean() ? String.valueOf(random.nextInt()).getBytes() : null;
                byte[] vVarBinary =
                        random.nextBoolean() ? String.valueOf(random.nextInt()).getBytes() : null;
                Integer vDate = random.nextBoolean() ? random.nextInt(0, 30000) : null;

                round.add(
                        new TestRecord(
                                binaryRow.apply(pt),
                                GenericRow.of(
                                        pt,
                                        vBoolean,
                                        vBigInt,
                                        vFloat,
                                        vDouble,
                                        vDecimal,
                                        BinaryString.fromString(vChar),
                                        BinaryString.fromString(vVarChar),
                                        vBinary,
                                        vVarBinary,
                                        vDate)));
                currentExpected.add(
                        String.format(
                                "%s, %s, %s, %s, %s, %s, %s, %s, %s, %s, %s",
                                pt,
                                vBoolean,
                                vBigInt,
                                vFloat,
                                vDouble,
                                vDecimal,
                                vChar,
                                vVarChar,
                                vBinary == null ? null : new String(vBinary),
                                vVarBinary == null ? null : new String(vVarBinary),
                                vDate == null ? null : LocalDate.ofEpochDay(vDate)));
            }
            testRecords.add(round);
            expected.add(new ArrayList<>(currentExpected));
        }

        runCompatibilityTest(
                rowType,
                Collections.emptyList(),
                Collections.emptyList(),
                testRecords,
                expected,
                r ->
                        IntStream.range(0, rowType.getFieldCount())
                                .mapToObj(
                                        i -> {
                                            Object field = r.get(i);
                                            if (field instanceof ByteBuffer) {
                                                return new String(((ByteBuffer) field).array());
                                            } else {
                                                return String.valueOf(field);
                                            }
                                        })
                                .collect(Collectors.joining(", ")));
    }

=======
>>>>>>> 98071a11
    private void runCompatibilityTest(
            RowType rowType,
            List<String> partitionKeys,
            List<String> primaryKeys,
            List<List<TestRecord>> testRecords,
            List<List<String>> expected,
            Function<Record, String> icebergRecordToString)
            throws Exception {
        FileStoreTable table =
                createPaimonTable(
                        rowType, partitionKeys, primaryKeys, primaryKeys.isEmpty() ? -1 : 2);

        String commitUser = UUID.randomUUID().toString();
        TableWriteImpl<?> write = table.newWrite(commitUser);
        TableCommitImpl commit = table.newCommit(commitUser);

        for (int r = 0; r < testRecords.size(); r++) {
            List<TestRecord> round = testRecords.get(r);
            for (TestRecord testRecord : round) {
                write.write(testRecord.record);
            }

            if (!primaryKeys.isEmpty()) {
                for (BinaryRow partition :
                        round.stream().map(t -> t.partition).collect(Collectors.toSet())) {
                    for (int b = 0; b < 2; b++) {
                        write.compact(partition, b, true);
                    }
                }
            }
            commit.commit(r, write.prepareCommit(true, r));

            assertThat(
                            getIcebergResult(
                                    icebergTable -> IcebergGenerics.read(icebergTable).build(),
                                    icebergRecordToString))
                    .hasSameElementsAs(expected.get(r));
        }

        write.close();
        commit.close();
    }

    private static class TestRecord {
        private final BinaryRow partition;
        private final GenericRow record;

        private TestRecord(BinaryRow partition, GenericRow record) {
            this.partition = partition;
            this.record = record;
        }
    }

    // ------------------------------------------------------------------------
    //  Utils
    // ------------------------------------------------------------------------

    private FileStoreTable createPaimonTable(
            RowType rowType, List<String> partitionKeys, List<String> primaryKeys, int numBuckets)
            throws Exception {
        return createPaimonTable(rowType, partitionKeys, primaryKeys, numBuckets, new HashMap<>());
    }

    private FileStoreTable createPaimonTable(
            RowType rowType,
            List<String> partitionKeys,
            List<String> primaryKeys,
            int numBuckets,
            Map<String, String> customOptions)
            throws Exception {
        LocalFileIO fileIO = LocalFileIO.create();
        Path path = new Path(tempDir.toString());

        Options options = new Options(customOptions);
        options.set(CoreOptions.BUCKET, numBuckets);
        options.set(CoreOptions.METADATA_ICEBERG_COMPATIBLE, true);
        options.set(CoreOptions.FILE_FORMAT, "avro");
        options.set(CoreOptions.TARGET_FILE_SIZE, MemorySize.ofKibiBytes(32));
        options.set(AbstractIcebergCommitCallback.COMPACT_MIN_FILE_NUM, 4);
        options.set(AbstractIcebergCommitCallback.COMPACT_MIN_FILE_NUM, 8);
        options.set(CoreOptions.MANIFEST_TARGET_FILE_SIZE, MemorySize.ofKibiBytes(8));
        Schema schema =
                new Schema(rowType.getFields(), partitionKeys, primaryKeys, options.toMap(), "");

        try (FileSystemCatalog paimonCatalog = new FileSystemCatalog(fileIO, path)) {
            paimonCatalog.createDatabase("mydb", false);
            Identifier paimonIdentifier = Identifier.create("mydb", "t");
            paimonCatalog.createTable(paimonIdentifier, schema, false);
            return (FileStoreTable) paimonCatalog.getTable(paimonIdentifier);
        }
    }

    private List<String> getIcebergResult() throws Exception {
        return getIcebergResult(
                icebergTable -> IcebergGenerics.read(icebergTable).build(), Record::toString);
    }

    private List<String> getIcebergResult(
            Function<org.apache.iceberg.Table, CloseableIterable<Record>> query,
            Function<Record, String> icebergRecordToString)
            throws Exception {
        HadoopCatalog icebergCatalog = new HadoopCatalog(new Configuration(), tempDir.toString());
        TableIdentifier icebergIdentifier = TableIdentifier.of("mydb.db", "t");
        org.apache.iceberg.Table icebergTable = icebergCatalog.loadTable(icebergIdentifier);
        CloseableIterable<Record> result = query.apply(icebergTable);
        List<String> actual = new ArrayList<>();
        for (Record record : result) {
            actual.add(icebergRecordToString.apply(record));
        }
        result.close();
        return actual;
    }
}<|MERGE_RESOLUTION|>--- conflicted
+++ resolved
@@ -26,7 +26,6 @@
 import org.apache.paimon.data.BinaryString;
 import org.apache.paimon.data.Decimal;
 import org.apache.paimon.data.GenericRow;
-import org.apache.paimon.data.Timestamp;
 import org.apache.paimon.disk.IOManagerImpl;
 import org.apache.paimon.fs.Path;
 import org.apache.paimon.fs.local.LocalFileIO;
@@ -60,7 +59,6 @@
 
 import java.math.BigDecimal;
 import java.time.LocalDate;
-import java.time.ZoneOffset;
 import java.util.ArrayList;
 import java.util.Arrays;
 import java.util.Collections;
@@ -616,218 +614,6 @@
                 Record::toString);
     }
 
-<<<<<<< HEAD
-    @Test
-    public void testPartitionedPrimaryKeyTableTimestamp() throws Exception {
-        RowType rowType =
-                RowType.of(
-                        new DataType[] {
-                            DataTypes.TIMESTAMP(6),
-                            DataTypes.STRING(),
-                            DataTypes.STRING(),
-                            DataTypes.INT(),
-                            DataTypes.BIGINT()
-                        },
-                        new String[] {"pt1", "pt2", "k", "v1", "v2"});
-
-        BiFunction<Timestamp, String, BinaryRow> binaryRow =
-                (pt1, pt2) -> {
-                    BinaryRow b = new BinaryRow(2);
-                    BinaryRowWriter writer = new BinaryRowWriter(b);
-                    writer.writeTimestamp(0, pt1, 6);
-                    writer.writeString(1, BinaryString.fromString(pt2));
-                    writer.complete();
-                    return b;
-                };
-
-        int numRounds = 20;
-        int numRecords = 100;
-        ThreadLocalRandom random = ThreadLocalRandom.current();
-
-        List<List<TestRecord>> testRecords = new ArrayList<>();
-        List<List<String>> expected = new ArrayList<>();
-        Map<String, String> expectedMap = new LinkedHashMap<>();
-
-        for (int r = 0; r < numRounds; r++) {
-            List<TestRecord> round = new ArrayList<>();
-            for (int i = 0; i < numRecords; i++) {
-                Timestamp pt1 = generateRandomTimestamp(random, random.nextBoolean() ? 3 : 6);
-                String pt2 = String.valueOf(random.nextInt(10, 12));
-                String k = String.valueOf(random.nextInt(0, 100));
-                int v1 = random.nextInt();
-                long v2 = random.nextLong();
-
-                round.add(
-                        new TestRecord(
-                                binaryRow.apply(pt1, pt2),
-                                GenericRow.of(
-                                        pt1,
-                                        BinaryString.fromString(pt2),
-                                        BinaryString.fromString(k),
-                                        v1,
-                                        v2)));
-
-                expectedMap.put(
-                        String.format(
-                                "%s, %s, %s", pt1.toInstant().atOffset(ZoneOffset.UTC), pt2, k),
-                        String.format("%d, %d", v1, v2));
-            }
-
-            testRecords.add(round);
-            expected.add(
-                    expectedMap.entrySet().stream()
-                            .map(e -> String.format("Record(%s, %s)", e.getKey(), e.getValue()))
-                            .collect(Collectors.toList()));
-        }
-
-        runCompatibilityTest(
-                rowType,
-                Arrays.asList("pt1", "pt2"),
-                Arrays.asList("pt1", "pt2", "k"),
-                testRecords,
-                expected,
-                Record::toString);
-    }
-
-    private Timestamp generateRandomTimestamp(ThreadLocalRandom random, int precision) {
-        long milliseconds = random.nextLong(0, Long.MAX_VALUE / 1000_000 - 1_000 * 1000);
-        int nanoAdjustment;
-        switch (precision) {
-            case 3:
-                nanoAdjustment = 0;
-                break;
-            case 6:
-                nanoAdjustment = random.nextInt(0, 1_000) * 1000;
-                break;
-            default:
-                throw new IllegalArgumentException("Unsupported precision: " + precision);
-        }
-
-        return Timestamp.fromEpochMillis(milliseconds, nanoAdjustment);
-    }
-
-    @Test
-    public void testAppendOnlyTableWithAllTypes() throws Exception {
-        RowType rowType =
-                RowType.of(
-                        new DataType[] {
-                            DataTypes.INT(),
-                            DataTypes.BOOLEAN(),
-                            DataTypes.BIGINT(),
-                            DataTypes.FLOAT(),
-                            DataTypes.DOUBLE(),
-                            DataTypes.DECIMAL(8, 3),
-                            DataTypes.CHAR(20),
-                            DataTypes.STRING(),
-                            DataTypes.BINARY(20),
-                            DataTypes.VARBINARY(20),
-                            DataTypes.DATE()
-                        },
-                        new String[] {
-                            "pt",
-                            "v_boolean",
-                            "v_bigint",
-                            "v_float",
-                            "v_double",
-                            "v_decimal",
-                            "v_char",
-                            "v_varchar",
-                            "v_binary",
-                            "v_varbinary",
-                            "v_date"
-                        });
-
-        Function<Integer, BinaryRow> binaryRow =
-                (pt) -> {
-                    BinaryRow b = new BinaryRow(1);
-                    BinaryRowWriter writer = new BinaryRowWriter(b);
-                    writer.writeInt(0, pt);
-                    writer.complete();
-                    return b;
-                };
-
-        int numRounds = 5;
-        int numRecords = 500;
-        ThreadLocalRandom random = ThreadLocalRandom.current();
-        List<List<TestRecord>> testRecords = new ArrayList<>();
-        List<List<String>> expected = new ArrayList<>();
-        List<String> currentExpected = new ArrayList<>();
-        for (int r = 0; r < numRounds; r++) {
-            List<TestRecord> round = new ArrayList<>();
-            for (int i = 0; i < numRecords; i++) {
-                int pt = random.nextInt(0, 2);
-                Boolean vBoolean = random.nextBoolean() ? random.nextBoolean() : null;
-                Long vBigInt = random.nextBoolean() ? random.nextLong() : null;
-                Float vFloat = random.nextBoolean() ? random.nextFloat() : null;
-                Double vDouble = random.nextBoolean() ? random.nextDouble() : null;
-                Decimal vDecimal =
-                        random.nextBoolean()
-                                ? Decimal.fromUnscaledLong(random.nextLong(0, 100000000), 8, 3)
-                                : null;
-                String vChar = random.nextBoolean() ? String.valueOf(random.nextInt()) : null;
-                String vVarChar = random.nextBoolean() ? String.valueOf(random.nextInt()) : null;
-                byte[] vBinary =
-                        random.nextBoolean() ? String.valueOf(random.nextInt()).getBytes() : null;
-                byte[] vVarBinary =
-                        random.nextBoolean() ? String.valueOf(random.nextInt()).getBytes() : null;
-                Integer vDate = random.nextBoolean() ? random.nextInt(0, 30000) : null;
-
-                round.add(
-                        new TestRecord(
-                                binaryRow.apply(pt),
-                                GenericRow.of(
-                                        pt,
-                                        vBoolean,
-                                        vBigInt,
-                                        vFloat,
-                                        vDouble,
-                                        vDecimal,
-                                        BinaryString.fromString(vChar),
-                                        BinaryString.fromString(vVarChar),
-                                        vBinary,
-                                        vVarBinary,
-                                        vDate)));
-                currentExpected.add(
-                        String.format(
-                                "%s, %s, %s, %s, %s, %s, %s, %s, %s, %s, %s",
-                                pt,
-                                vBoolean,
-                                vBigInt,
-                                vFloat,
-                                vDouble,
-                                vDecimal,
-                                vChar,
-                                vVarChar,
-                                vBinary == null ? null : new String(vBinary),
-                                vVarBinary == null ? null : new String(vVarBinary),
-                                vDate == null ? null : LocalDate.ofEpochDay(vDate)));
-            }
-            testRecords.add(round);
-            expected.add(new ArrayList<>(currentExpected));
-        }
-
-        runCompatibilityTest(
-                rowType,
-                Collections.emptyList(),
-                Collections.emptyList(),
-                testRecords,
-                expected,
-                r ->
-                        IntStream.range(0, rowType.getFieldCount())
-                                .mapToObj(
-                                        i -> {
-                                            Object field = r.get(i);
-                                            if (field instanceof ByteBuffer) {
-                                                return new String(((ByteBuffer) field).array());
-                                            } else {
-                                                return String.valueOf(field);
-                                            }
-                                        })
-                                .collect(Collectors.joining(", ")));
-    }
-
-=======
->>>>>>> 98071a11
     private void runCompatibilityTest(
             RowType rowType,
             List<String> partitionKeys,
