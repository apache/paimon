--- conflicted
+++ resolved
@@ -578,11 +578,7 @@
 
     @ParameterizedTest
     @ValueSource(booleans = {true, false})
-<<<<<<< HEAD
-    void testFormatTableReadAndWrite(boolean partitioned) throws Exception {
-=======
-    public void testFormatTableRead(boolean partitioned) throws Exception {
->>>>>>> 5c32c890
+    public void testFormatTableReadAndWrite(boolean partitioned) throws Exception {
         if (!supportsFormatTable()) {
             return;
         }
