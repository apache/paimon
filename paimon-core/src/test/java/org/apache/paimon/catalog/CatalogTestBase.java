/*
 * Licensed to the Apache Software Foundation (ASF) under one
 * or more contributor license agreements.  See the NOTICE file
 * distributed with this work for additional information
 * regarding copyright ownership.  The ASF licenses this file
 * to you under the Apache License, Version 2.0 (the
 * "License"); you may not use this file except in compliance
 * with the License.  You may obtain a copy of the License at
 *
 *     http://www.apache.org/licenses/LICENSE-2.0
 *
 * Unless required by applicable law or agreed to in writing, software
 * distributed under the License is distributed on an "AS IS" BASIS,
 * WITHOUT WARRANTIES OR CONDITIONS OF ANY KIND, either express or implied.
 * See the License for the specific language governing permissions and
 * limitations under the License.
 */

package org.apache.paimon.catalog;

import org.apache.paimon.CoreOptions;
import org.apache.paimon.PagedList;
import org.apache.paimon.TableType;
import org.apache.paimon.data.BinaryString;
import org.apache.paimon.data.GenericRow;
import org.apache.paimon.data.InternalRow;
import org.apache.paimon.data.serializer.InternalRowSerializer;
import org.apache.paimon.format.HadoopCompressionType;
import org.apache.paimon.fs.FileIO;
import org.apache.paimon.fs.ResolvingFileIO;
import org.apache.paimon.options.CatalogOptions;
import org.apache.paimon.options.ConfigOption;
import org.apache.paimon.options.Options;
import org.apache.paimon.partition.Partition;
import org.apache.paimon.predicate.Predicate;
import org.apache.paimon.predicate.PredicateBuilder;
import org.apache.paimon.reader.RecordReader;
import org.apache.paimon.schema.Schema;
import org.apache.paimon.schema.SchemaChange;
import org.apache.paimon.schema.TableSchema;
import org.apache.paimon.table.FileStoreTable;
import org.apache.paimon.table.FormatTable;
import org.apache.paimon.table.Table;
import org.apache.paimon.table.format.FormatTableWrite;
import org.apache.paimon.table.sink.BatchTableCommit;
import org.apache.paimon.table.sink.BatchTableWrite;
import org.apache.paimon.table.sink.BatchWriteBuilder;
import org.apache.paimon.table.sink.CommitMessage;
import org.apache.paimon.table.source.ReadBuilder;
import org.apache.paimon.table.source.TableScan;
import org.apache.paimon.table.system.AllTableOptionsTable;
import org.apache.paimon.table.system.CatalogOptionsTable;
import org.apache.paimon.types.DataField;
import org.apache.paimon.types.DataTypes;
import org.apache.paimon.types.RowType;
import org.apache.paimon.utils.Pair;
import org.apache.paimon.view.View;
import org.apache.paimon.view.ViewImpl;

import org.apache.paimon.shade.guava30.com.google.common.collect.ImmutableMap;
import org.apache.paimon.shade.guava30.com.google.common.collect.Lists;
import org.apache.paimon.shade.guava30.com.google.common.collect.Maps;

import org.junit.jupiter.api.AfterEach;
import org.junit.jupiter.api.Assertions;
import org.junit.jupiter.api.BeforeEach;
import org.junit.jupiter.api.Test;
import org.junit.jupiter.api.io.TempDir;
import org.junit.jupiter.params.ParameterizedTest;
import org.junit.jupiter.params.provider.ValueSource;

import javax.annotation.Nullable;

import java.util.ArrayList;
import java.util.Arrays;
import java.util.Collections;
import java.util.HashMap;
import java.util.List;
import java.util.Map;
import java.util.Random;
import java.util.stream.Collectors;

import static org.apache.paimon.CoreOptions.METASTORE_PARTITIONED_TABLE;
import static org.apache.paimon.CoreOptions.METASTORE_TAG_TO_PARTITION;
import static org.apache.paimon.CoreOptions.TYPE;
import static org.apache.paimon.catalog.Catalog.SYSTEM_DATABASE_NAME;
import static org.apache.paimon.table.system.AllTableOptionsTable.ALL_TABLE_OPTIONS;
import static org.apache.paimon.table.system.CatalogOptionsTable.CATALOG_OPTIONS;
import static org.apache.paimon.testutils.assertj.PaimonAssertions.anyCauseMatches;
import static org.assertj.core.api.Assertions.assertThat;
import static org.assertj.core.api.Assertions.assertThatCode;
import static org.assertj.core.api.Assertions.assertThatExceptionOfType;
import static org.assertj.core.api.Assertions.assertThatThrownBy;
import static org.junit.jupiter.api.Assertions.assertDoesNotThrow;
import static org.junit.jupiter.api.Assertions.assertEquals;
import static org.junit.jupiter.api.Assertions.assertFalse;
import static org.junit.jupiter.api.Assertions.assertNull;
import static org.junit.jupiter.api.Assertions.assertThrows;

/** Base test class of paimon catalog in {@link Catalog}. */
public abstract class CatalogTestBase {

    @TempDir java.nio.file.Path tempFile;
    protected String warehouse;
    protected FileIO fileIO;
    protected Catalog catalog;

    protected static final Schema DEFAULT_TABLE_SCHEMA =
            new Schema(
                    Lists.newArrayList(
                            new DataField(0, "pk", DataTypes.INT()),
                            new DataField(1, "col1", DataTypes.STRING()),
                            new DataField(2, "col2", DataTypes.STRING())),
                    Collections.emptyList(),
                    Collections.emptyList(),
                    Maps.newHashMap(),
                    "");

    @BeforeEach
    public void setUp() throws Exception {
        warehouse = tempFile.toUri().toString();
        Options catalogOptions = new Options();
        catalogOptions.set(CatalogOptions.WAREHOUSE, warehouse);
        CatalogContext catalogContext = CatalogContext.create(catalogOptions);
        fileIO = new ResolvingFileIO();
        fileIO.configure(catalogContext);
    }

    @AfterEach
    void tearDown() throws Exception {
        if (catalog != null) {
            List<String> dbs = catalog.listDatabases();
            for (String db : dbs) {
                try {
                    catalog.dropDatabase(db, true, true);
                } catch (Exception ignored) {
                }
            }
            catalog.close();
        }
    }

    @Test
    public void testListDatabasesWhenNoDatabases() {
        List<String> databases = catalog.listDatabases();
        assertThat(databases).isEqualTo(new ArrayList<>());
    }

    @Test
    public void testListDatabases() throws Exception {
        catalog.createDatabase("db1", false);
        catalog.createDatabase("db2", false);
        catalog.createDatabase("db3", false);

        List<String> databases = catalog.listDatabases();
        assertThat(databases).contains("db1", "db2", "db3");
    }

    @Test
    public void testDuplicatedDatabaseAfterCreatingTable() throws Exception {
        catalog.createDatabase("test_db", false);
        Identifier identifier = Identifier.create("test_db", "new_table");
        Schema schema = Schema.newBuilder().column("pk1", DataTypes.INT()).build();
        catalog.createTable(identifier, schema, false);

        List<String> databases = catalog.listDatabases();
        List<String> distinctDatabases = databases.stream().distinct().collect(Collectors.toList());
        assertEquals(distinctDatabases.size(), databases.size());
    }

    @Test
    public void testCreateDatabase() throws Exception {
        // Create database creates a new database when it does not exist
        catalog.createDatabase("new_db", false);
        catalog.getDatabase("new_db");

        catalog.createDatabase("existing_db", false);

        // Create database throws DatabaseAlreadyExistException when database already exists and
        // ignoreIfExists is false
        assertThatExceptionOfType(Catalog.DatabaseAlreadyExistException.class)
                .isThrownBy(() -> catalog.createDatabase("existing_db", false))
                .withMessage("Database existing_db already exists.");

        // Create database does not throw exception when database already exists and ignoreIfExists
        // is true
        assertThatCode(() -> catalog.createDatabase("existing_db", true))
                .doesNotThrowAnyException();
    }

    @Test
    public void testAlterDatabase() throws Exception {
        if (!supportsAlterDatabase()) {
            return;
        }
        // Alter database
        String databaseName = "db_to_alter";
        catalog.createDatabase(databaseName, false);
        String key = "key1";
        String key2 = "key2";
        // Add property
        catalog.alterDatabase(
                databaseName,
                Lists.newArrayList(
                        PropertyChange.setProperty(key, "value"),
                        PropertyChange.setProperty(key2, "value")),
                false);
        Database db = catalog.getDatabase(databaseName);
        assertEquals("value", db.options().get(key));
        assertEquals("value", db.options().get(key2));
        // Update property
        catalog.alterDatabase(
                databaseName,
                Lists.newArrayList(
                        PropertyChange.setProperty(key, "value1"),
                        PropertyChange.setProperty(key2, "value1")),
                false);
        db = catalog.getDatabase(databaseName);
        assertEquals("value1", db.options().get(key));
        assertEquals("value1", db.options().get(key2));
        // remove property
        catalog.alterDatabase(
                databaseName,
                Lists.newArrayList(
                        PropertyChange.removeProperty(key), PropertyChange.removeProperty(key2)),
                false);
        db = catalog.getDatabase(databaseName);
        assertFalse(db.options().containsKey(key));
        assertFalse(db.options().containsKey(key2));
        // Remove non-existent property
        catalog.alterDatabase(
                databaseName,
                Lists.newArrayList(
                        PropertyChange.removeProperty(key), PropertyChange.removeProperty(key2)),
                false);
        db = catalog.getDatabase(databaseName);
        assertFalse(db.options().containsKey(key));
        assertFalse(db.options().containsKey(key2));
    }

    @Test
    public void testDropDatabase() throws Exception {
        // Drop database deletes the database when it exists and there are no tables
        catalog.createDatabase("db_to_drop", false);
        catalog.dropDatabase("db_to_drop", false, false);
        assertThatThrownBy(() -> catalog.getDatabase("db_to_drop"))
                .isInstanceOf(Catalog.DatabaseNotExistException.class);

        // Drop database does not throw exception when database does not exist and ignoreIfNotExists
        // is true
        assertThatCode(() -> catalog.dropDatabase("non_existing_db", true, false))
                .doesNotThrowAnyException();

        // Drop database deletes all tables in the database when cascade is true
        catalog.createDatabase("db_to_drop", false);
        catalog.createTable(Identifier.create("db_to_drop", "table1"), DEFAULT_TABLE_SCHEMA, false);
        catalog.createTable(Identifier.create("db_to_drop", "table2"), DEFAULT_TABLE_SCHEMA, false);

        catalog.dropDatabase("db_to_drop", false, true);
        assertThatThrownBy(() -> catalog.getDatabase("db_to_drop"))
                .isInstanceOf(Catalog.DatabaseNotExistException.class);

        // Drop database throws DatabaseNotEmptyException when cascade is false and there are tables
        // in the database
        catalog.createDatabase("db_with_tables", false);
        catalog.createTable(
                Identifier.create("db_with_tables", "table1"), DEFAULT_TABLE_SCHEMA, false);

        assertThatExceptionOfType(Catalog.DatabaseNotEmptyException.class)
                .isThrownBy(() -> catalog.dropDatabase("db_with_tables", false, false))
                .withMessage("Database db_with_tables is not empty.");
    }

    @Test
    public void testListTables() throws Exception {
        // List tables returns an empty list when there are no tables in the database
        catalog.createDatabase("test_db", false);
        List<String> tables = catalog.listTables("test_db");
        assertThat(tables).isEmpty();

        // List tables returns a list with the names of all tables in the database
        catalog.createTable(Identifier.create("test_db", "table1"), DEFAULT_TABLE_SCHEMA, false);
        catalog.createTable(Identifier.create("test_db", "table2"), DEFAULT_TABLE_SCHEMA, false);
        catalog.createTable(Identifier.create("test_db", "table3"), DEFAULT_TABLE_SCHEMA, false);

        tables = catalog.listTables("test_db");
        assertThat(tables).containsExactlyInAnyOrder("table1", "table2", "table3");

        // List tables throws DatabaseNotExistException when the database does not exist
        assertThatExceptionOfType(Catalog.DatabaseNotExistException.class)
                .isThrownBy(() -> catalog.listTables("non_existing_db"));
    }

    @Test
    public void testListTablesPaged() throws Exception {
        // List tables paged returns an empty list when there are no tables in the database
        String databaseName = "tables_paged_db";
        catalog.createDatabase(databaseName, false);
        PagedList<String> pagedTables =
                catalog.listTablesPaged(databaseName, null, null, null, null);
        assertThat(pagedTables.getElements()).isEmpty();
        assertNull(pagedTables.getNextPageToken());

        String[] tableNames = {"table1", "table2", "table3", "abd", "def", "opr"};
        for (String tableName : tableNames) {
            catalog.createTable(
                    Identifier.create(databaseName, tableName), DEFAULT_TABLE_SCHEMA, false);
        }

        // List tables paged returns a list with the names of all tables in the database in all
        // catalogs except RestCatalog
        // even if the maxResults or pageToken is not null
        pagedTables = catalog.listTablesPaged(databaseName, null, null, null, null);
        assertPagedTables(pagedTables, tableNames);

        int maxResults = 2;
        pagedTables = catalog.listTablesPaged(databaseName, maxResults, null, null, null);
        assertPagedTables(pagedTables, tableNames);

        String pageToken = "table1";
        pagedTables = catalog.listTablesPaged(databaseName, maxResults, pageToken, null, null);
        assertPagedTables(pagedTables, tableNames);

        maxResults = 8;
        pagedTables = catalog.listTablesPaged(databaseName, maxResults, null, null, null);
        assertPagedTables(pagedTables, tableNames);

        pagedTables = catalog.listTablesPaged(databaseName, maxResults, pageToken, null, null);
        assertPagedTables(pagedTables, tableNames);

        // List tables throws DatabaseNotExistException when the database does not exist
        final int finalMaxResults = maxResults;
        assertThatExceptionOfType(Catalog.DatabaseNotExistException.class)
                .isThrownBy(
                        () ->
                                catalog.listTablesPaged(
                                        "non_existing_db", finalMaxResults, pageToken, null, null));
    }

    @Test
    public void testListTableDetailsPaged() throws Exception {
        // List table details returns an empty list when there are no tables in the database
        String databaseName = "table_details_paged_db";
        catalog.createDatabase(databaseName, false);
        PagedList<Table> pagedTableDetails =
                catalog.listTableDetailsPaged(databaseName, null, null, null, null);
        assertThat(pagedTableDetails.getElements()).isEmpty();
        assertNull(pagedTableDetails.getNextPageToken());

        // List table details paged returns a list with all table in the database in all catalogs
        // except RestCatalog
        // even if the maxResults or pageToken is not null
        String[] tableNames = {"table1", "table2", "table3", "abd", "def", "opr"};
        for (String tableName : tableNames) {
            catalog.createTable(
                    Identifier.create(databaseName, tableName), DEFAULT_TABLE_SCHEMA, false);
        }

        pagedTableDetails = catalog.listTableDetailsPaged(databaseName, null, null, null, null);
        assertPagedTableDetails(pagedTableDetails, tableNames.length, tableNames);
        assertNull(pagedTableDetails.getNextPageToken());

        int maxResults = 2;
        pagedTableDetails =
                catalog.listTableDetailsPaged(databaseName, maxResults, null, null, null);
        assertPagedTableDetails(pagedTableDetails, tableNames.length, tableNames);
        assertNull(pagedTableDetails.getNextPageToken());

        String pageToken = "table1";
        pagedTableDetails =
                catalog.listTableDetailsPaged(databaseName, maxResults, pageToken, null, null);
        assertPagedTableDetails(pagedTableDetails, tableNames.length, tableNames);
        assertNull(pagedTableDetails.getNextPageToken());

        maxResults = 8;
        pagedTableDetails =
                catalog.listTableDetailsPaged(databaseName, maxResults, null, null, null);
        assertPagedTableDetails(pagedTableDetails, tableNames.length, tableNames);
        assertNull(pagedTableDetails.getNextPageToken());

        pagedTableDetails =
                catalog.listTableDetailsPaged(databaseName, maxResults, pageToken, null, null);
        assertPagedTableDetails(pagedTableDetails, tableNames.length, tableNames);
        assertNull(pagedTableDetails.getNextPageToken());

        // List table details throws DatabaseNotExistException when the database does not exist
        final int finalMaxResults = maxResults;
        assertThatExceptionOfType(Catalog.DatabaseNotExistException.class)
                .isThrownBy(
                        () ->
                                catalog.listTableDetailsPaged(
                                        "non_existing_db", finalMaxResults, pageToken, null, null));
    }

    @Test
    public void testListTablesPagedGlobally() throws Exception {
        // List table paged globally throws UnsupportedOperationException if current catalog does
        // not
        // supportsListObjectsPaged or current catalog does not supportsListByPattern
        String databaseName = "list_tables_paged_globally_db";
        catalog.createDatabase(databaseName, false);
        if (!catalog.supportsListObjectsPaged() || !catalog.supportsListByPattern()) {
            Assertions.assertThrows(
                    UnsupportedOperationException.class,
                    () -> catalog.listTablesPagedGlobally(databaseName, null, null, null));
        }

        String[] tableNames = {"table1", "table2", "table3", "abd", "def", "opr"};
        for (String tableName : tableNames) {
            catalog.createTable(
                    Identifier.create(databaseName, tableName), DEFAULT_TABLE_SCHEMA, false);
        }

        if (!catalog.supportsListObjectsPaged() || !catalog.supportsListByPattern()) {
            Assertions.assertThrows(
                    UnsupportedOperationException.class,
                    () -> catalog.listTablesPagedGlobally(null, null, null, null));
            Assertions.assertThrows(
                    UnsupportedOperationException.class,
                    () -> catalog.listTablesPagedGlobally(databaseName, null, null, null));
            Assertions.assertThrows(
                    UnsupportedOperationException.class,
                    () -> catalog.listTablesPagedGlobally(null, null, 100, null));
            Assertions.assertThrows(
                    UnsupportedOperationException.class,
                    () -> catalog.listTablesPagedGlobally(databaseName, "abc", null, null));
            Assertions.assertThrows(
                    UnsupportedOperationException.class,
                    () -> catalog.listTablesPagedGlobally(databaseName, "abc", null, "table"));
        }
    }

    @Test
    public void testCreateTable() throws Exception {
        catalog.createDatabase("test_db", false);
        // Create table creates a new table when it does not exist
        Identifier identifier = Identifier.create("test_db", "new_table");
        Schema schema =
                Schema.newBuilder()
                        .column("pk1", DataTypes.INT())
                        .column("pk2", DataTypes.STRING())
                        .column("pk3", DataTypes.STRING())
                        .column(
                                "col1",
                                DataTypes.ROW(
                                        DataTypes.STRING(),
                                        DataTypes.BIGINT(),
                                        DataTypes.TIMESTAMP(),
                                        DataTypes.ARRAY(DataTypes.STRING())))
                        .column("col2", DataTypes.MAP(DataTypes.STRING(), DataTypes.BIGINT()))
                        .column("col3", DataTypes.ARRAY(DataTypes.ROW(DataTypes.STRING())))
                        .partitionKeys("pk1", "pk2")
                        .primaryKey("pk1", "pk2", "pk3")
                        .build();

        // Create table throws Exception when auto-create = true.
        schema.options().put(CoreOptions.AUTO_CREATE.key(), Boolean.TRUE.toString());
        assertThatExceptionOfType(IllegalArgumentException.class)
                .isThrownBy(() -> catalog.createTable(identifier, schema, false))
                .withMessage("The value of auto-create property should be false.");
        schema.options().remove(CoreOptions.AUTO_CREATE.key());

        // Create table throws Exception when type = format-table.
        if (supportsFormatTable()) {
            schema.options().put(CoreOptions.TYPE.key(), TableType.FORMAT_TABLE.toString());
            schema.options().put(CoreOptions.PRIMARY_KEY.key(), "a");
            assertThatExceptionOfType(IllegalArgumentException.class)
                    .isThrownBy(() -> catalog.createTable(identifier, schema, false))
                    .withMessage("Cannot define primary-key for format table.");
            schema.options().remove(CoreOptions.TYPE.key());
            schema.options().remove(CoreOptions.PRIMARY_KEY.key());
        }

        // Create table and check the schema
        schema.options().put("k1", "v1");
        catalog.createTable(identifier, schema, false);
        FileStoreTable dataTable = (FileStoreTable) catalog.getTable(identifier);
        assertThat(dataTable.schema().toSchema().fields()).isEqualTo(schema.fields());
        assertThat(dataTable.schema().toSchema().partitionKeys()).isEqualTo(schema.partitionKeys());
        assertThat(dataTable.schema().toSchema().comment()).isEqualTo(schema.comment());
        assertThat(dataTable.schema().toSchema().primaryKeys()).isEqualTo(schema.primaryKeys());
        for (Map.Entry<String, String> option : schema.options().entrySet()) {
            assertThat(dataTable.options().get(option.getKey())).isEqualTo(option.getValue());
        }

        // Create table throws Exception when table is system table
        assertThatExceptionOfType(IllegalArgumentException.class)
                .isThrownBy(
                        () ->
                                catalog.createTable(
                                        Identifier.create("test_db", "$system_table"),
                                        DEFAULT_TABLE_SCHEMA,
                                        false))
                .withMessage(
                        "Cannot 'createTable' for system table 'Identifier{database='test_db', object='$system_table'}', please use data table.");

        // Create table throws DatabaseNotExistException when database does not exist
        assertThatExceptionOfType(Catalog.DatabaseNotExistException.class)
                .isThrownBy(
                        () ->
                                catalog.createTable(
                                        Identifier.create("non_existing_db", "test_table"),
                                        DEFAULT_TABLE_SCHEMA,
                                        false))
                .withMessage("Database non_existing_db does not exist.");

        // Create table throws TableAlreadyExistException when table already exists and
        // ignoreIfExists is false
        Identifier existingTable = Identifier.create("test_db", "existing_table");
        catalog.createTable(
                existingTable,
                new Schema(
                        Lists.newArrayList(new DataField(0, "col1", DataTypes.STRING())),
                        Collections.emptyList(),
                        Collections.emptyList(),
                        Maps.newHashMap(),
                        ""),
                false);
        assertThatExceptionOfType(Catalog.TableAlreadyExistException.class)
                .isThrownBy(
                        () ->
                                catalog.createTable(
                                        existingTable,
                                        new Schema(
                                                Lists.newArrayList(
                                                        new DataField(
                                                                0, "col2", DataTypes.STRING())),
                                                Collections.emptyList(),
                                                Collections.emptyList(),
                                                Maps.newHashMap(),
                                                ""),
                                        false))
                .withMessage("Table test_db.existing_table already exists.");

        // Create table does not throw exception when table already exists and ignoreIfExists is
        // true
        assertThatCode(
                        () ->
                                catalog.createTable(
                                        existingTable,
                                        new Schema(
                                                Lists.newArrayList(
                                                        new DataField(
                                                                0, "col2", DataTypes.STRING())),
                                                Collections.emptyList(),
                                                Collections.emptyList(),
                                                Maps.newHashMap(),
                                                ""),
                                        true))
                .doesNotThrowAnyException();
        // Create table throws IleaArgumentException when some table options are not set correctly
        schema.options()
                .put(
                        CoreOptions.MERGE_ENGINE.key(),
                        CoreOptions.MergeEngine.DEDUPLICATE.toString());
        schema.options().put(CoreOptions.IGNORE_DELETE.key(), "max");
        assertThatCode(
                        () ->
                                catalog.createTable(
                                        Identifier.create("test_db", "wrong_table"), schema, false))
                .hasRootCauseInstanceOf(IllegalArgumentException.class);

        // conflict options
        Schema conflictOptionsSchema =
                Schema.newBuilder()
                        .column("a", DataTypes.INT())
                        .options(ImmutableMap.of("changelog-producer", "input"))
                        .build();
        assertThatThrownBy(
                        () ->
                                catalog.createTable(
                                        Identifier.create("test_db", "conflict_options_table"),
                                        conflictOptionsSchema,
                                        false))
                .isInstanceOf(RuntimeException.class);
    }

    @Test
    public void testFormatTableOnlyPartitionValueRead() throws Exception {
        if (!supportsFormatTable()) {
            return;
        }
        Random random = new Random();
        String dbName = "test_db";
        catalog.createDatabase(dbName, true);
        HadoopCompressionType compressionType = HadoopCompressionType.GZIP;
        Schema.Builder schemaBuilder = Schema.newBuilder();
        schemaBuilder.column("f1", DataTypes.INT());
        schemaBuilder.column("f2", DataTypes.INT());
        schemaBuilder.column("dt", DataTypes.INT());
        schemaBuilder.column("dt2", DataTypes.VARCHAR(64));
        schemaBuilder.partitionKeys("dt", "dt2");
        schemaBuilder.option("type", "format-table");
        schemaBuilder.option("file.compression", compressionType.value());
        schemaBuilder.option("format-table.partition-path-only-value", "true");
        String[] formats = {"csv", "parquet", "json"};
        int dtPartitionValue = 10;
        String dt2PartitionValue = "2022-01-01";
        for (String format : formats) {
            Identifier identifier = Identifier.create(dbName, "partition_table_" + format);
            schemaBuilder.option("file.format", format);
            catalog.createTable(identifier, schemaBuilder.build(), true);
            FormatTable table = (FormatTable) catalog.getTable(identifier);
            int size = 5;
            InternalRow[] datas = new InternalRow[size];
            for (int j = 0; j < size; j++) {
                datas[j] =
                        GenericRow.of(
                                random.nextInt(),
                                random.nextInt(),
                                dtPartitionValue,
                                BinaryString.fromString(dt2PartitionValue));
            }
<<<<<<< HEAD
            writeAndCheckCommitFormatTable(table, datas, null);
=======
            FormatWriterFactory factory =
                    (buildFileFormatFactory(format)
                                    .create(
                                            new FileFormatFactory.FormatContext(
                                                    new Options(table.options()), 1024, 1024)))
                            .createWriterFactory(getFormatTableWriteRowType(table));
            Path partitionPath =
                    new Path(
                            String.format(
                                    "%s/%s/%s",
                                    table.location(), dtPartitionValue, dt2PartitionValue));
            DataFilePathFactory dataFilePathFactory =
                    new DataFilePathFactory(
                            partitionPath,
                            format,
                            "data",
                            "change",
                            true,
                            compressionType.value(),
                            null);
            write(factory, dataFilePathFactory.newPath(), compressionType.value(), datas);
>>>>>>> 4a2c3ce1
            List<InternalRow> readAllData = read(table, null, null, null, null);
            assertThat(readAllData).containsExactlyInAnyOrder(datas);
            Map<String, String> partitionSpec = new HashMap<>();
            partitionSpec.put("dt", "" + dtPartitionValue + 1);
            partitionSpec.put("dt2", dt2PartitionValue + 1);
            List<InternalRow> readFilterData = read(table, null, null, partitionSpec, null);
            assertThat(readFilterData).isEmpty();
            catalog.dropTable(Identifier.create(dbName, format), true);
        }
    }

    @ParameterizedTest
    @ValueSource(booleans = {true, false})
    public void testFormatTableReadAndWrite(boolean partitioned) throws Exception {
        if (!supportsFormatTable()) {
            return;
        }
        Random random = new Random();
        String dbName = "test_db";
        catalog.createDatabase(dbName, true);
        int partitionValue = 10;
        HadoopCompressionType compressionType = HadoopCompressionType.GZIP;
        Schema.Builder schemaBuilder = Schema.newBuilder();
        schemaBuilder.column("f1", DataTypes.INT());
        schemaBuilder.column("f2", DataTypes.INT());
        schemaBuilder.column("dt", DataTypes.INT());
        schemaBuilder.option("type", "format-table");
        schemaBuilder.option("target-file-size", "1 kb");
        schemaBuilder.option("file.compression", compressionType.value());
        String[] formats = {"csv", "parquet", "json"};
        for (String format : formats) {
            if (partitioned) {
                schemaBuilder.partitionKeys("dt");
            }
            Identifier identifier = Identifier.create(dbName, "table_" + format);
            schemaBuilder.option("file.format", format);
            catalog.createTable(identifier, schemaBuilder.build(), true);
            FormatTable table = (FormatTable) catalog.getTable(identifier);
            int[] projection = new int[] {1, 2};
            PredicateBuilder builder = new PredicateBuilder(table.rowType().project(projection));
            Predicate predicate = builder.greaterOrEqual(0, 10);
            int size = 2000;
            int checkSize = 3;
            InternalRow[] datas = new InternalRow[size];
            InternalRow[] checkDatas = new InternalRow[checkSize];
            for (int j = 0; j < size; j++) {
                int f1 = random.nextInt();
                int f2 = j < checkSize ? random.nextInt(10) + 10 : random.nextInt(10);
                datas[j] = GenericRow.of(f1, f2, partitionValue);
                if (j < checkSize) {
                    checkDatas[j] = GenericRow.of(f2, partitionValue);
                }
            }
            InternalRow dataWithDiffPartition =
                    GenericRow.of(random.nextInt(), random.nextInt(), 11);
<<<<<<< HEAD
=======
            FormatWriterFactory factory =
                    (buildFileFormatFactory(format)
                                    .create(
                                            new FileFormatFactory.FormatContext(
                                                    new Options(table.options()), 1024, 1024)))
                            .createWriterFactory(getFormatTableWriteRowType(table));
>>>>>>> 4a2c3ce1
            Map<String, String> partitionSpec = null;
            int dataSize = size;
            if (partitioned) {
                writeAndCheckCommitFormatTable(table, datas, dataWithDiffPartition);
                dataSize = size + 1;
                partitionSpec = new HashMap<>();
                partitionSpec.put("dt", "" + partitionValue);
            } else {
                writeAndCheckCommitFormatTable(table, datas, null);
            }
            List<InternalRow> readFilterData =
                    read(table, predicate, projection, partitionSpec, null);
            assertThat(readFilterData).containsExactlyInAnyOrder(checkDatas);
            List<InternalRow> readallData = read(table, null, null, null, null);
            assertThat(readallData).hasSize(dataSize);
            int limit = checkSize - 1;
            List<InternalRow> readLimitData =
                    read(table, predicate, projection, partitionSpec, limit);
            assertThat(readLimitData).hasSize(limit);
            if (partitioned) {
                List<InternalRow> readAllData = read(table, null, null, null, null);
                assertThat(readAllData).hasSize(size + 1);
                PredicateBuilder partitionFilterBuilder = new PredicateBuilder(table.rowType());
                Predicate partitionFilterPredicate =
                        partitionFilterBuilder.equal(2, partitionValue);
                List<InternalRow> readPartitionAndNoPartitionFilterData =
                        read(table, partitionFilterPredicate, projection, null, null);
                assertThat(readPartitionAndNoPartitionFilterData).hasSize(size);
            }
            catalog.dropTable(Identifier.create(dbName, format), true);
        }
    }

<<<<<<< HEAD
    private void writeAndCheckCommitFormatTable(
            Table table, InternalRow[] datas, InternalRow dataWithDiffPartition) throws Exception {
        try (FormatTableWrite write = (FormatTableWrite) table.newBatchWriteBuilder().newWrite()) {
            for (InternalRow row : datas) {
                write.write(row);
            }
            if (dataWithDiffPartition != null) {
                write.write(dataWithDiffPartition);
            }
            List<CommitMessage> committers = write.prepareCommit();
            List<InternalRow> readData = read(table, null, null, null, null);
            assertThat(readData).isEmpty();
            write.commit(committers);
=======
    protected RowType getFormatTableWriteRowType(Table table) {
        return table.rowType()
                .project(
                        table.rowType().getFieldNames().stream()
                                .filter(name -> !table.partitionKeys().contains(name))
                                .collect(Collectors.toList()));
    }

    protected FileFormatFactory buildFileFormatFactory(String format) {
        switch (format) {
            case "csv":
                return new CsvFileFormatFactory();
            case "parquet":
                return new ParquetFileFormatFactory();
            case "json":
                return new JsonFileFormatFactory();
            default:
                throw new IllegalArgumentException("Unsupported format: " + format);
        }
    }

    protected void write(
            FormatWriterFactory factory, Path file, String compression, InternalRow... rows)
            throws IOException {
        FormatWriter writer;
        PositionOutputStream out = null;
        if (factory instanceof SupportsDirectWrite) {
            writer = ((SupportsDirectWrite) factory).create(fileIO, file, compression);
        } else {
            out = fileIO.newOutputStream(file, true);
            writer = factory.create(out, compression);
        }
        for (InternalRow row : rows) {
            writer.addElement(row);
        }
        writer.close();
        if (out != null) {
            out.close();
>>>>>>> 4a2c3ce1
        }
    }

    @SafeVarargs
    protected final List<InternalRow> read(
            Table table,
            Predicate predicate,
            @Nullable int[] projection,
            @Nullable Map<String, String> partitionSpec,
            @Nullable Integer limit,
            Pair<ConfigOption<?>, String>... dynamicOptions)
            throws Exception {
        Map<String, String> options = new HashMap<>();
        for (Pair<ConfigOption<?>, String> pair : dynamicOptions) {
            options.put(pair.getKey().key(), pair.getValue());
        }
        table = table.copy(options);
        ReadBuilder readBuilder = table.newReadBuilder();
        if (projection != null) {
            readBuilder.withProjection(projection);
        }
        readBuilder.withPartitionFilter(partitionSpec);
        readBuilder.withFilter(predicate);
        if (limit != null) {
            readBuilder.withLimit(limit);
        }
        TableScan scan = readBuilder.newScan();
        try (RecordReader<InternalRow> reader =
                readBuilder.newRead().executeFilter().createReader(scan.plan())) {
            InternalRowSerializer serializer = new InternalRowSerializer(readBuilder.readType());
            List<InternalRow> rows = new ArrayList<>();
            reader.forEachRemaining(
                    row -> {
                        rows.add(serializer.copy(row));
                    });
            return rows;
        }
    }

    @Test
    public void testGetTable() throws Exception {
        catalog.createDatabase("test_db", false);

        // Get system and data table when the table exists
        Identifier identifier = Identifier.create("test_db", "test_table");
        catalog.createTable(identifier, DEFAULT_TABLE_SCHEMA, false);
        Table systemTable = catalog.getTable(Identifier.create("test_db", "test_table$snapshots"));
        assertThat(systemTable).isNotNull();
        Table systemTableCheckWithBranch =
                catalog.getTable(new Identifier("test_db", "test_table", "main", "snapshots"));
        assertThat(systemTableCheckWithBranch).isNotNull();
        Table dataTable = catalog.getTable(identifier);
        assertThat(dataTable).isNotNull();

        // Get manifests system table and read it
        Table table = catalog.getTable(Identifier.create("test_db", "test_table"));
        BatchWriteBuilder writeBuilder = table.newBatchWriteBuilder();
        try (BatchTableWrite write = writeBuilder.newWrite();
                BatchTableCommit commit = writeBuilder.newCommit()) {
            write.write(
                    GenericRow.of(1, BinaryString.fromString("2"), BinaryString.fromString("3")));
            commit.commit(write.prepareCommit());
        }
        Table manifestsTable =
                catalog.getTable(Identifier.create("test_db", "test_table$manifests"));
        ReadBuilder readBuilder = manifestsTable.newReadBuilder();
        List<String> manifestFiles = new ArrayList<>();
        readBuilder
                .newRead()
                .createReader(readBuilder.newScan().plan())
                .forEachRemaining(r -> manifestFiles.add(r.getString(0).toString()));
        assertThat(manifestFiles).hasSize(1);

        // Get system table throws TableNotExistException when data table does not exist
        assertThatExceptionOfType(Catalog.TableNotExistException.class)
                .isThrownBy(
                        () ->
                                catalog.getTable(
                                        Identifier.create(
                                                "test_db", "non_existing_table$snapshots")))
                .withMessage("Table test_db.non_existing_table$snapshots does not exist.");

        // Get system table throws TableNotExistException when system table type does not exist
        assertThatExceptionOfType(Catalog.TableNotExistException.class)
                .isThrownBy(
                        () ->
                                catalog.getTable(
                                        Identifier.create("test_db", "non_existing_table$schema1")))
                .withMessage("Table test_db.non_existing_table$schema1 does not exist.");

        // Get data table throws TableNotExistException when table does not exist
        assertThatExceptionOfType(Catalog.TableNotExistException.class)
                .isThrownBy(
                        () -> catalog.getTable(Identifier.create("test_db", "non_existing_table")))
                .withMessage("Table test_db.non_existing_table does not exist.");

        // Get data table throws TableNotExistException when database does not exist
        assertThatExceptionOfType(Catalog.TableNotExistException.class)
                .isThrownBy(
                        () -> catalog.getTable(Identifier.create("non_existing_db", "test_table")))
                .withMessage("Table non_existing_db.test_table does not exist.");

        Table allTableOptionsTable =
                catalog.getTable(Identifier.create(SYSTEM_DATABASE_NAME, ALL_TABLE_OPTIONS));
        assertThat(allTableOptionsTable).isNotNull();
        Table catalogOptionsTable =
                catalog.getTable(Identifier.create(SYSTEM_DATABASE_NAME, CATALOG_OPTIONS));
        assertThat(catalogOptionsTable).isNotNull();
        assertThatExceptionOfType(Catalog.TableNotExistException.class)
                .isThrownBy(
                        () -> catalog.getTable(Identifier.create(SYSTEM_DATABASE_NAME, "1111")));

        List<String> sysTables = catalog.listTables(SYSTEM_DATABASE_NAME);
        assertThat(sysTables)
                .containsExactlyInAnyOrder(
                        AllTableOptionsTable.ALL_TABLE_OPTIONS,
                        CatalogOptionsTable.CATALOG_OPTIONS);

        assertThat(catalog.listViews(SYSTEM_DATABASE_NAME)).isEmpty();
    }

    @Test
    public void testDropTable() throws Exception {
        catalog.createDatabase("test_db", false);

        // Drop table deletes the table when it exists
        Identifier identifier = Identifier.create("test_db", "table_to_drop");
        catalog.createTable(identifier, DEFAULT_TABLE_SCHEMA, false);
        catalog.dropTable(identifier, false);
        assertThatThrownBy(() -> catalog.getTable(identifier))
                .isInstanceOf(Catalog.TableNotExistException.class);

        // Drop table throws Exception when table is system table
        assertThatExceptionOfType(IllegalArgumentException.class)
                .isThrownBy(
                        () ->
                                catalog.dropTable(
                                        Identifier.create("test_db", "$system_table"), false))
                .withMessage(
                        "Cannot 'dropTable' for system table 'Identifier{database='test_db', object='$system_table'}', please use data table.");

        // Drop table throws TableNotExistException when table does not exist and ignoreIfNotExists
        // is false
        Identifier nonExistingTable = Identifier.create("test_db", "non_existing_table");
        assertThatExceptionOfType(Catalog.TableNotExistException.class)
                .isThrownBy(() -> catalog.dropTable(nonExistingTable, false))
                .withMessage("Table test_db.non_existing_table does not exist.");

        // Drop table does not throw exception when table does not exist and ignoreIfNotExists is
        // true
        assertThatCode(() -> catalog.dropTable(nonExistingTable, true)).doesNotThrowAnyException();
    }

    @Test
    public void testRenameTable() throws Exception {
        catalog.createDatabase("test_db", false);

        // Rename table renames an existing table
        Identifier fromTable = Identifier.create("test_db", "test_table");
        catalog.createTable(fromTable, DEFAULT_TABLE_SCHEMA, false);
        Identifier toTable = Identifier.create("test_db", "new_table");
        catalog.renameTable(fromTable, toTable, false);
        assertThatThrownBy(() -> catalog.getTable(fromTable))
                .isInstanceOf(Catalog.TableNotExistException.class);
        catalog.getTable(toTable);

        // Rename table throws Exception when original or target table is system table
        assertThatExceptionOfType(IllegalArgumentException.class)
                .isThrownBy(
                        () ->
                                catalog.renameTable(
                                        Identifier.create("test_db", "$system_table"),
                                        toTable,
                                        false))
                .withMessage(
                        "Cannot 'renameTable' for system table 'Identifier{database='test_db', object='$system_table'}', please use data table.");

        assertThatExceptionOfType(IllegalArgumentException.class)
                .isThrownBy(
                        () ->
                                catalog.renameTable(
                                        fromTable,
                                        Identifier.create("test_db", "$system_table"),
                                        false))
                .withMessage(
                        "Cannot 'renameTable' for system table 'Identifier{database='test_db', object='$system_table'}', please use data table.");

        // Rename table throws TableNotExistException when table does not exist
        assertThatExceptionOfType(Catalog.TableNotExistException.class)
                .isThrownBy(
                        () ->
                                catalog.renameTable(
                                        Identifier.create("test_db", "non_existing_table"),
                                        Identifier.create("test_db", "new_table"),
                                        false))
                .withMessage("Table test_db.non_existing_table does not exist.");
    }

    @Test
    public void testAlterDataTable() throws Exception {
        baseAlterTable(Maps.newHashMap());
    }

    @Test
    public void testAlterMaterializedTable() throws Exception {
        Map<String, String> initOptions = Maps.newHashMap();
        initOptions.put(CoreOptions.TYPE.key(), TableType.MATERIALIZED_TABLE.toString());
        baseAlterTable(initOptions);
    }

    @Test
    public void testView() throws Exception {
        if (!supportsView()) {
            return;
        }
        Identifier identifier = new Identifier("view_db", "my_view");
        View view = createView(identifier);

        assertThatThrownBy(() -> catalog.createView(identifier, view, false))
                .isInstanceOf(Catalog.DatabaseNotExistException.class);

        assertThatThrownBy(() -> catalog.listViews(identifier.getDatabaseName()))
                .isInstanceOf(Catalog.DatabaseNotExistException.class);

        catalog.createDatabase(identifier.getDatabaseName(), false);

        assertThatThrownBy(() -> catalog.getView(identifier))
                .isInstanceOf(Catalog.ViewNotExistException.class);

        catalog.createView(identifier, view, false);

        View catalogView = catalog.getView(identifier);
        assertThat(catalogView.fullName()).isEqualTo(view.fullName());
        assertThat(catalogView.rowType()).isEqualTo(view.rowType());
        assertThat(catalogView.query()).isEqualTo(view.query());
        assertThat(catalogView.dialects()).isEqualTo(view.dialects());
        assertThat(catalogView.comment()).isEqualTo(view.comment());
        assertThat(catalogView.options()).containsAllEntriesOf(view.options());

        List<String> views = catalog.listViews(identifier.getDatabaseName());
        assertThat(views).containsOnly(identifier.getObjectName());

        catalog.createView(identifier, view, true);
        assertThatThrownBy(() -> catalog.createView(identifier, view, false))
                .isInstanceOf(Catalog.ViewAlreadyExistException.class);

        Identifier newIdentifier = new Identifier("view_db", "new_view");
        catalog.renameView(new Identifier("view_db", "unknown"), newIdentifier, true);
        assertThatThrownBy(
                        () ->
                                catalog.renameView(
                                        new Identifier("view_db", "unknown"), newIdentifier, false))
                .isInstanceOf(Catalog.ViewNotExistException.class);
        catalog.renameView(identifier, newIdentifier, false);

        catalog.dropView(newIdentifier, true);
        assertThatThrownBy(() -> catalog.dropView(newIdentifier, false))
                .isInstanceOf(Catalog.ViewNotExistException.class);
    }

    @Test
    public void testListViewsPaged() throws Exception {
        if (!supportsView()) {
            return;
        }

        // List views returns an empty list when there are no views in the database
        String databaseName = "views_paged_db";
        catalog.createDatabase(databaseName, false);
        PagedList<String> pagedViews = catalog.listViewsPaged(databaseName, null, null, null);
        assertThat(pagedViews.getElements()).isEmpty();
        assertNull(pagedViews.getNextPageToken());

        // List views paged returns a list with the names of all views in the database in all
        // catalogs except RestCatalog
        // even if the maxResults or pageToken is not null
        View view = buildView(databaseName);
        String[] viewNames = {"view1", "view2", "view3", "abd", "def", "opr"};
        for (String viewName : viewNames) {
            catalog.createView(Identifier.create(databaseName, viewName), view, false);
        }

        pagedViews = catalog.listViewsPaged(databaseName, null, null, null);
        assertPagedViews(pagedViews, viewNames);

        int maxResults = 2;
        pagedViews = catalog.listViewsPaged(databaseName, maxResults, null, null);
        assertPagedViews(pagedViews, viewNames);

        String pageToken = "view1";
        pagedViews = catalog.listViewsPaged(databaseName, maxResults, pageToken, null);
        assertPagedViews(pagedViews, viewNames);

        maxResults = 8;
        pagedViews = catalog.listViewsPaged(databaseName, maxResults, null, null);
        assertPagedViews(pagedViews, viewNames);

        pagedViews = catalog.listViewsPaged(databaseName, maxResults, pageToken, null);
        assertPagedViews(pagedViews, viewNames);

        // List views throws DatabaseNotExistException when the database does not exist
        final int finalMaxResults = maxResults;
        assertThatExceptionOfType(Catalog.DatabaseNotExistException.class)
                .isThrownBy(
                        () ->
                                catalog.listViewsPaged(
                                        "non_existing_db", finalMaxResults, pageToken, null));

        assertThatExceptionOfType(UnsupportedOperationException.class)
                .isThrownBy(
                        () ->
                                catalog.listViewsPaged(
                                        databaseName, finalMaxResults, pageToken, "view%"));
    }

    @Test
    public void testListViewDetailsPaged() throws Exception {
        if (!supportsView()) {
            return;
        }

        // List views returns an empty list when there are no views in the database
        String databaseName = "view_details_paged_db";
        catalog.createDatabase(databaseName, false);
        PagedList<View> pagedViewDetailsPaged =
                catalog.listViewDetailsPaged(databaseName, null, null, null);
        assertThat(pagedViewDetailsPaged.getElements()).isEmpty();
        assertNull(pagedViewDetailsPaged.getNextPageToken());

        // List view details paged returns a list with all view in the database in all catalogs
        // except RestCatalog
        // even if the maxResults or pageToken is not null
        View view = buildView(databaseName);
        String[] viewNames = {"view1", "view2", "view3", "abd", "def", "opr"};
        for (String viewName : viewNames) {
            catalog.createView(Identifier.create(databaseName, viewName), view, false);
        }

        pagedViewDetailsPaged = catalog.listViewDetailsPaged(databaseName, null, null, null);
        assertPagedViewDetails(pagedViewDetailsPaged, view, viewNames.length, viewNames);
        assertNull(pagedViewDetailsPaged.getNextPageToken());

        int maxResults = 2;
        pagedViewDetailsPaged = catalog.listViewDetailsPaged(databaseName, maxResults, null, null);
        assertPagedViewDetails(pagedViewDetailsPaged, view, viewNames.length, viewNames);
        assertNull(pagedViewDetailsPaged.getNextPageToken());

        String pageToken = "view1";
        pagedViewDetailsPaged =
                catalog.listViewDetailsPaged(databaseName, maxResults, pageToken, null);
        assertPagedViewDetails(pagedViewDetailsPaged, view, viewNames.length, viewNames);
        assertNull(pagedViewDetailsPaged.getNextPageToken());

        maxResults = 8;
        pagedViewDetailsPaged = catalog.listViewDetailsPaged(databaseName, maxResults, null, null);
        assertPagedViewDetails(pagedViewDetailsPaged, view, viewNames.length, viewNames);
        assertNull(pagedViewDetailsPaged.getNextPageToken());

        pagedViewDetailsPaged =
                catalog.listViewDetailsPaged(databaseName, maxResults, pageToken, null);
        assertPagedViewDetails(pagedViewDetailsPaged, view, viewNames.length, viewNames);
        assertNull(pagedViewDetailsPaged.getNextPageToken());

        // List view details throws DatabaseNotExistException when the database does not exist
        final int finalMaxResults = maxResults;
        assertThatExceptionOfType(Catalog.DatabaseNotExistException.class)
                .isThrownBy(
                        () ->
                                catalog.listViewDetailsPaged(
                                        "non_existing_db", finalMaxResults, pageToken, null));
    }

    @Test
    public void testListViewsPagedGlobally() throws Exception {
        if (!supportsView()) {
            return;
        }

        // List view paged globally throws UnsupportedOperationException if current catalog does not
        // supportsListObjectsPaged or odes not supportsListByPattern
        String databaseName = "list_views_paged_globally_db";
        catalog.createDatabase(databaseName, false);
        if (!catalog.supportsListObjectsPaged() || !catalog.supportsListByPattern()) {
            Assertions.assertThrows(
                    UnsupportedOperationException.class,
                    () -> catalog.listViewsPagedGlobally(databaseName, null, null, null));
        }

        View view = buildView(databaseName);
        String[] viewNames = {"view1", "view2", "view3", "abd", "def", "opr"};
        for (String viewName : viewNames) {
            catalog.createView(Identifier.create(databaseName, viewName), view, false);
        }

        if (!catalog.supportsListObjectsPaged() || !catalog.supportsListByPattern()) {
            Assertions.assertThrows(
                    UnsupportedOperationException.class,
                    () -> catalog.listViewsPagedGlobally(null, null, null, null));
            Assertions.assertThrows(
                    UnsupportedOperationException.class,
                    () -> catalog.listViewsPagedGlobally(databaseName, null, null, null));
            Assertions.assertThrows(
                    UnsupportedOperationException.class,
                    () -> catalog.listViewsPagedGlobally(null, null, 100, null));
            Assertions.assertThrows(
                    UnsupportedOperationException.class,
                    () -> catalog.listViewsPagedGlobally(databaseName, "abc", null, null));
            Assertions.assertThrows(
                    UnsupportedOperationException.class,
                    () -> catalog.listViewsPagedGlobally(databaseName, "abc", null, "view"));
        }
    }

    @Test
    public void testFormatTable() throws Exception {
        if (!supportsFormatTable()) {
            return;
        }

        Identifier identifier = new Identifier("format_db", "my_format");
        catalog.createDatabase(identifier.getDatabaseName(), false);

        // create table
        Schema schema =
                Schema.newBuilder()
                        .column("str", DataTypes.STRING())
                        .column("int", DataTypes.INT())
                        .options(getFormatTableOptions())
                        .option("file.format", "csv")
                        .option("remove-key", "value")
                        .build();
        catalog.createTable(identifier, schema, false);
        assertThat(catalog.listTables(identifier.getDatabaseName()))
                .contains(identifier.getTableName());
        assertThat(catalog.getTable(identifier)).isInstanceOf(FormatTable.class);

        // alter table
        if (supportsAlterFormatTable()) {
            baseAlterTable(getFormatTableOptions());
        } else {
            SchemaChange schemaChange = SchemaChange.addColumn("new_col", DataTypes.STRING());
            assertThatThrownBy(() -> catalog.alterTable(identifier, schemaChange, false))
                    .hasMessageContaining("Only data table support alter table.");
        }

        // drop table
        catalog.dropTable(identifier, false);
        assertThatThrownBy(() -> catalog.getTable(identifier))
                .isInstanceOf(Catalog.TableNotExistException.class);

        // rename table
        catalog.createTable(identifier, schema, false);
        Identifier newIdentifier = new Identifier("format_db", "new_format");
        catalog.renameTable(identifier, newIdentifier, false);
        assertThatThrownBy(() -> catalog.getTable(identifier))
                .isInstanceOf(Catalog.TableNotExistException.class);
        assertThat(catalog.getTable(newIdentifier)).isInstanceOf(FormatTable.class);
    }

    @Test
    public void testTableUUID() throws Exception {
        catalog.createDatabase("test_db", false);
        Identifier identifier = Identifier.create("test_db", "test_table");
        catalog.createTable(identifier, DEFAULT_TABLE_SCHEMA, false);
        Table table = catalog.getTable(identifier);
        String uuid = table.uuid();
        assertThat(uuid).startsWith(identifier.getFullName() + ".");
        assertThat(Long.parseLong(uuid.substring((identifier.getFullName() + ".").length())))
                .isGreaterThan(0);
    }

    @Test
    public void testPartitions() throws Exception {
        if (!supportPartitions()) {
            return;
        }
        String databaseName = "testPartitionTable";
        List<Map<String, String>> partitionSpecs =
                Arrays.asList(
                        Collections.singletonMap("dt", "20250101"),
                        Collections.singletonMap("dt", "20250102"));
        catalog.dropDatabase(databaseName, true, true);
        catalog.createDatabase(databaseName, true);
        Identifier identifier = Identifier.create(databaseName, "table");
        catalog.createTable(
                identifier,
                Schema.newBuilder()
                        .option(METASTORE_PARTITIONED_TABLE.key(), "true")
                        .option(METASTORE_TAG_TO_PARTITION.key(), "dt")
                        .column("col", DataTypes.INT())
                        .column("dt", DataTypes.STRING())
                        .partitionKeys("dt")
                        .build(),
                true);

        BatchWriteBuilder writeBuilder = catalog.getTable(identifier).newBatchWriteBuilder();
        try (BatchTableWrite write = writeBuilder.newWrite();
                BatchTableCommit commit = writeBuilder.newCommit()) {
            for (Map<String, String> partitionSpec : partitionSpecs) {
                write.write(GenericRow.of(0, BinaryString.fromString(partitionSpec.get("dt"))));
            }
            commit.commit(write.prepareCommit());
        }

        assertThat(catalog.listPartitions(identifier).stream().map(Partition::spec))
                .containsExactlyInAnyOrder(partitionSpecs.get(0), partitionSpecs.get(1));

        assertDoesNotThrow(() -> catalog.markDonePartitions(identifier, partitionSpecs));

        catalog.dropPartitions(identifier, partitionSpecs);

        assertThat(catalog.listPartitions(identifier)).isEmpty();

        assertThatExceptionOfType(Catalog.TableNotExistException.class)
                .isThrownBy(
                        () ->
                                catalog.listPartitions(
                                        Identifier.create(databaseName, "non_existing_table")));
        assertThatExceptionOfType(Catalog.TableNotExistException.class)
                .isThrownBy(
                        () ->
                                catalog.markDonePartitions(
                                        Identifier.create(databaseName, "non_existing_table"),
                                        partitionSpecs));
    }

    @Test
    public void testListPartitionsPaged() throws Exception {
        if (!supportPartitions()) {
            return;
        }
        String databaseName = "partitions_paged_db";
        List<Map<String, String>> partitionSpecs =
                Arrays.asList(
                        Collections.singletonMap("dt", "20250101"),
                        Collections.singletonMap("dt", "20250102"),
                        Collections.singletonMap("dt", "20240102"),
                        Collections.singletonMap("dt", "20260101"),
                        Collections.singletonMap("dt", "20250104"),
                        Collections.singletonMap("dt", "20250103"));
        catalog.dropDatabase(databaseName, true, true);
        catalog.createDatabase(databaseName, true);
        Identifier identifier = Identifier.create(databaseName, "table");
        catalog.createTable(
                identifier,
                Schema.newBuilder()
                        .option(METASTORE_PARTITIONED_TABLE.key(), "true")
                        .option(METASTORE_TAG_TO_PARTITION.key(), "dt")
                        .column("col", DataTypes.INT())
                        .column("dt", DataTypes.STRING())
                        .partitionKeys("dt")
                        .build(),
                true);

        BatchWriteBuilder writeBuilder = catalog.getTable(identifier).newBatchWriteBuilder();
        try (BatchTableWrite write = writeBuilder.newWrite();
                BatchTableCommit commit = writeBuilder.newCommit()) {
            for (Map<String, String> partitionSpec : partitionSpecs) {
                write.write(GenericRow.of(0, BinaryString.fromString(partitionSpec.get("dt"))));
            }
            commit.commit(write.prepareCommit());
        }

        // List partitions paged returns a list with all partitions of the table in all catalogs
        // except RestCatalog even
        // if the maxResults or pageToken is not null
        PagedList<Partition> pagedPartitions =
                catalog.listPartitionsPaged(identifier, null, null, null);
        Map[] specs = partitionSpecs.toArray(new Map[0]);
        assertPagedPartitions(pagedPartitions, specs.length, specs);

        int maxResults = 2;
        pagedPartitions = catalog.listPartitionsPaged(identifier, maxResults, null, null);
        assertPagedPartitions(pagedPartitions, specs.length, specs);

        String pageToken = "dt=20250101";
        pagedPartitions = catalog.listPartitionsPaged(identifier, maxResults, pageToken, null);
        assertPagedPartitions(pagedPartitions, specs.length, specs);

        maxResults = 8;
        pagedPartitions = catalog.listPartitionsPaged(identifier, maxResults, null, null);
        assertPagedPartitions(pagedPartitions, specs.length, specs);

        pagedPartitions = catalog.listPartitionsPaged(identifier, maxResults, pageToken, null);
        assertPagedPartitions(pagedPartitions, specs.length, specs);

        // List partitions throws TableNotExistException when the table does not exist
        final int finalMaxResults = maxResults;
        assertThatExceptionOfType(Catalog.TableNotExistException.class)
                .isThrownBy(
                        () ->
                                catalog.listPartitionsPaged(
                                        Identifier.create(databaseName, "non_existing_table"),
                                        finalMaxResults,
                                        pageToken,
                                        null));

        assertThrows(
                UnsupportedOperationException.class,
                () -> catalog.listPartitionsPaged(identifier, null, null, "dt=_0101"));

        assertThrows(
                UnsupportedOperationException.class,
                () -> catalog.listPartitionsPaged(identifier, null, null, "dt=0101_"));

        assertThrows(
                UnsupportedOperationException.class,
                () -> catalog.listPartitionsPaged(identifier, null, null, "dt=%0101"));

        assertThrows(
                UnsupportedOperationException.class,
                () -> catalog.listPartitionsPaged(identifier, null, null, "dt=0101%"));

        assertThrows(
                UnsupportedOperationException.class,
                () -> catalog.listPartitionsPaged(identifier, null, null, "dt=0101"));
    }

    protected boolean supportsAlterDatabase() {
        return false;
    }

    protected boolean supportsFormatTable() {
        return false;
    }

    protected boolean supportsAlterFormatTable() {
        return false;
    }

    protected boolean supportsView() {
        return false;
    }

    protected boolean supportsViewDialects() {
        return true;
    }

    protected void checkPartition(Partition expected, Partition actual) {
        assertThat(actual).isEqualTo(expected);
    }

    protected boolean supportPartitions() {
        return false;
    }

    protected boolean supportPagedList() {
        return false;
    }

    private void assertPagedTables(PagedList<String> tablePagedList, String... tableNames) {
        List<String> tables = tablePagedList.getElements();
        if (supportPagedList()) {
            assertThat(tables).containsExactly(tableNames);
        } else {
            assertThat(tables).containsExactlyInAnyOrder(tableNames);
        }
        assertNull(tablePagedList.getNextPageToken());
    }

    protected void assertPagedTableDetails(
            PagedList<Table> tableDetailsPagedList, int size, String... tableNames) {
        List<Table> tableDetails = tableDetailsPagedList.getElements();
        assertEquals(size, tableDetails.size());
        if (supportPagedList()) {
            assertThat(tableDetails.stream().map(Table::name).collect(Collectors.toList()))
                    .containsExactly(tableNames);
        } else {
            assertThat(tableDetails.stream().map(Table::name).collect(Collectors.toList()))
                    .containsExactlyInAnyOrder(tableNames);
        }
        List<Schema> schemas =
                tableDetails.stream()
                        .filter(table -> table instanceof FileStoreTable)
                        .map(table -> (FileStoreTable) table)
                        .map(FileStoreTable::schema)
                        .map(TableSchema::toSchema)
                        .collect(Collectors.toList());
        assertThat(
                        schemas.stream()
                                .map(Schema::fields)
                                .allMatch(fields -> DEFAULT_TABLE_SCHEMA.fields().equals(fields)))
                .isTrue();
        assertThat(
                        schemas.stream()
                                .map(Schema::partitionKeys)
                                .allMatch(
                                        partitionKeys ->
                                                DEFAULT_TABLE_SCHEMA
                                                        .partitionKeys()
                                                        .equals(partitionKeys)))
                .isTrue();
        assertThat(
                        schemas.stream()
                                .map(Schema::primaryKeys)
                                .allMatch(
                                        primaryKeys ->
                                                DEFAULT_TABLE_SCHEMA
                                                        .primaryKeys()
                                                        .equals(primaryKeys)))
                .isTrue();
        assertThat(
                        schemas.stream()
                                .map(Schema::options)
                                .allMatch(
                                        options ->
                                                DEFAULT_TABLE_SCHEMA.options().size()
                                                        <= options.size()))
                .isTrue(); // output schema has path
        assertThat(
                        schemas.stream()
                                .map(Schema::comment)
                                .allMatch(
                                        comment -> DEFAULT_TABLE_SCHEMA.comment().equals(comment)))
                .isTrue();
    }

    protected View buildView(String databaseName) {
        Identifier identifier = new Identifier(databaseName, "my_view");
        RowType rowType = RowType.builder().field("str", DataTypes.STRING()).build();
        String query = "SELECT * FROM OTHER_TABLE";

        Map<String, String> dialects = new HashMap<>();
        if (supportsViewDialects()) {
            dialects.put("spark", "SELECT * FROM SPARK_TABLE");
        }
        return new ViewImpl(
                identifier, rowType.getFields(), query, dialects, null, new HashMap<>());
    }

    protected void assertPagedViews(PagedList<String> viewPagedList, String... viewNames) {
        List<String> views = viewPagedList.getElements();
        if (supportPagedList()) {
            assertThat(views).containsExactly(viewNames);
        } else {
            assertThat(views).containsExactlyInAnyOrder(viewNames);
        }
    }

    protected void assertPagedViewDetails(
            PagedList<View> viewDetailsPagedList, View view, int size, String... viewNames) {
        List<View> viewDetails = viewDetailsPagedList.getElements();
        assertEquals(size, viewDetails.size());
        if (supportPagedList()) {
            assertThat(viewDetails.stream().map(View::name).collect(Collectors.toList()))
                    .containsExactlyInAnyOrder(viewNames);
        } else {
            assertThat(viewDetails.stream().map(View::name).collect(Collectors.toList()))
                    .containsExactlyInAnyOrder(viewNames);
        }
        assertThat(
                        viewDetails.stream()
                                .map(View::rowType)
                                .allMatch(rowType -> view.rowType().equals(rowType)))
                .isTrue();
        assertThat(
                        viewDetails.stream()
                                .map(View::query)
                                .allMatch(query -> view.query().equals(query)))
                .isTrue();
        assertThat(
                        viewDetails.stream()
                                .map(View::dialects)
                                .allMatch(dialects -> view.dialects().equals(dialects)))
                .isTrue();
        assertThat(
                        viewDetails.stream()
                                .map(View::comment)
                                .allMatch(comment -> view.comment().equals(comment)))
                .isTrue();
        assertThat(
                        viewDetails.stream()
                                .map(View::options)
                                .allMatch(options -> view.options().size() <= options.size()))
                .isTrue(); // last ddl time
    }

    @SafeVarargs
    protected final void assertPagedPartitions(
            PagedList<Partition> partitionsPagedList,
            int size,
            Map<String, String>... partitionSpecs) {
        List<Partition> partitions = partitionsPagedList.getElements();
        assertEquals(size, partitions.size());
        if (supportPagedList()) {
            assertThat(partitions.stream().map(Partition::spec)).containsExactly(partitionSpecs);
        } else {
            assertThat(partitions.stream().map(Partition::spec))
                    .containsExactlyInAnyOrder(partitionSpecs);
        }
    }

    protected Map<String, String> getFormatTableOptions() {
        Map<String, String> options = new HashMap<>(1);
        options.put("type", "format-table");
        return options;
    }

    protected View createView(Identifier identifier) {
        RowType rowType =
                RowType.builder()
                        .field("str", DataTypes.STRING())
                        .field("int", DataTypes.INT())
                        .build();
        String query = "SELECT * FROM OTHER_TABLE";
        String comment = "it is my view";
        Map<String, String> options = new HashMap<>();
        options.put("key1", "v1");
        options.put("key2", "v2");

        Map<String, String> dialects = new HashMap<>();
        if (supportsViewDialects()) {
            dialects.put("flink", "SELECT * FROM FLINK_TABLE");
            dialects.put("spark", "SELECT * FROM SPARK_TABLE");
        }
        return new ViewImpl(identifier, rowType.getFields(), query, dialects, comment, options);
    }

    private void baseAlterTable(Map<String, String> initOptions) throws Exception {
        catalog.createDatabase("test_db", true);

        Identifier identifier = Identifier.create("test_db", "test_table");
        catalog.createTable(
                identifier,
                new Schema(
                        Lists.newArrayList(new DataField(0, "col1", DataTypes.STRING(), "field1")),
                        Collections.emptyList(),
                        Collections.emptyList(),
                        initOptions,
                        "comment"),
                false);

        catalog.alterTable(
                identifier,
                Lists.newArrayList(
                        SchemaChange.addColumn("col2", DataTypes.DATE()),
                        SchemaChange.addColumn("col3", DataTypes.STRING(), "col3 field")),
                false);
        Table table = catalog.getTable(identifier);
        assertThat(table.rowType().getFields()).hasSize(3);
        int index = table.rowType().getFieldIndex("col2");
        int index2 = table.rowType().getFieldIndex("col3");
        assertThat(index).isEqualTo(1);
        assertThat(index2).isEqualTo(2);
        assertThat(table.rowType().getTypeAt(index)).isEqualTo(DataTypes.DATE());
        assertThat(table.rowType().getTypeAt(index2)).isEqualTo(DataTypes.STRING());
        assertThat(table.rowType().getFields().get(2).description()).isEqualTo("col3 field");

        // Alter table throws Exception when table is system table
        assertThatExceptionOfType(IllegalArgumentException.class)
                .isThrownBy(
                        () ->
                                catalog.alterTable(
                                        Identifier.create("test_db", "$system_table"),
                                        Lists.newArrayList(
                                                SchemaChange.addColumn("col2", DataTypes.DATE())),
                                        false))
                .withMessage(
                        "Cannot 'alterTable' for system table 'Identifier{database='test_db', object='$system_table'}', please use data table.");

        // Alter table throws TableNotExistException when table does not exist
        assertThatExceptionOfType(Catalog.TableNotExistException.class)
                .isThrownBy(
                        () ->
                                catalog.alterTable(
                                        Identifier.create("test_db", "non_existing_table"),
                                        Lists.newArrayList(
                                                SchemaChange.addColumn("col3", DataTypes.INT())),
                                        false))
                .withMessage("Table test_db.non_existing_table does not exist.");

        // Alter table adds a column throws ColumnAlreadyExistException when column already exists
        assertThatThrownBy(
                        () ->
                                catalog.alterTable(
                                        identifier,
                                        Lists.newArrayList(
                                                SchemaChange.addColumn("col1", DataTypes.INT())),
                                        false))
                .satisfies(
                        anyCauseMatches(
                                Catalog.ColumnAlreadyExistException.class,
                                "Column col1 already exists in the test_db.test_table table."));

        // conflict options
        if (Options.fromMap(table.options()).get(TYPE) == TableType.MATERIALIZED_TABLE
                || Options.fromMap(table.options()).get(TYPE) == TableType.TABLE) {
            assertThatThrownBy(
                            () ->
                                    catalog.alterTable(
                                            identifier,
                                            Lists.newArrayList(
                                                    SchemaChange.setOption(
                                                            "changelog-producer", "input")),
                                            false))
                    .isInstanceOf(RuntimeException.class)
                    .hasMessageContaining(
                            "Can not set changelog-producer on table without primary keys");
        }

        catalog.alterTable(
                identifier, Lists.newArrayList(SchemaChange.updateComment("new comment")), false);

        table = catalog.getTable(identifier);
        assertThat(table.comment().isPresent() && table.comment().get().equals("new comment"))
                .isTrue();

        // Alter table renames a column in an existing table;
        catalog.alterTable(
                identifier,
                Lists.newArrayList(SchemaChange.renameColumn("col1", "new_col1")),
                false);
        table = catalog.getTable(identifier);
        assertThat(table.rowType().getFieldIndex("col1")).isLessThan(0);
        assertThat(table.rowType().getFieldIndex("new_col1")).isEqualTo(0);

        // Alter table renames a new column throws ColumnAlreadyExistException when column already
        // exists
        assertThatThrownBy(
                        () ->
                                catalog.alterTable(
                                        identifier,
                                        Lists.newArrayList(
                                                SchemaChange.renameColumn("col2", "new_col1")),
                                        false))
                .isInstanceOf(Catalog.ColumnAlreadyExistException.class);

        // Alter table renames a column throws ColumnNotExistException when column does not exist
        assertThatThrownBy(
                        () ->
                                catalog.alterTable(
                                        identifier,
                                        Lists.newArrayList(
                                                SchemaChange.renameColumn(
                                                        "non_existing_col", "new_col2")),
                                        false))
                .isInstanceOf(Catalog.ColumnNotExistException.class);
        catalog.dropTable(identifier, true);

        catalog.createTable(
                identifier,
                new Schema(
                        Lists.newArrayList(
                                new DataField(0, "col1", DataTypes.STRING()),
                                new DataField(1, "col2", DataTypes.STRING())),
                        Collections.emptyList(),
                        Collections.emptyList(),
                        Maps.newHashMap(),
                        ""),
                false);
        catalog.alterTable(identifier, Lists.newArrayList(SchemaChange.dropColumn("col1")), false);
        table = catalog.getTable(identifier);

        assertThat(table.rowType().getFields()).hasSize(1);
        assertThat(table.rowType().getFieldIndex("col1")).isLessThan(0);

        // Alter table drop all fields throws Exception
        assertThatThrownBy(
                        () ->
                                catalog.alterTable(
                                        identifier,
                                        Lists.newArrayList(SchemaChange.dropColumn("col2")),
                                        false))
                .satisfies(
                        anyCauseMatches(
                                IllegalArgumentException.class, "Cannot drop all fields in table"));

        // Alter table drop a column throws ColumnNotExistException when column does not exist
        assertThatThrownBy(
                        () ->
                                catalog.alterTable(
                                        identifier,
                                        Lists.newArrayList(
                                                SchemaChange.dropColumn("non_existing_col")),
                                        false))
                .satisfies(
                        anyCauseMatches(
                                Catalog.ColumnNotExistException.class,
                                "Column non_existing_col does not exist in the test_db.test_table table."));

        // drop comment
        catalog.alterTable(identifier, Lists.newArrayList(SchemaChange.updateComment(null)), false);

        table = catalog.getTable(identifier);
        assertThat(table.comment().isPresent()).isFalse();
        catalog.dropTable(identifier, false);

        // Alter table update a column type in an existing table
        catalog.createTable(
                identifier,
                new Schema(
                        Lists.newArrayList(
                                new DataField(0, "dt", DataTypes.STRING()),
                                new DataField(1, "col1", DataTypes.BIGINT(), "col1 field")),
                        Lists.newArrayList("dt"),
                        Collections.emptyList(),
                        initOptions,
                        ""),
                false);
        catalog.alterTable(
                identifier,
                Lists.newArrayList(SchemaChange.updateColumnType("col1", DataTypes.DOUBLE())),
                false);
        table = catalog.getTable(identifier);

        assertThat(table.rowType().getFieldIndex("col1")).isEqualTo(1);
        assertThat(table.rowType().getTypeAt(1)).isEqualTo(DataTypes.DOUBLE());
        assertThat(table.rowType().getFields().get(1).description()).isEqualTo("col1 field");

        // Alter table update a column type throws Exception when column data type does not support
        // cast
        assertThatThrownBy(
                        () ->
                                catalog.alterTable(
                                        identifier,
                                        Lists.newArrayList(
                                                SchemaChange.updateColumnType(
                                                        "col1", DataTypes.DATE())),
                                        false))
                .satisfies(
                        anyCauseMatches(
                                IllegalStateException.class,
                                "Column type col1[DOUBLE] cannot be converted to DATE without loosing information."));

        // Alter table update a column type throws ColumnNotExistException when column does not
        // exist
        assertThatThrownBy(
                        () ->
                                catalog.alterTable(
                                        identifier,
                                        Lists.newArrayList(
                                                SchemaChange.updateColumnType(
                                                        "non_existing_col", DataTypes.INT())),
                                        false))
                .satisfies(
                        anyCauseMatches(
                                Catalog.ColumnNotExistException.class,
                                "Column non_existing_col does not exist in the test_db.test_table table."));
        // Alter table update a column type throws Exception when column is partition columns
        assertThatThrownBy(
                        () ->
                                catalog.alterTable(
                                        identifier,
                                        Lists.newArrayList(
                                                SchemaChange.updateColumnType(
                                                        "dt", DataTypes.DATE())),
                                        false))
                .satisfies(anyCauseMatches("Cannot update partition column: [dt]"));
        catalog.dropTable(identifier, false);

        // Alter table update a column comment in an existing table
        catalog.createTable(
                identifier,
                new Schema(
                        Lists.newArrayList(
                                new DataField(0, "col1", DataTypes.STRING(), "field1"),
                                new DataField(1, "col2", DataTypes.STRING(), "field2"),
                                new DataField(
                                        2,
                                        "col3",
                                        DataTypes.ROW(
                                                new DataField(4, "f1", DataTypes.STRING(), "f1"),
                                                new DataField(5, "f2", DataTypes.STRING(), "f2"),
                                                new DataField(6, "f3", DataTypes.STRING(), "f3")),
                                        "field3")),
                        Collections.emptyList(),
                        Collections.emptyList(),
                        initOptions,
                        ""),
                false);

        catalog.alterTable(
                identifier,
                Lists.newArrayList(SchemaChange.updateColumnComment("col2", "col2 field")),
                false);

        // Update nested column
        String[] fields = new String[] {"col3", "f1"};
        catalog.alterTable(
                identifier,
                Lists.newArrayList(SchemaChange.updateColumnComment(fields, "col3 f1 field")),
                false);

        table = catalog.getTable(identifier);
        assertThat(table.rowType().getFields().get(1).description()).isEqualTo("col2 field");
        RowType rowType = (RowType) table.rowType().getFields().get(2).type();
        assertThat(rowType.getFields().get(0).description()).isEqualTo("col3 f1 field");

        // Alter table update a column comment throws Exception when column does not exist
        assertThatThrownBy(
                        () ->
                                catalog.alterTable(
                                        identifier,
                                        Lists.newArrayList(
                                                SchemaChange.updateColumnComment(
                                                        new String[] {"non_existing_col"}, "")),
                                        false))
                .satisfies(
                        anyCauseMatches(
                                Catalog.ColumnNotExistException.class,
                                "Column non_existing_col does not exist in the test_db.test_table table."));
        catalog.dropTable(identifier, false);

        // Alter table update a column nullability in an existing table
        catalog.createTable(
                identifier,
                new Schema(
                        Lists.newArrayList(
                                new DataField(0, "col1", DataTypes.STRING(), "field1"),
                                new DataField(1, "col2", DataTypes.STRING(), "field2"),
                                new DataField(
                                        2,
                                        "col3",
                                        DataTypes.ROW(
                                                new DataField(4, "f1", DataTypes.STRING(), "f1"),
                                                new DataField(5, "f2", DataTypes.STRING(), "f2"),
                                                new DataField(6, "f3", DataTypes.STRING(), "f3")),
                                        "field3")),
                        Lists.newArrayList("col1"),
                        Lists.newArrayList("col1", "col2"),
                        Maps.newHashMap(),
                        ""),
                false);

        catalog.alterTable(
                identifier,
                Lists.newArrayList(
                        SchemaChange.setOption(
                                CoreOptions.DISABLE_ALTER_COLUMN_NULL_TO_NOT_NULL.key(), "false")),
                false);

        catalog.alterTable(
                identifier,
                Lists.newArrayList(SchemaChange.updateColumnNullability("col1", false)),
                false);

        // Update nested column
        fields = new String[] {"col3", "f1"};
        catalog.alterTable(
                identifier,
                Lists.newArrayList(SchemaChange.updateColumnNullability(fields, false)),
                false);

        table = catalog.getTable(identifier);
        assertThat(table.rowType().getFields().get(0).type().isNullable()).isEqualTo(false);

        // Alter table update a column nullability throws Exception when column does not exist
        assertThatThrownBy(
                        () ->
                                catalog.alterTable(
                                        identifier,
                                        Lists.newArrayList(
                                                SchemaChange.updateColumnNullability(
                                                        new String[] {"non_existing_col"}, false)),
                                        false))
                .satisfies(
                        anyCauseMatches(
                                Catalog.ColumnNotExistException.class,
                                "Column non_existing_col does not exist in the test_db.test_table table."));

        // Alter table update a column nullability throws Exception when column is pk columns
        assertThatThrownBy(
                        () ->
                                catalog.alterTable(
                                        identifier,
                                        Lists.newArrayList(
                                                SchemaChange.updateColumnNullability(
                                                        new String[] {"col2"}, true)),
                                        false))
                .satisfies(anyCauseMatches("Cannot change nullability of primary key"));
        catalog.dropTable(identifier, false);
    }
}<|MERGE_RESOLUTION|>--- conflicted
+++ resolved
@@ -611,31 +611,7 @@
                                 dtPartitionValue,
                                 BinaryString.fromString(dt2PartitionValue));
             }
-<<<<<<< HEAD
             writeAndCheckCommitFormatTable(table, datas, null);
-=======
-            FormatWriterFactory factory =
-                    (buildFileFormatFactory(format)
-                                    .create(
-                                            new FileFormatFactory.FormatContext(
-                                                    new Options(table.options()), 1024, 1024)))
-                            .createWriterFactory(getFormatTableWriteRowType(table));
-            Path partitionPath =
-                    new Path(
-                            String.format(
-                                    "%s/%s/%s",
-                                    table.location(), dtPartitionValue, dt2PartitionValue));
-            DataFilePathFactory dataFilePathFactory =
-                    new DataFilePathFactory(
-                            partitionPath,
-                            format,
-                            "data",
-                            "change",
-                            true,
-                            compressionType.value(),
-                            null);
-            write(factory, dataFilePathFactory.newPath(), compressionType.value(), datas);
->>>>>>> 4a2c3ce1
             List<InternalRow> readAllData = read(table, null, null, null, null);
             assertThat(readAllData).containsExactlyInAnyOrder(datas);
             Map<String, String> partitionSpec = new HashMap<>();
@@ -691,15 +667,6 @@
             }
             InternalRow dataWithDiffPartition =
                     GenericRow.of(random.nextInt(), random.nextInt(), 11);
-<<<<<<< HEAD
-=======
-            FormatWriterFactory factory =
-                    (buildFileFormatFactory(format)
-                                    .create(
-                                            new FileFormatFactory.FormatContext(
-                                                    new Options(table.options()), 1024, 1024)))
-                            .createWriterFactory(getFormatTableWriteRowType(table));
->>>>>>> 4a2c3ce1
             Map<String, String> partitionSpec = null;
             int dataSize = size;
             if (partitioned) {
@@ -733,7 +700,6 @@
         }
     }
 
-<<<<<<< HEAD
     private void writeAndCheckCommitFormatTable(
             Table table, InternalRow[] datas, InternalRow dataWithDiffPartition) throws Exception {
         try (FormatTableWrite write = (FormatTableWrite) table.newBatchWriteBuilder().newWrite()) {
@@ -747,46 +713,6 @@
             List<InternalRow> readData = read(table, null, null, null, null);
             assertThat(readData).isEmpty();
             write.commit(committers);
-=======
-    protected RowType getFormatTableWriteRowType(Table table) {
-        return table.rowType()
-                .project(
-                        table.rowType().getFieldNames().stream()
-                                .filter(name -> !table.partitionKeys().contains(name))
-                                .collect(Collectors.toList()));
-    }
-
-    protected FileFormatFactory buildFileFormatFactory(String format) {
-        switch (format) {
-            case "csv":
-                return new CsvFileFormatFactory();
-            case "parquet":
-                return new ParquetFileFormatFactory();
-            case "json":
-                return new JsonFileFormatFactory();
-            default:
-                throw new IllegalArgumentException("Unsupported format: " + format);
-        }
-    }
-
-    protected void write(
-            FormatWriterFactory factory, Path file, String compression, InternalRow... rows)
-            throws IOException {
-        FormatWriter writer;
-        PositionOutputStream out = null;
-        if (factory instanceof SupportsDirectWrite) {
-            writer = ((SupportsDirectWrite) factory).create(fileIO, file, compression);
-        } else {
-            out = fileIO.newOutputStream(file, true);
-            writer = factory.create(out, compression);
-        }
-        for (InternalRow row : rows) {
-            writer.addElement(row);
-        }
-        writer.close();
-        if (out != null) {
-            out.close();
->>>>>>> 4a2c3ce1
         }
     }
 
