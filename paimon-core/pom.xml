--- conflicted
+++ resolved
@@ -191,16 +191,16 @@
         </dependency>
 
         <dependency>
-<<<<<<< HEAD
             <groupId>com.github.davidmoten</groupId>
             <artifactId>hilbert-curve</artifactId>
             <version>0.2.2</version>
-=======
+        </dependency>
+
+        <dependency>
             <groupId>org.xerial</groupId>
             <artifactId>sqlite-jdbc</artifactId>
             <version>3.44.0.0</version>
             <scope>test</scope>
->>>>>>> ec5ebeb2
         </dependency>
 
     </dependencies>
