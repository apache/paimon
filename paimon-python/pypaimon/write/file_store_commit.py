################################################################################
#  Licensed to the Apache Software Foundation (ASF) under one
#  or more contributor license agreements.  See the NOTICE file
#  distributed with this work for additional information
#  regarding copyright ownership.  The ASF licenses this file
#  to you under the Apache License, Version 2.0 (the
#  "License"); you may not use this file except in compliance
#  with the License.  You may obtain a copy of the License at
#
#      http://www.apache.org/licenses/LICENSE-2.0
#
#  Unless required by applicable law or agreed to in writing, software
#  distributed under the License is distributed on an "AS IS" BASIS,
#  WITHOUT WARRANTIES OR CONDITIONS OF ANY KIND, either express or implied.
#  See the License for the specific language governing permissions and
# limitations under the License.
################################################################################

import time
import uuid
from pathlib import Path
from typing import List

from pypaimon.catalog.snapshot_commit import PartitionStatistics, SnapshotCommit
from pypaimon.manifest.manifest_file_manager import ManifestFileManager
from pypaimon.manifest.manifest_list_manager import ManifestListManager
from pypaimon.manifest.schema.manifest_file_meta import ManifestFileMeta
from pypaimon.manifest.schema.simple_stats import SimpleStats
from pypaimon.snapshot.snapshot import Snapshot
from pypaimon.snapshot.snapshot_manager import SnapshotManager
from pypaimon.table.row.binary_row import BinaryRow
from pypaimon.write.commit_message import CommitMessage


class FileStoreCommit:
    """
    Core commit logic for file store operations.

    This class provides atomic commit functionality similar to
    org.apache.paimon.operation.FileStoreCommitImpl in Java.
    """

    def __init__(self, snapshot_commit: SnapshotCommit, table, commit_user: str):
        from pypaimon.table.file_store_table import FileStoreTable

        self.snapshot_commit = snapshot_commit
        self.table: FileStoreTable = table
        self.commit_user = commit_user

        self.snapshot_manager = SnapshotManager(table)
        self.manifest_file_manager = ManifestFileManager(table)
        self.manifest_list_manager = ManifestListManager(table)

        self.manifest_target_size = 8 * 1024 * 1024
        self.manifest_merge_min_count = 30

    def commit(self, commit_messages: List[CommitMessage], commit_identifier: int):
        """Commit the given commit messages in normal append mode."""
        if not commit_messages:
            return

        unique_id = uuid.uuid4()
        base_manifest_list = f"manifest-list-{unique_id}-0"
        delta_manifest_list = f"manifest-list-{unique_id}-1"

        # process new_manifest
        new_manifest_file = f"manifest-{str(uuid.uuid4())}-0"
        self.manifest_file_manager.write(new_manifest_file, commit_messages)

        partition_columns = list(zip(*(msg.partition for msg in commit_messages)))
        partition_min_stats = [min(col) for col in partition_columns]
        partition_max_stats = [max(col) for col in partition_columns]
        partition_null_counts = [sum(value == 0 for value in col) for col in partition_columns]
        if not all(count == 0 for count in partition_null_counts):
            raise RuntimeError("Partition value should not be null")

        new_manifest_list = ManifestFileMeta(
            file_name=new_manifest_file,
            file_size=self.table.file_io.get_file_size(self.manifest_file_manager.manifest_path / new_manifest_file),
            num_added_files=sum(len(msg.new_files) for msg in commit_messages),
            num_deleted_files=0,
            partition_stats=SimpleStats(
                min_value=BinaryRow(
                    values=partition_min_stats,
                    fields=self.table.table_schema.get_partition_key_fields(),
                ),
                max_value=BinaryRow(
                    values=partition_max_stats,
                    fields=self.table.table_schema.get_partition_key_fields(),
                ),
                null_count=partition_null_counts,
            ),
            schema_id=self.table.table_schema.id,
        )
        self.manifest_list_manager.write(delta_manifest_list, [new_manifest_list])

        # process existing_manifest
        latest_snapshot = self.snapshot_manager.get_latest_snapshot()
        total_record_count = 0
        if latest_snapshot:
            existing_manifest_files = self.manifest_list_manager.read_all(latest_snapshot)
            previous_record_count = latest_snapshot.total_record_count
            if previous_record_count:
                total_record_count += previous_record_count
        else:
            existing_manifest_files = []
        self.manifest_list_manager.write(base_manifest_list, existing_manifest_files)

        # process snapshot
        new_snapshot_id = self._generate_snapshot_id()
        record_count_add = self._generate_record_count_add(commit_messages)
        total_record_count += record_count_add
        snapshot_data = Snapshot(
            version=1,
            id=new_snapshot_id,
            schema_id=self.table.table_schema.id,
            base_manifest_list=base_manifest_list,
            delta_manifest_list=delta_manifest_list,
            total_record_count=total_record_count,
            delta_record_count=record_count_add,
            commit_user=self.commit_user,
            commit_identifier=commit_identifier,
            commit_kind="APPEND",
            time_millis=int(time.time() * 1000),
        )

        # Generate partition statistics for the commit
        statistics = self._generate_partition_statistics(commit_messages)

        # Use SnapshotCommit for atomic commit
        with self.snapshot_commit:
            success = self.snapshot_commit.commit(snapshot_data, self.table.current_branch(), statistics)
            if not success:
                raise RuntimeError("Failed to commit snapshot {new_snapshot_id}")

    def overwrite(self, partition, commit_messages: List[CommitMessage], commit_identifier: int):
        """Commit the given commit messages in overwrite mode."""
<<<<<<< HEAD
        if not commit_messages:
            return

        new_manifest_files = self.manifest_file_manager.write(commit_messages)
        if not new_manifest_files:
            return

        # In overwrite mode, we don't merge with existing manifests
        manifest_list = self.manifest_list_manager.write(new_manifest_files)

        record_count_add = self._generate_record_count_add(commit_messages)

        new_snapshot_id = self._generate_snapshot_id()
        snapshot_data = Snapshot(
            version=3,
            id=new_snapshot_id,
            schema_id=0,
            base_manifest_list=manifest_list,
            delta_manifest_list=manifest_list,
            total_record_count=record_count_add,
            delta_record_count=record_count_add,
            commit_user=self.commit_user,
            commit_identifier=commit_identifier,
            commit_kind="OVERWRITE",
            time_millis=int(time.time() * 1000),
            log_offsets={},
        )

        # Generate partition statistics for the commit
        statistics = self._generate_partition_statistics(commit_messages)

        # Use SnapshotCommit for atomic commit
        with self.snapshot_commit:
            success = self.snapshot_commit.commit(snapshot_data, self.table.current_branch(), statistics)
            if not success:
                raise RuntimeError("Failed to commit snapshot {new_snapshot_id}")
=======
        raise RuntimeError("overwrite unsupported yet")
>>>>>>> e01f8962

    def abort(self, commit_messages: List[CommitMessage]):
        for message in commit_messages:
            for file in message.new_files:
                try:
                    file_path_obj = Path(file.file_path)
                    if file_path_obj.exists():
                        file_path_obj.unlink()
                except Exception as e:
                    print("Warning: Failed to clean up file {}: {}".format(file.file_path, e))

    def close(self):
        """Close the FileStoreCommit and release resources."""
        if hasattr(self.snapshot_commit, 'close'):
            self.snapshot_commit.close()

    def _generate_snapshot_id(self) -> int:
        """Generate the next snapshot ID."""
        latest_snapshot = self.snapshot_manager.get_latest_snapshot()
        if latest_snapshot:
            return latest_snapshot.id + 1
        else:
            return 1

    def _generate_partition_statistics(self, commit_messages: List[CommitMessage]) -> List[PartitionStatistics]:
        """
        Generate partition statistics from commit messages.

        This method follows the Java implementation pattern from
        org.apache.paimon.manifest.PartitionEntry.fromManifestEntry() and
        PartitionEntry.merge() methods.

        Args:
            commit_messages: List of commit messages to analyze

        Returns:
            List of PartitionStatistics for each unique partition
        """
        partition_stats = {}

        for message in commit_messages:
            # Convert partition tuple to dictionary for PartitionStatistics
            partition_value = message.partition  # Call the method to get partition value
            if partition_value:
                # Assuming partition is a tuple and we need to convert it to a dict
                # This may need adjustment based on actual partition format
                if isinstance(partition_value, tuple):
                    # Create partition spec from partition tuple and table partition keys
                    partition_spec = {}
                    if len(partition_value) == len(self.table.partition_keys):
                        for i, key in enumerate(self.table.partition_keys):
                            partition_spec[key] = str(partition_value[i])
                    else:
                        # Fallback: use indices as keys
                        for i, value in enumerate(partition_value):
                            partition_spec["partition_{}".format(i)] = str(value)
                else:
                    # If partition is already a dict or other format
                    partition_spec = dict(partition_value) if partition_value else {}
            else:
                # Default partition for unpartitioned tables
                partition_spec = {}

            partition_key = tuple(sorted(partition_spec.items()))

            if partition_key not in partition_stats:
                partition_stats[partition_key] = {
                    'partition_spec': partition_spec,
                    'record_count': 0,
                    'file_count': 0,
                    'file_size_in_bytes': 0,
                    'last_file_creation_time': 0
                }

            # Process each file in the commit message
            # Following Java implementation: PartitionEntry.fromDataFile()
            for file_meta in message.new_files:
                # Extract actual file metadata (following Java DataFileMeta pattern)
                record_count = file_meta.row_count
                file_size_in_bytes = file_meta.file_size
                file_count = 1

                # Convert creation_time to milliseconds (Java uses epoch millis)
                if file_meta.creation_time:
                    file_creation_time = int(file_meta.creation_time.timestamp() * 1000)
                else:
                    file_creation_time = int(time.time() * 1000)

                # Accumulate statistics (following Java PartitionEntry.merge() logic)
                partition_stats[partition_key]['record_count'] += record_count
                partition_stats[partition_key]['file_size_in_bytes'] += file_size_in_bytes
                partition_stats[partition_key]['file_count'] += file_count

                # Keep the latest creation time
                partition_stats[partition_key]['last_file_creation_time'] = max(
                    partition_stats[partition_key]['last_file_creation_time'],
                    file_creation_time
                )

        # Convert to PartitionStatistics objects
        # Following Java PartitionEntry.toPartitionStatistics() pattern
        return [
            PartitionStatistics.create(
                partition_spec=stats['partition_spec'],
                record_count=stats['record_count'],
                file_count=stats['file_count'],
                file_size_in_bytes=stats['file_size_in_bytes'],
                last_file_creation_time=stats['last_file_creation_time']
            )
            for stats in partition_stats.values()
        ]

    def _generate_record_count_add(self, commit_messages: List[CommitMessage]) -> int:
        """
        Generate record count add from commit messages.

        This method follows the Java implementation pattern from
        org.apache.paimon.manifest.ManifestEntry.recordCountAdd().

        Args:
            commit_messages: List of commit messages to analyze

        Returns:
            Count of add record
        """
        record_count = 0

        for message in commit_messages:
            new_files = message.new_files
            for file_meta in new_files:
                record_count += file_meta.row_count

        return record_count<|MERGE_RESOLUTION|>--- conflicted
+++ resolved
@@ -135,46 +135,7 @@
 
     def overwrite(self, partition, commit_messages: List[CommitMessage], commit_identifier: int):
         """Commit the given commit messages in overwrite mode."""
-<<<<<<< HEAD
-        if not commit_messages:
-            return
-
-        new_manifest_files = self.manifest_file_manager.write(commit_messages)
-        if not new_manifest_files:
-            return
-
-        # In overwrite mode, we don't merge with existing manifests
-        manifest_list = self.manifest_list_manager.write(new_manifest_files)
-
-        record_count_add = self._generate_record_count_add(commit_messages)
-
-        new_snapshot_id = self._generate_snapshot_id()
-        snapshot_data = Snapshot(
-            version=3,
-            id=new_snapshot_id,
-            schema_id=0,
-            base_manifest_list=manifest_list,
-            delta_manifest_list=manifest_list,
-            total_record_count=record_count_add,
-            delta_record_count=record_count_add,
-            commit_user=self.commit_user,
-            commit_identifier=commit_identifier,
-            commit_kind="OVERWRITE",
-            time_millis=int(time.time() * 1000),
-            log_offsets={},
-        )
-
-        # Generate partition statistics for the commit
-        statistics = self._generate_partition_statistics(commit_messages)
-
-        # Use SnapshotCommit for atomic commit
-        with self.snapshot_commit:
-            success = self.snapshot_commit.commit(snapshot_data, self.table.current_branch(), statistics)
-            if not success:
-                raise RuntimeError("Failed to commit snapshot {new_snapshot_id}")
-=======
         raise RuntimeError("overwrite unsupported yet")
->>>>>>> e01f8962
 
     def abort(self, commit_messages: List[CommitMessage]):
         for message in commit_messages:
