################################################################################
#  Licensed to the Apache Software Foundation (ASF) under one
#  or more contributor license agreements.  See the NOTICE file
#  distributed with this work for additional information
#  regarding copyright ownership.  The ASF licenses this file
#  to you under the Apache License, Version 2.0 (the
#  "License"); you may not use this file except in compliance
#  with the License.  You may obtain a copy of the License at
#
#      http://www.apache.org/licenses/LICENSE-2.0
#
#  Unless required by applicable law or agreed to in writing, software
#  distributed under the License is distributed on an "AS IS" BASIS,
#  WITHOUT WARRANTIES OR CONDITIONS OF ANY KIND, either express or implied.
#  See the License for the specific language governing permissions and
# limitations under the License.
################################################################################

import pyarrow as pa
import pyarrow.compute as pc

from pypaimon.write.writer.data_writer import DataWriter


class KeyValueDataWriter(DataWriter):
    """Data writer for primary key tables with system fields and sorting."""

    def _process_data(self, data: pa.RecordBatch) -> pa.Table:
        enhanced_data = self._add_system_fields(data)
        return pa.Table.from_batches([self._sort_by_primary_key(enhanced_data)])

    def _merge_data(self, existing_data: pa.Table, new_data: pa.Table) -> pa.Table:
        """Merge existing data with new data and deduplicate by primary key.
        
        The merge process:
        1. Concatenate existing and new data
        2. Sort by primary key fields and sequence number
        3. Deduplicate by primary key, keeping the record with maximum sequence number
        
        Args:
            existing_data: Previously buffered data
            new_data: Newly written data to be merged
            
        Returns:
            Deduplicated and sorted table
        """
        combined = pa.concat_tables([existing_data, new_data])
        sorted_data = self._sort_by_primary_key(combined)
        deduplicated_data = self._deduplicate_by_primary_key(sorted_data)
        return deduplicated_data

    def _add_system_fields(self, data: pa.RecordBatch) -> pa.RecordBatch:
        """Add system fields: _KEY_{pk_key}, _SEQUENCE_NUMBER, _VALUE_KIND."""
        num_rows = data.num_rows
        enhanced_table = data

        for pk_key in reversed(self.trimmed_primary_keys):
            if pk_key in data.column_names:
                key_column = data.column(pk_key)
                enhanced_table = enhanced_table.add_column(0, f'_KEY_{pk_key}', key_column)

        sequence_column = pa.array([self.sequence_generator.next() for _ in range(num_rows)], type=pa.int64())
        enhanced_table = enhanced_table.add_column(len(self.trimmed_primary_keys), '_SEQUENCE_NUMBER', sequence_column)

        # TODO: support real row kind here
        value_kind_column = pa.array([0] * num_rows, type=pa.int32())
        enhanced_table = enhanced_table.add_column(len(self.trimmed_primary_keys) + 1, '_VALUE_KIND',
                                                   value_kind_column)

        return enhanced_table

    def _deduplicate_by_primary_key(self, data: pa.RecordBatch) -> pa.RecordBatch:
        """Deduplicate data by primary key, keeping the record with maximum sequence number.
        
        Prerequisite: data is sorted by (primary_keys, _SEQUENCE_NUMBER)
        
        Algorithm: Since data is sorted by primary key and then by sequence number in ascending
        order, for each primary key group, the last occurrence has the maximum sequence number.
        We iterate through and track the last index of each primary key, then keep only those rows.
        
        Args:
            data: Sorted record batch with system fields (_KEY_*, _SEQUENCE_NUMBER, _VALUE_KIND)
            
        Returns:
            Deduplicated record batch with only the latest record per primary key
        """
        if data.num_rows <= 1:
            return data
        
        # Build primary key column names (prefixed with _KEY_)
        pk_columns = [f'_KEY_{pk}' for pk in self.trimmed_primary_key]
        
        # First pass: find the last index for each primary key
        last_index_for_key = {}
        for i in range(data.num_rows):
            current_key = tuple(
                data.column(col)[i].as_py() for col in pk_columns
            )
            last_index_for_key[current_key] = i
        
        # Second pass: collect indices to keep (maintaining original order)
        indices_to_keep = []
        for i in range(data.num_rows):
            current_key = tuple(
                data.column(col)[i].as_py() for col in pk_columns
            )
            # Only keep this row if it's the last occurrence of this primary key
            if i == last_index_for_key[current_key]:
                indices_to_keep.append(i)
        
        # Extract kept rows using PyArrow's take operation
        indices_array = pa.array(indices_to_keep, type=pa.int64())
        return data.take(indices_array)

    def _sort_by_primary_key(self, data: pa.RecordBatch) -> pa.RecordBatch:
<<<<<<< HEAD
        """Sort data by primary key fields and sequence number.
        
        Args:
            data: Record batch to sort
            
        Returns:
            Sorted record batch
        """
        sort_keys = [(key, 'ascending') for key in self.trimmed_primary_key]
=======
        sort_keys = [(key, 'ascending') for key in self.trimmed_primary_keys]
>>>>>>> a2d2a756
        if '_SEQUENCE_NUMBER' in data.column_names:
            sort_keys.append(('_SEQUENCE_NUMBER', 'ascending'))

        sorted_indices = pc.sort_indices(data, sort_keys=sort_keys)
        sorted_batch = data.take(sorted_indices)
        return sorted_batch<|MERGE_RESOLUTION|>--- conflicted
+++ resolved
@@ -88,7 +88,7 @@
             return data
         
         # Build primary key column names (prefixed with _KEY_)
-        pk_columns = [f'_KEY_{pk}' for pk in self.trimmed_primary_key]
+        pk_columns = [f'_KEY_{pk}' for pk in self.trimmed_primary_keys]
         
         # First pass: find the last index for each primary key
         last_index_for_key = {}
@@ -113,7 +113,6 @@
         return data.take(indices_array)
 
     def _sort_by_primary_key(self, data: pa.RecordBatch) -> pa.RecordBatch:
-<<<<<<< HEAD
         """Sort data by primary key fields and sequence number.
         
         Args:
@@ -122,10 +121,7 @@
         Returns:
             Sorted record batch
         """
-        sort_keys = [(key, 'ascending') for key in self.trimmed_primary_key]
-=======
         sort_keys = [(key, 'ascending') for key in self.trimmed_primary_keys]
->>>>>>> a2d2a756
         if '_SEQUENCE_NUMBER' in data.column_names:
             sort_keys.append(('_SEQUENCE_NUMBER', 'ascending'))
 
