--- conflicted
+++ resolved
@@ -71,15 +71,9 @@
         sequence_column = pa.array([self.sequence_generator.next() for _ in range(num_rows)], type=pa.int64())
         enhanced_table = enhanced_table.add_column(len(self.trimmed_primary_keys), '_SEQUENCE_NUMBER', sequence_column)
 
-<<<<<<< HEAD
         # Extract or generate RowKind column
         value_kind_column = self._extract_row_kind_column(data, num_rows)
-        enhanced_table = enhanced_table.add_column(len(self.trimmed_primary_key) + 1, '_VALUE_KIND',
-=======
-        # TODO: support real row kind here
-        value_kind_column = pa.array([0] * num_rows, type=pa.int32())
         enhanced_table = enhanced_table.add_column(len(self.trimmed_primary_keys) + 1, '_VALUE_KIND',
->>>>>>> d923861f
                                                    value_kind_column)
 
         # Remove temporary '__row_kind__' column if it exists
@@ -149,7 +143,7 @@
             return data
 
         # Build primary key column names (prefixed with _KEY_)
-        pk_columns = [f'_KEY_{pk}' for pk in self.trimmed_primary_key]
+        pk_columns = [f'_KEY_{pk}' for pk in self.trimmed_primary_keys]
 
         # First pass: find the last index for each primary key
         last_index_for_key = {}
@@ -174,7 +168,6 @@
         return data.take(indices_array)
 
     def _sort_by_primary_key(self, data: pa.RecordBatch) -> pa.RecordBatch:
-<<<<<<< HEAD
         """Sort data by primary key fields and sequence number.
 
         Args:
@@ -183,10 +176,7 @@
         Returns:
             Sorted record batch
         """
-        sort_keys = [(key, 'ascending') for key in self.trimmed_primary_key]
-=======
         sort_keys = [(key, 'ascending') for key in self.trimmed_primary_keys]
->>>>>>> d923861f
         if '_SEQUENCE_NUMBER' in data.column_names:
             sort_keys.append(('_SEQUENCE_NUMBER', 'ascending'))
 
