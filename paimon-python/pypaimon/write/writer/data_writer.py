################################################################################
#  Licensed to the Apache Software Foundation (ASF) under one
#  or more contributor license agreements.  See the NOTICE file
#  distributed with this work for additional information
#  regarding copyright ownership.  The ASF licenses this file
#  to you under the Apache License, Version 2.0 (the
#  "License"); you may not use this file except in compliance
#  with the License.  You may obtain a copy of the License at
#
#      http://www.apache.org/licenses/LICENSE-2.0
#
#  Unless required by applicable law or agreed to in writing, software
#  distributed under the License is distributed on an "AS IS" BASIS,
#  WITHOUT WARRANTIES OR CONDITIONS OF ANY KIND, either express or implied.
#  See the License for the specific language governing permissions and
# limitations under the License.
################################################################################
import uuid
from abc import ABC, abstractmethod
from datetime import datetime
from pathlib import Path
from typing import List, Optional, Tuple

import pyarrow as pa
import pyarrow.compute as pc

from pypaimon.common.core_options import CoreOptions
from pypaimon.manifest.schema.data_file_meta import DataFileMeta
from pypaimon.manifest.schema.simple_stats import SimpleStats
from pypaimon.table.bucket_mode import BucketMode
from pypaimon.table.row.binary_row import BinaryRow


class DataWriter(ABC):
    """Base class for data writers that handle PyArrow tables directly."""

    def __init__(self, table, partition: Tuple, bucket: int, max_seq_number: int):
        from pypaimon.table.file_store_table import FileStoreTable

        self.table: FileStoreTable = table
        self.partition = partition
        self.bucket = bucket

        self.file_io = self.table.file_io
        self.trimmed_primary_key_fields = self.table.table_schema.get_trimmed_primary_key_fields()
        self.trimmed_primary_key = [field.name for field in self.trimmed_primary_key_fields]

        options = self.table.options
        self.target_file_size = 256 * 1024 * 1024
        self.file_format = options.get(CoreOptions.FILE_FORMAT,
                                       CoreOptions.FILE_FORMAT_PARQUET
                                       if self.bucket != BucketMode.POSTPONE_BUCKET.value
                                       else CoreOptions.FILE_FORMAT_AVRO)
        self.compression = options.get(CoreOptions.FILE_COMPRESSION, "zstd")
        self.sequence_generator = SequenceGenerator(max_seq_number)

        self.pending_data: Optional[pa.RecordBatch] = None
        self.committed_files: List[DataFileMeta] = []

    def write(self, data: pa.RecordBatch):
        processed_data = self._process_data(data)

        if self.pending_data is None:
            self.pending_data = processed_data
        else:
            self.pending_data = self._merge_data(self.pending_data, processed_data)

        self._check_and_roll_if_needed()

    def prepare_commit(self) -> List[DataFileMeta]:
        if self.pending_data is not None and self.pending_data.num_rows > 0:
            self._write_data_to_file(self.pending_data)
            self.pending_data = None

        return self.committed_files.copy()

    def close(self):
        self.pending_data = None
        self.committed_files.clear()

    @abstractmethod
    def _process_data(self, data: pa.RecordBatch) -> pa.RecordBatch:
        """Process incoming data (e.g., add system fields, sort). Must be implemented by subclasses."""

    @abstractmethod
    def _merge_data(self, existing_data: pa.RecordBatch, new_data: pa.RecordBatch) -> pa.RecordBatch:
        """Merge existing data with new data. Must be implemented by subclasses."""

    def _check_and_roll_if_needed(self):
        if self.pending_data is None:
            return

        current_size = self.pending_data.nbytes
        if current_size > self.target_file_size:
            split_row = self._find_optimal_split_point(self.pending_data, self.target_file_size)
            if split_row > 0:
                data_to_write = self.pending_data.slice(0, split_row)
                remaining_data = self.pending_data.slice(split_row)

                self._write_data_to_file(data_to_write)
                self.pending_data = remaining_data
                self._check_and_roll_if_needed()

    def _write_data_to_file(self, data: pa.RecordBatch):
        if data.num_rows == 0:
            return
<<<<<<< HEAD
        file_name = "data-{}.{}".format(uuid.uuid4(), self.file_format)
=======
        file_name = f"data-{uuid.uuid4()}-0.{self.file_format}"
>>>>>>> e01f8962
        file_path = self._generate_file_path(file_name)
        if self.file_format == CoreOptions.FILE_FORMAT_PARQUET:
            self.file_io.write_parquet(file_path, data, compression=self.compression)
        elif self.file_format == CoreOptions.FILE_FORMAT_ORC:
            self.file_io.write_orc(file_path, data, compression=self.compression)
        elif self.file_format == CoreOptions.FILE_FORMAT_AVRO:
            self.file_io.write_avro(file_path, data)
        else:
            raise ValueError("Unsupported file format: {}".format(self.file_format))

        # min key & max key
        key_columns_batch = data.select(self.trimmed_primary_key)
        min_key_row_batch = key_columns_batch.slice(0, 1)
        max_key_row_batch = key_columns_batch.slice(key_columns_batch.num_rows - 1, 1)
        min_key = [col.to_pylist()[0] for col in min_key_row_batch.columns]
        max_key = [col.to_pylist()[0] for col in max_key_row_batch.columns]

        # key stats & value stats
        column_stats = {
            field.name: self._get_column_stats(data, field.name)
            for field in self.table.table_schema.fields
        }
        all_fields = self.table.table_schema.fields
        min_value_stats = [column_stats[field.name]['min_value'] for field in all_fields]
        max_value_stats = [column_stats[field.name]['max_value'] for field in all_fields]
        value_null_counts = [column_stats[field.name]['null_count'] for field in all_fields]
        key_fields = self.trimmed_primary_key_fields
        min_key_stats = [column_stats[field.name]['min_value'] for field in key_fields]
        max_key_stats = [column_stats[field.name]['max_value'] for field in key_fields]
        key_null_counts = [column_stats[field.name]['null_count'] for field in key_fields]
        if not all(count == 0 for count in key_null_counts):
            raise RuntimeError("Primary key should not be null")

        min_seq = self.sequence_generator.start
        max_seq = self.sequence_generator.current
        self.sequence_generator.start = self.sequence_generator.current
        self.committed_files.append(DataFileMeta(
            file_name=file_name,
            file_size=self.file_io.get_file_size(file_path),
            row_count=data.num_rows,
            min_key=BinaryRow(min_key, self.trimmed_primary_key_fields),
            max_key=BinaryRow(max_key, self.trimmed_primary_key_fields),
            key_stats=SimpleStats(
                BinaryRow(min_key_stats, self.trimmed_primary_key_fields),
                BinaryRow(max_key_stats, self.trimmed_primary_key_fields),
                key_null_counts,
            ),
            value_stats=SimpleStats(
                BinaryRow(min_value_stats, self.table.table_schema.fields),
                BinaryRow(max_value_stats, self.table.table_schema.fields),
                value_null_counts,
            ),
            min_sequence_number=min_seq,
            max_sequence_number=max_seq,
            schema_id=self.table.table_schema.id,
            level=0,
            extra_files=[],
            creation_time=datetime.now(),
            delete_row_count=0,
            file_path=str(file_path),
        ))

    def _generate_file_path(self, file_name: str) -> Path:
        path_builder = self.table.table_path

        for i, field_name in enumerate(self.table.partition_keys):
            path_builder = path_builder / (field_name + "=" + str(self.partition[i]))
        if self.bucket == BucketMode.POSTPONE_BUCKET.value:
            bucket_name = "postpone"
        else:
            bucket_name = str(self.bucket)
        path_builder = path_builder / ("bucket-" + bucket_name) / file_name

        return path_builder

<<<<<<< HEAD

def _find_optimal_split_point(data: pa.RecordBatch, target_size: int) -> int:
    total_rows = data.num_rows
    if total_rows <= 1:
        return 0

    left, right = 1, total_rows
    best_split = 0

    while left <= right:
        mid = (left + right) // 2
        slice_data = data.slice(0, mid)
        slice_size = slice_data.nbytes

        if slice_size <= target_size:
            best_split = mid
            left = mid + 1
        else:
            right = mid - 1

    return best_split
=======
    @staticmethod
    def _find_optimal_split_point(data: pa.RecordBatch, target_size: int) -> int:
        total_rows = data.num_rows
        if total_rows <= 1:
            return 0

        left, right = 1, total_rows
        best_split = 0

        while left <= right:
            mid = (left + right) // 2
            slice_data = data.slice(0, mid)
            slice_size = slice_data.get_total_buffer_size()

            if slice_size <= target_size:
                best_split = mid
                left = mid + 1
            else:
                right = mid - 1

        return best_split

    @staticmethod
    def _get_column_stats(record_batch: pa.RecordBatch, column_name: str) -> dict:
        column_array = record_batch.column(column_name)
        if column_array.null_count == len(column_array):
            return {
                "min_value": None,
                "max_value": None,
                "null_count": column_array.null_count,
            }
        min_value = pc.min(column_array).as_py()
        max_value = pc.max(column_array).as_py()
        null_count = column_array.null_count
        return {
            "min_value": min_value,
            "max_value": max_value,
            "null_count": null_count,
        }


class SequenceGenerator:
    def __init__(self, start: int = 0):
        self.start = start
        self.current = start

    def next(self) -> int:
        self.current += 1
        return self.current
>>>>>>> e01f8962
<|MERGE_RESOLUTION|>--- conflicted
+++ resolved
@@ -104,11 +104,7 @@
     def _write_data_to_file(self, data: pa.RecordBatch):
         if data.num_rows == 0:
             return
-<<<<<<< HEAD
-        file_name = "data-{}.{}".format(uuid.uuid4(), self.file_format)
-=======
-        file_name = f"data-{uuid.uuid4()}-0.{self.file_format}"
->>>>>>> e01f8962
+        file_name = "data-{}.0.{}".format(uuid.uuid4(), self.file_format)
         file_path = self._generate_file_path(file_name)
         if self.file_format == CoreOptions.FILE_FORMAT_PARQUET:
             self.file_io.write_parquet(file_path, data, compression=self.compression)
@@ -184,29 +180,6 @@
 
         return path_builder
 
-<<<<<<< HEAD
-
-def _find_optimal_split_point(data: pa.RecordBatch, target_size: int) -> int:
-    total_rows = data.num_rows
-    if total_rows <= 1:
-        return 0
-
-    left, right = 1, total_rows
-    best_split = 0
-
-    while left <= right:
-        mid = (left + right) // 2
-        slice_data = data.slice(0, mid)
-        slice_size = slice_data.nbytes
-
-        if slice_size <= target_size:
-            best_split = mid
-            left = mid + 1
-        else:
-            right = mid - 1
-
-    return best_split
-=======
     @staticmethod
     def _find_optimal_split_point(data: pa.RecordBatch, target_size: int) -> int:
         total_rows = data.num_rows
@@ -219,14 +192,12 @@
         while left <= right:
             mid = (left + right) // 2
             slice_data = data.slice(0, mid)
-            slice_size = slice_data.get_total_buffer_size()
-
+            slice_size = slice_data.nbytes
             if slice_size <= target_size:
                 best_split = mid
                 left = mid + 1
             else:
                 right = mid - 1
-
         return best_split
 
     @staticmethod
@@ -255,5 +226,4 @@
 
     def next(self) -> int:
         self.current += 1
-        return self.current
->>>>>>> e01f8962
+        return self.current