--- conflicted
+++ resolved
@@ -18,22 +18,9 @@
 import logging
 from typing import Dict, List, Optional, Callable
 from urllib.parse import unquote
-<<<<<<< HEAD
 
 from .api_response import PagedList, GetTableResponse, ListDatabasesResponse, ListTablesResponse, \
     GetDatabaseResponse, ConfigResponse, PagedResponse
-=======
-from .auth import RESTAuthFunction
-from .api_response import (
-    PagedList,
-    GetTableResponse,
-    ListDatabasesResponse,
-    ListTablesResponse,
-    GetDatabaseResponse,
-    ConfigResponse,
-    PagedResponse,
-)
->>>>>>> 7b8d1a33
 from .api_resquest import CreateDatabaseRequest, AlterDatabaseRequest
 from .typedef import Identifier, RESTCatalogOptions
 from .client import HttpClient
@@ -41,21 +28,6 @@
 from .token_loader import DLFToken, DLFTokenLoaderFactory
 from .typedef import T
 
-
-<<<<<<< HEAD
-=======
-class RESTCatalogOptions:
-    URI = "uri"
-    WAREHOUSE = "warehouse"
-    TOKEN_PROVIDER = "token.provider"
-    DLF_REGION = "dlf.region"
-    DLF_ACCESS_KEY_ID = "dlf.access-key-id"
-    DLF_ACCESS_KEY_SECRET = "dlf.access-key-secret"
-    DLF_ACCESS_SECURITY_TOKEN = "dlf.security-token"
-    PREFIX = "prefix"
-
-
->>>>>>> 7b8d1a33
 class RESTException(Exception):
     pass
 
