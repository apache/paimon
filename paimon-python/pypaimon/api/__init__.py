#  Licensed to the Apache Software Foundation (ASF) under one
#  or more contributor license agreements.  See the NOTICE file
#  distributed with this work for additional information
#  regarding copyright ownership.  The ASF licenses this file
#  to you under the Apache License, Version 2.0 (the
#  "License"); you may not use this file except in compliance
#  with the License.  You may obtain a copy of the License at
#
#    http://www.apache.org/licenses/LICENSE-2.0
#
#  Unless required by applicable law or agreed to in writing,
#  software distributed under the License is distributed on an
#  "AS IS" BASIS, WITHOUT WARRANTIES OR CONDITIONS OF ANY
#  KIND, either express or implied.  See the License for the
#  specific language governing permissions and limitations
#  under the License.

import logging
from typing import Dict, List, Optional, Callable
from urllib.parse import unquote
<<<<<<< HEAD
from pypaimon.api.auth import RESTAuthFunction
from pypaimon.api.api_response import (
    PagedList,
    GetTableResponse,
    ListDatabasesResponse,
    ListTablesResponse,
    GetDatabaseResponse,
    ConfigResponse,
    PagedResponse, GetTableTokenResponse,
)
from pypaimon.api.api_resquest import CreateDatabaseRequest, AlterDatabaseRequest
from pypaimon.api.typedef import Identifier
from pypaimon.api.client import HttpClient
from pypaimon.api.auth import DLFAuthProvider, DLFToken
from pypaimon.api.typedef import T
=======

from .api_response import PagedList, GetTableResponse, ListDatabasesResponse, ListTablesResponse, \
    GetDatabaseResponse, ConfigResponse, PagedResponse
from .api_resquest import CreateDatabaseRequest, AlterDatabaseRequest
from .typedef import Identifier, RESTCatalogOptions
from .client import HttpClient
from .auth import DLFAuthProvider, RESTAuthFunction
from .token_loader import DLFToken, DLFTokenLoaderFactory
from .typedef import T
>>>>>>> 3b0e9b71


class RESTException(Exception):
    pass


class AlreadyExistsException(RESTException):
    pass


class ForbiddenException(RESTException):
    pass


class NoSuchResourceException(RESTException):
    pass


class RESTUtil:
    @staticmethod
    def encode_string(value: str) -> str:
        import urllib.parse

        return urllib.parse.quote(value)

    @staticmethod
    def decode_string(encoded: str) -> str:
        """Decode URL-encoded string"""
        return unquote(encoded)

    @staticmethod
    def extract_prefix_map(
            options: Dict[str, str], prefix: str) -> Dict[str, str]:
        result = {}
        config = options
        for key, value in config.items():
            if key.startswith(prefix):
                new_key = key[len(prefix):]
                result[new_key] = str(value)
        return result


class ResourcePaths:
    V1 = "v1"
    DATABASES = "databases"
    TABLES = "tables"
    TABLE_DETAILS = "table-details"

    def __init__(self, base_path: str = ""):
        self.base_path = base_path.rstrip("/")

    @classmethod
    def for_catalog_properties(
            cls, options: dict[str, str]) -> "ResourcePaths":
        prefix = options.get(RESTCatalogOptions.PREFIX, "")
        return cls(f"/{cls.V1}/{prefix}" if prefix else f"/{cls.V1}")

    def config(self) -> str:
        return f"/{self.V1}/config"

    def databases(self) -> str:
        return f"{self.base_path}/{self.DATABASES}"

    def database(self, name: str) -> str:
        return f"{self.base_path}/{self.DATABASES}/{RESTUtil.encode_string(name)}"

    def tables(self, database_name: Optional[str] = None) -> str:
        if database_name:
            return f"{self.base_path}/{self.DATABASES}/{RESTUtil.encode_string(database_name)}/{self.TABLES}"
        return f"{self.base_path}/{self.TABLES}"

    def table(self, database_name: str, table_name: str) -> str:
        return f"{self.base_path}/{self.DATABASES}/{RESTUtil.encode_string(database_name)}/{self.TABLES}/{RESTUtil.encode_string(table_name)}"

    def table_details(self, database_name: str) -> str:
        return f"{self.base_path}/{self.DATABASES}/{RESTUtil.encode_string(database_name)}/{self.TABLE_DETAILS}"

    def table_token(self, database_name: str, table_name: str) -> str:
        return f"{self.base_path}/{self.DATABASES}/{RESTUtil.encode_string(database_name)}/{self.TABLES}/{RESTUtil.encode_string(table_name)}/token"


class RESTApi:
    HEADER_PREFIX = "header."
    MAX_RESULTS = "maxResults"
    PAGE_TOKEN = "pageToken"
    DATABASE_NAME_PATTERN = "databaseNamePattern"
    TABLE_NAME_PATTERN = "tableNamePattern"

    def __init__(self, options: Dict[str, str], config_required: bool = True):
        self.logger = logging.getLogger(self.__class__.__name__)
        self.client = HttpClient(options.get(RESTCatalogOptions.URI))
        auth_provider = DLFAuthProvider(
            options.get(RESTCatalogOptions.DLF_REGION),
            DLFToken.from_options(options),
            DLFTokenLoaderFactory.create_token_loader(options)
        )
        base_headers = RESTUtil.extract_prefix_map(options, self.HEADER_PREFIX)

        if config_required:
            warehouse = options.get(RESTCatalogOptions.WAREHOUSE)
            query_params = {}
            if warehouse:
                query_params[RESTCatalogOptions.WAREHOUSE] = RESTUtil.encode_string(
                    warehouse)

            config_response = self.client.get_with_params(
                ResourcePaths().config(),
                query_params,
                ConfigResponse,
                RESTAuthFunction({}, auth_provider),
            )
            options = config_response.merge(options)
            base_headers.update(
                RESTUtil.extract_prefix_map(options, self.HEADER_PREFIX)
            )

        self.rest_auth_function = RESTAuthFunction(base_headers, auth_provider)
        self.options = options
        self.resource_paths = ResourcePaths.for_catalog_properties(options)

    def __build_paged_query_params(
            max_results: Optional[int],
            page_token: Optional[str],
            name_patterns: Dict[str, str],
    ) -> Dict[str, str]:
        query_params = {}
        if max_results is not None and max_results > 0:
            query_params[RESTApi.MAX_RESULTS] = str(max_results)

        if page_token is not None and page_token.strip():
            query_params[RESTApi.PAGE_TOKEN] = page_token

        for key, value in name_patterns:
            if key and value and key.strip() and value.strip():
                query_params[key] = value

        return query_params

    def __list_data_from_page_api(
            self, page_api: Callable[[Dict[str, str]], PagedResponse[T]]
    ) -> List[T]:
        results = []
        query_params = {}
        page_token = None

        while True:
            if page_token:
                query_params[RESTApi.PAGE_TOKEN] = page_token
            elif RESTApi.PAGE_TOKEN in query_params:
                del query_params[RESTApi.PAGE_TOKEN]

            response = page_api(query_params)

            if response.data:
                results.extend(response.data())

            page_token = response.next_page_token

            if not page_token or not response.data:
                break

        return results

    def get_options(self) -> dict[str, str]:
        return self.options

    def list_databases(self) -> List[str]:
        return self.__list_data_from_page_api(
            lambda query_params: self.client.get_with_params(
                self.resource_paths.databases(),
                query_params,
                ListDatabasesResponse,
                self.rest_auth_function,
            )
        )

    def list_databases_paged(
            self,
            max_results: Optional[int] = None,
            page_token: Optional[str] = None,
            database_name_pattern: Optional[str] = None,
    ) -> PagedList[str]:

        response = self.client.get_with_params(
            self.resource_paths.databases(),
            self.__build_paged_query_params(
                max_results,
                page_token,
                {self.DATABASE_NAME_PATTERN: database_name_pattern},
            ),
            ListDatabasesResponse,
            self.rest_auth_function,
        )

        databases = response.data() or []
        return PagedList(databases, response.get_next_page_token())

    def create_database(self, name: str, options: Dict[str, str]) -> None:
        request = CreateDatabaseRequest(name, options)
        self.client.post(
            self.resource_paths.databases(), request, self.rest_auth_function
        )

    def get_database(self, name: str) -> GetDatabaseResponse:
        return self.client.get(
            self.resource_paths.database(name),
            GetDatabaseResponse,
            self.rest_auth_function,
        )

    def drop_database(self, name: str) -> None:
        self.client.delete(
            self.resource_paths.database(name),
            self.rest_auth_function)

    def alter_database(
            self,
            name: str,
            removals: Optional[List[str]] = None,
            updates: Optional[Dict[str, str]] = None,
    ):
        if not name or not name.strip():
            raise ValueError("Database name cannot be empty")
        removals = removals or []
        updates = updates or {}
        request = AlterDatabaseRequest(removals, updates)

        return self.client.post(
            self.resource_paths.database(name),
            request,
            self.rest_auth_function)

    def list_tables(self, database_name: str) -> List[str]:
        return self.__list_data_from_page_api(
            lambda query_params: self.client.get_with_params(
                self.resource_paths.tables(database_name),
                query_params,
                ListTablesResponse,
                self.rest_auth_function,
            )
        )

    def list_tables_paged(
            self,
            database_name: str,
            max_results: Optional[int] = None,
            page_token: Optional[str] = None,
            table_name_pattern: Optional[str] = None,
    ) -> PagedList[str]:
        response = self.client.get_with_params(
            self.resource_paths.tables(database_name),
            self.__build_paged_query_params(
                max_results, page_token, {self.TABLE_NAME_PATTERN: table_name_pattern}
            ),
            ListTablesResponse,
            self.rest_auth_function,
        )

        tables = response.data() or []
        return PagedList(tables, response.get_next_page_token())

    def get_table(self, identifier: Identifier) -> GetTableResponse:
        return self.client.get(
            self.resource_paths.table(
                identifier.database_name,
                identifier.object_name),
            GetTableResponse,
            self.rest_auth_function,
        )

    def load_table_token(self, identifier: Identifier) -> GetTableTokenResponse:
        return self.client.get(
            self.resource_paths.table_token(
                identifier.database_name,
                identifier.object_name),
            GetTableTokenResponse,
            self.rest_auth_function,
        )
<|MERGE_RESOLUTION|>--- conflicted
+++ resolved
@@ -18,7 +18,6 @@
 import logging
 from typing import Dict, List, Optional, Callable
 from urllib.parse import unquote
-<<<<<<< HEAD
 from pypaimon.api.auth import RESTAuthFunction
 from pypaimon.api.api_response import (
     PagedList,
@@ -30,21 +29,10 @@
     PagedResponse, GetTableTokenResponse,
 )
 from pypaimon.api.api_resquest import CreateDatabaseRequest, AlterDatabaseRequest
-from pypaimon.api.typedef import Identifier
+from pypaimon.api.typedef import Identifier, RESTCatalogOptions
 from pypaimon.api.client import HttpClient
 from pypaimon.api.auth import DLFAuthProvider, DLFToken
 from pypaimon.api.typedef import T
-=======
-
-from .api_response import PagedList, GetTableResponse, ListDatabasesResponse, ListTablesResponse, \
-    GetDatabaseResponse, ConfigResponse, PagedResponse
-from .api_resquest import CreateDatabaseRequest, AlterDatabaseRequest
-from .typedef import Identifier, RESTCatalogOptions
-from .client import HttpClient
-from .auth import DLFAuthProvider, RESTAuthFunction
-from .token_loader import DLFToken, DLFTokenLoaderFactory
-from .typedef import T
->>>>>>> 3b0e9b71
 
 
 class RESTException(Exception):
@@ -109,21 +97,18 @@
         return f"{self.base_path}/{self.DATABASES}"
 
     def database(self, name: str) -> str:
-        return f"{self.base_path}/{self.DATABASES}/{RESTUtil.encode_string(name)}"
+        return f"{self.base_path}/{self.DATABASES}/{name}"
 
     def tables(self, database_name: Optional[str] = None) -> str:
         if database_name:
-            return f"{self.base_path}/{self.DATABASES}/{RESTUtil.encode_string(database_name)}/{self.TABLES}"
+            return f"{self.base_path}/{self.DATABASES}/{database_name}/{self.TABLES}"
         return f"{self.base_path}/{self.TABLES}"
 
     def table(self, database_name: str, table_name: str) -> str:
-        return f"{self.base_path}/{self.DATABASES}/{RESTUtil.encode_string(database_name)}/{self.TABLES}/{RESTUtil.encode_string(table_name)}"
+        return f"{self.base_path}/{self.DATABASES}/{database_name}/{self.TABLES}/{table_name}"
 
     def table_details(self, database_name: str) -> str:
-        return f"{self.base_path}/{self.DATABASES}/{RESTUtil.encode_string(database_name)}/{self.TABLE_DETAILS}"
-
-    def table_token(self, database_name: str, table_name: str) -> str:
-        return f"{self.base_path}/{self.DATABASES}/{RESTUtil.encode_string(database_name)}/{self.TABLES}/{RESTUtil.encode_string(table_name)}/token"
+        return f"{self.base_path}/{self.DATABASES}/{database_name}/{self.TABLE_DETAILS}"
 
 
 class RESTApi:
@@ -138,8 +123,7 @@
         self.client = HttpClient(options.get(RESTCatalogOptions.URI))
         auth_provider = DLFAuthProvider(
             options.get(RESTCatalogOptions.DLF_REGION),
-            DLFToken.from_options(options),
-            DLFTokenLoaderFactory.create_token_loader(options)
+            DLFToken.from_options(options)
         )
         base_headers = RESTUtil.extract_prefix_map(options, self.HEADER_PREFIX)
 
@@ -166,9 +150,9 @@
         self.resource_paths = ResourcePaths.for_catalog_properties(options)
 
     def __build_paged_query_params(
-            max_results: Optional[int],
-            page_token: Optional[str],
-            name_patterns: Dict[str, str],
+        max_results: Optional[int],
+        page_token: Optional[str],
+        name_patterns: Dict[str, str],
     ) -> Dict[str, str]:
         query_params = {}
         if max_results is not None and max_results > 0:
@@ -184,7 +168,7 @@
         return query_params
 
     def __list_data_from_page_api(
-            self, page_api: Callable[[Dict[str, str]], PagedResponse[T]]
+        self, page_api: Callable[[Dict[str, str]], PagedResponse[T]]
     ) -> List[T]:
         results = []
         query_params = {}
@@ -222,10 +206,10 @@
         )
 
     def list_databases_paged(
-            self,
-            max_results: Optional[int] = None,
-            page_token: Optional[str] = None,
-            database_name_pattern: Optional[str] = None,
+        self,
+        max_results: Optional[int] = None,
+        page_token: Optional[str] = None,
+        database_name_pattern: Optional[str] = None,
     ) -> PagedList[str]:
 
         response = self.client.get_with_params(
@@ -261,10 +245,10 @@
             self.rest_auth_function)
 
     def alter_database(
-            self,
-            name: str,
-            removals: Optional[List[str]] = None,
-            updates: Optional[Dict[str, str]] = None,
+        self,
+        name: str,
+        removals: Optional[List[str]] = None,
+        updates: Optional[Dict[str, str]] = None,
     ):
         if not name or not name.strip():
             raise ValueError("Database name cannot be empty")
@@ -288,11 +272,11 @@
         )
 
     def list_tables_paged(
-            self,
-            database_name: str,
-            max_results: Optional[int] = None,
-            page_token: Optional[str] = None,
-            table_name_pattern: Optional[str] = None,
+        self,
+        database_name: str,
+        max_results: Optional[int] = None,
+        page_token: Optional[str] = None,
+        table_name_pattern: Optional[str] = None,
     ) -> PagedList[str]:
         response = self.client.get_with_params(
             self.resource_paths.tables(database_name),
@@ -313,13 +297,4 @@
                 identifier.object_name),
             GetTableResponse,
             self.rest_auth_function,
-        )
-
-    def load_table_token(self, identifier: Identifier) -> GetTableTokenResponse:
-        return self.client.get(
-            self.resource_paths.table_token(
-                identifier.database_name,
-                identifier.object_name),
-            GetTableTokenResponse,
-            self.rest_auth_function,
-        )
+        )