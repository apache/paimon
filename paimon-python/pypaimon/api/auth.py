#  Licensed to the Apache Software Foundation (ASF) under one
#  or more contributor license agreements.  See the NOTICE file
#  distributed with this work for additional information
#  regarding copyright ownership.  The ASF licenses this file
#  to you under the Apache License, Version 2.0 (the
#  "License"); you may not use this file except in compliance
#  with the License.  You may obtain a copy of the License at
#
#    http://www.apache.org/licenses/LICENSE-2.0
#
#  Unless required by applicable law or agreed to in writing,
#  software distributed under the License is distributed on an
#  "AS IS" BASIS, WITHOUT WARRANTIES OR CONDITIONS OF ANY
#  KIND, either express or implied.  See the License for the
#  specific language governing permissions and limitations
#  under the License.

import base64
import hashlib
import hmac
import logging
import time
from abc import ABC, abstractmethod
from collections import OrderedDict
from datetime import datetime, timezone
from typing import Dict, Optional

<<<<<<< HEAD
from .token_loader import DLFTokenLoader, DLFToken, DLFTokenLoaderFactory
from .typedef import RESTAuthParameter
=======
>>>>>>> 3d86cad6
from pypaimon.common.config import CatalogOptions

from .token_loader import DLFToken, DLFTokenLoader
from .typedef import RESTAuthParameter


class AuthProvider(ABC):

    @abstractmethod
    def merge_auth_header(
            self, base_header: Dict[str, str], parammeter: RESTAuthParameter
    ) -> Dict[str, str]:
        """Merge authorization header into header."""


class RESTAuthFunction:

    def __init__(self,
                 init_header: Dict[str, str],
                 auth_provider: AuthProvider):
        self.init_header = init_header.copy() if init_header else {}
        self.auth_provider = auth_provider

    def __call__(
            self, rest_auth_parameter: RESTAuthParameter) -> Dict[str, str]:
        return self.auth_provider.merge_auth_header(
            self.init_header, rest_auth_parameter
        )

    def apply(self, rest_auth_parameter: RESTAuthParameter) -> Dict[str, str]:
        return self.__call__(rest_auth_parameter)


class AuthProviderFactory:

    @staticmethod
    def create_auth_provider(options: Dict[str, str]) -> AuthProvider:
        provider = options.get(CatalogOptions.TOKEN_PROVIDER)
        if provider == 'bear':
            token = options.get(CatalogOptions.TOKEN)
            return BearTokenAuthProvider(token)
        elif provider == 'dlf':
            return DLFAuthProvider(
                options.get(CatalogOptions.DLF_REGION),
                DLFToken.from_options(options),
                DLFTokenLoaderFactory.create_token_loader(options)
            )
        raise ValueError('Unknown auth provider')


class BearTokenAuthProvider(AuthProvider):

    def __init__(self, token: str):
        self.token = token

    def merge_auth_header(
            self, base_header: Dict[str, str], rest_auth_parameter: RESTAuthParameter
    ) -> Dict[str, str]:
        headers_with_auth = base_header.copy()
        headers_with_auth['Authorization'] = f'Bearer {self.token}'
        return headers_with_auth


class DLFAuthProvider(AuthProvider):
    DLF_AUTHORIZATION_HEADER_KEY = "Authorization"
    DLF_CONTENT_MD5_HEADER_KEY = "Content-MD5"
    DLF_CONTENT_TYPE_KEY = "Content-Type"
    DLF_DATE_HEADER_KEY = "x-dlf-date"
    DLF_SECURITY_TOKEN_HEADER_KEY = "x-dlf-security-token"
    DLF_AUTH_VERSION_HEADER_KEY = "x-dlf-version"
    DLF_CONTENT_SHA56_HEADER_KEY = "x-dlf-content-sha256"
    DLF_CONTENT_SHA56_VALUE = "UNSIGNED-PAYLOAD"

    AUTH_DATE_TIME_FORMAT = "%Y%m%dT%H%M%SZ"
    MEDIA_TYPE = "application/json"

    TOKEN_EXPIRATION_SAFE_TIME_MILLIS = 3_600_000

    token: DLFToken
    token_loader: DLFTokenLoader
    region: str

    def __init__(self,
                 region: str,
                 token: DLFToken = None,
                 token_loader: DLFTokenLoader = None):
        self.logger = logging.getLogger(self.__class__.__name__)
        if token is None and token_loader is None:
            raise ValueError("Either token or token_loader must be provided")
        self.token = token
        self.token_loader = token_loader
        self.region = region

    def get_token(self):
        if self.token_loader is not None:
            if self.token is None:
                self.token = self.token_loader.load_token()
            elif self.token is not None and self.token.expiration_at_millis is not None:
                if self.token.expiration_at_millis - int(time.time() * 1000) < self.TOKEN_EXPIRATION_SAFE_TIME_MILLIS:
                    self.token = self.token_loader.load_token()
        if self.token is None:
            raise ValueError("Either token or token_loader must be provided")
        return self.token

    def merge_auth_header(
            self, base_header: Dict[str, str], rest_auth_parameter: RESTAuthParameter
    ) -> Dict[str, str]:
        try:
            date_time = base_header.get(
                self.DLF_DATE_HEADER_KEY.lower(), datetime.now(
                    timezone.utc).strftime(
                    self.AUTH_DATE_TIME_FORMAT), )
            date = date_time[:8]

            sign_headers = self.generate_sign_headers(
                rest_auth_parameter.data,
                date_time,
                self.get_token().security_token
            )

            authorization = DLFAuthSignature.get_authorization(
                rest_auth_parameter=rest_auth_parameter,
                dlf_token=self.get_token(),
                region=self.region,
                headers=sign_headers,
                date_time=date_time,
                date=date,
            )

            headers_with_auth = base_header.copy()
            headers_with_auth.update(sign_headers)
            headers_with_auth[self.DLF_AUTHORIZATION_HEADER_KEY] = authorization

            return headers_with_auth

        except Exception as e:
            raise RuntimeError(f"Failed to merge auth header: {e}")

    @classmethod
    def generate_sign_headers(
            cls, data: Optional[str], date_time: str, security_token: Optional[str]
    ) -> Dict[str, str]:
        sign_headers = {}

        sign_headers[cls.DLF_DATE_HEADER_KEY] = date_time
        sign_headers[cls.DLF_CONTENT_SHA56_HEADER_KEY] = cls.DLF_CONTENT_SHA56_VALUE
        # DLFAuthSignature.VERSION
        sign_headers[cls.DLF_AUTH_VERSION_HEADER_KEY] = "v1"

        if data is not None and data != "":
            sign_headers[cls.DLF_CONTENT_TYPE_KEY] = cls.MEDIA_TYPE
            sign_headers[cls.DLF_CONTENT_MD5_HEADER_KEY] = DLFAuthSignature.md5(
                data)

        if security_token is not None:
            sign_headers[cls.DLF_SECURITY_TOKEN_HEADER_KEY] = security_token
        return sign_headers


class DLFAuthSignature:
    VERSION = "v1"
    SIGNATURE_ALGORITHM = "DLF4-HMAC-SHA256"
    PRODUCT = "DlfNext"
    HMAC_SHA256 = "sha256"
    REQUEST_TYPE = "aliyun_v4_request"
    SIGNATURE_KEY = "Signature"
    NEW_LINE = "\n"
    SIGNED_HEADERS = [
        DLFAuthProvider.DLF_CONTENT_MD5_HEADER_KEY.lower(),
        DLFAuthProvider.DLF_CONTENT_TYPE_KEY.lower(),
        DLFAuthProvider.DLF_CONTENT_SHA56_HEADER_KEY.lower(),
        DLFAuthProvider.DLF_DATE_HEADER_KEY.lower(),
        DLFAuthProvider.DLF_AUTH_VERSION_HEADER_KEY.lower(),
        DLFAuthProvider.DLF_SECURITY_TOKEN_HEADER_KEY.lower(),
    ]

    @classmethod
    def get_authorization(
            cls,
            rest_auth_parameter: RESTAuthParameter,
            dlf_token: DLFToken,
            region: str,
            headers: Dict[str, str],
            date_time: str,
            date: str,
    ) -> str:
        try:
            canonical_request = cls.get_canonical_request(
                rest_auth_parameter, headers)

            string_to_sign = cls.NEW_LINE.join(
                [
                    cls.SIGNATURE_ALGORITHM,
                    date_time,
                    f"{date}/{region}/{cls.PRODUCT}/{cls.REQUEST_TYPE}",
                    cls._sha256_hex(canonical_request),
                ]
            )

            date_key = cls._hmac_sha256(
                f"aliyun_v4{dlf_token.access_key_secret}".encode("utf-8"), date
            )
            date_region_key = cls._hmac_sha256(date_key, region)
            date_region_service_key = cls._hmac_sha256(
                date_region_key, cls.PRODUCT)
            signing_key = cls._hmac_sha256(
                date_region_service_key, cls.REQUEST_TYPE)

            result = cls._hmac_sha256(signing_key, string_to_sign)
            signature = cls._hex_encode(result)

            credential = (f"{cls.SIGNATURE_ALGORITHM} "
                          f"Credential={dlf_token.access_key_id}/{date}/{region}/{cls.PRODUCT}/{cls.REQUEST_TYPE}")
            signature_part = f"{cls.SIGNATURE_KEY}={signature}"

            return f"{credential},{signature_part}"

        except Exception as e:
            raise RuntimeError(f"Failed to generate authorization: {e}")

    @classmethod
    def md5(cls, raw: str) -> str:
        try:
            md5_hash = hashlib.md5(raw.encode("utf-8")).digest()
            return base64.b64encode(md5_hash).decode("utf-8")
        except Exception as e:
            raise RuntimeError(f"Failed to calculate MD5: {e}")

    @classmethod
    def _hmac_sha256(cls, key: bytes, data: str) -> bytes:
        try:
            return hmac.new(key, data.encode("utf-8"), hashlib.sha256).digest()
        except Exception as e:
            raise RuntimeError(f"Failed to calculate HMAC-SHA256: {e}")

    @classmethod
    def get_canonical_request(
            cls, rest_auth_parameter: RESTAuthParameter, headers: Dict[str, str]
    ) -> str:
        canonical_request = cls.NEW_LINE.join(
            [rest_auth_parameter.method, rest_auth_parameter.path]
        )

        canonical_query_string = cls._build_canonical_query_string(
            rest_auth_parameter.parameters
        )
        canonical_request = cls.NEW_LINE.join(
            [canonical_request, canonical_query_string]
        )

        sorted_signed_headers_map = cls._build_sorted_signed_headers_map(
            headers)
        for key, value in sorted_signed_headers_map.items():
            canonical_request = cls.NEW_LINE.join(
                [canonical_request, f"{key}:{value}"])

        content_sha256 = headers.get(
            DLFAuthProvider.DLF_CONTENT_SHA56_HEADER_KEY,
            DLFAuthProvider.DLF_CONTENT_SHA56_VALUE,
        )

        return cls.NEW_LINE.join([canonical_request, content_sha256])

    @classmethod
    def _build_canonical_query_string(
            cls, parameters: Optional[Dict[str, str]]) -> str:
        if not parameters:
            return ""

        sorted_params = OrderedDict(sorted(parameters.items()))

        query_parts = []
        for key, value in sorted_params.items():
            key = cls._trim(key)
            if value is not None and value != "":
                value = cls._trim(value)
                query_parts.append(f"{key}={value}")
            else:
                query_parts.append(key)

        return "&".join(query_parts)

    @classmethod
    def _build_sorted_signed_headers_map(
            cls, headers: Optional[Dict[str, str]]
    ) -> OrderedDict:
        sorted_headers = OrderedDict()

        if headers:
            for key, value in headers.items():
                lower_key = key.lower()
                if lower_key in cls.SIGNED_HEADERS:
                    sorted_headers[lower_key] = cls._trim(value)

        return OrderedDict(sorted(sorted_headers.items()))

    @classmethod
    def _sha256_hex(cls, raw: str) -> str:
        try:
            sha256_hash = hashlib.sha256(raw.encode("utf-8")).digest()
            return cls._hex_encode(sha256_hash)
        except Exception as e:
            raise RuntimeError(f"Failed to calculate SHA256: {e}")

    @classmethod
    def _hex_encode(cls, raw: bytes) -> str:
        if raw is None:
            return None

        return raw.hex()

    @classmethod
    def _trim(cls, value: str) -> str:
        return value.strip() if value else ""<|MERGE_RESOLUTION|>--- conflicted
+++ resolved
@@ -25,14 +25,10 @@
 from datetime import datetime, timezone
 from typing import Dict, Optional
 
-<<<<<<< HEAD
-from .token_loader import DLFTokenLoader, DLFToken, DLFTokenLoaderFactory
-from .typedef import RESTAuthParameter
-=======
->>>>>>> 3d86cad6
+
 from pypaimon.common.config import CatalogOptions
 
-from .token_loader import DLFToken, DLFTokenLoader
+from .token_loader import DLFToken, DLFTokenLoader, DLFTokenLoaderFactory
 from .typedef import RESTAuthParameter
 
 
