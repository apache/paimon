#  Licensed to the Apache Software Foundation (ASF) under one
#  or more contributor license agreements.  See the NOTICE file
#  distributed with this work for additional information
#  regarding copyright ownership.  The ASF licenses this file
#  to you under the Apache License, Version 2.0 (the
#  "License"); you may not use this file except in compliance
#  with the License.  You may obtain a copy of the License at
#
#    http://www.apache.org/licenses/LICENSE-2.0
#
#  Unless required by applicable law or agreed to in writing,
#  software distributed under the License is distributed on an
#  "AS IS" BASIS, WITHOUT WARRANTIES OR CONDITIONS OF ANY
#  KIND, either express or implied.  See the License for the
#  specific language governing permissions and limitations
#  under the License.

import base64
import hashlib
import hmac
import logging
import time
from abc import ABC, abstractmethod
from collections import OrderedDict
from datetime import datetime, timezone
from typing import Optional, Dict

<<<<<<< HEAD
from .token_loader import DLFTokenLoader, DLFToken
from .typedef import RESTAuthParameter
=======

@dataclass
class RESTAuthParameter:
    method: str
    path: str
    data: str
    parameters: Dict[str, str]


@dataclass
class DLFToken:
    access_key_id: str
    access_key_secret: str
    security_token: Optional[str] = None

    def __init__(self, options: Dict[str, str]):
        from . import RESTCatalogOptions

        self.access_key_id = options.get(RESTCatalogOptions.DLF_ACCESS_KEY_ID)
        self.access_key_secret = options.get(
            RESTCatalogOptions.DLF_ACCESS_KEY_SECRET)
        self.security_token = options.get(
            RESTCatalogOptions.DLF_ACCESS_SECURITY_TOKEN)
>>>>>>> 7b8d1a33


class AuthProvider(ABC):

    @abstractmethod
    def merge_auth_header(
        self, base_header: Dict[str, str], parammeter: RESTAuthParameter
    ) -> Dict[str, str]:
        """Merge authorization header into header."""


class RESTAuthFunction:

    def __init__(self,
                 init_header: Dict[str,
                                   str],
                 auth_provider: AuthProvider):
        self.init_header = init_header.copy() if init_header else {}
        self.auth_provider = auth_provider

    def __call__(
            self, rest_auth_parameter: RESTAuthParameter) -> Dict[str, str]:
        return self.auth_provider.merge_auth_header(
            self.init_header, rest_auth_parameter
        )

    def apply(self, rest_auth_parameter: RESTAuthParameter) -> Dict[str, str]:
        return self.__call__(rest_auth_parameter)


class DLFAuthProvider(AuthProvider):
    DLF_AUTHORIZATION_HEADER_KEY = "Authorization"
    DLF_CONTENT_MD5_HEADER_KEY = "Content-MD5"
    DLF_CONTENT_TYPE_KEY = "Content-Type"
    DLF_DATE_HEADER_KEY = "x-dlf-date"
    DLF_SECURITY_TOKEN_HEADER_KEY = "x-dlf-security-token"
    DLF_AUTH_VERSION_HEADER_KEY = "x-dlf-version"
    DLF_CONTENT_SHA56_HEADER_KEY = "x-dlf-content-sha256"
    DLF_CONTENT_SHA56_VALUE = "UNSIGNED-PAYLOAD"

    AUTH_DATE_TIME_FORMAT = "%Y%m%dT%H%M%SZ"
    MEDIA_TYPE = "application/json"

<<<<<<< HEAD
    TOKEN_EXPIRATION_SAFE_TIME_MILLIS = 3_600_000

    token: DLFToken
    token_loader: DLFTokenLoader
    region: str

    def __init__(self,
                 region: str,
                 token: DLFToken = None,
                 token_loader: DLFTokenLoader = None):
=======
    def __init__(self, token: DLFToken, region: str):
>>>>>>> 7b8d1a33
        self.logger = logging.getLogger(self.__class__.__name__)
        if token is None and token_loader is None:
            raise ValueError("Either token or token_loader must be provided")
        self.token = token
        self.token_loader = token_loader
        self.region = region

    def get_token(self):
        if self.token_loader is not None:
            if self.token is None:
                self.token = self.token_loader.load_token()
            elif self.token is not None and self.token.expiration_at_millis is not None:
                if self.token.expiration_at_millis - int(time.time() * 1000) < self.TOKEN_EXPIRATION_SAFE_TIME_MILLIS:
                    self.token = self.token_loader.load_token()
        if self.token is None:
            raise ValueError("Either token or token_loader must be provided")
        return self.token

    def merge_auth_header(
        self, base_header: Dict[str, str], rest_auth_parameter: RESTAuthParameter
    ) -> Dict[str, str]:
        try:
            date_time = base_header.get(
                self.DLF_DATE_HEADER_KEY.lower(), datetime.now(
                    timezone.utc).strftime(
                    self.AUTH_DATE_TIME_FORMAT), )
            date = date_time[:8]

            sign_headers = self.generate_sign_headers(
<<<<<<< HEAD
                rest_auth_parameter.data,
                date_time,
                self.get_token().security_token
=======
                rest_auth_parameter.data, date_time, self.token.security_token
>>>>>>> 7b8d1a33
            )

            authorization = DLFAuthSignature.get_authorization(
                rest_auth_parameter=rest_auth_parameter,
                dlf_token=self.get_token(),
                region=self.region,
                headers=sign_headers,
                date_time=date_time,
                date=date,
            )

            headers_with_auth = base_header.copy()
            headers_with_auth.update(sign_headers)
            headers_with_auth[self.DLF_AUTHORIZATION_HEADER_KEY] = authorization

            return headers_with_auth

        except Exception as e:
            raise RuntimeError(f"Failed to merge auth header: {e}")

    @classmethod
    def generate_sign_headers(
        cls, data: Optional[str], date_time: str, security_token: Optional[str]
    ) -> Dict[str, str]:
        sign_headers = {}

        sign_headers[cls.DLF_DATE_HEADER_KEY] = date_time
        sign_headers[cls.DLF_CONTENT_SHA56_HEADER_KEY] = cls.DLF_CONTENT_SHA56_VALUE
        # DLFAuthSignature.VERSION
        sign_headers[cls.DLF_AUTH_VERSION_HEADER_KEY] = "v1"

        if data is not None and data != "":
            sign_headers[cls.DLF_CONTENT_TYPE_KEY] = cls.MEDIA_TYPE
            sign_headers[cls.DLF_CONTENT_MD5_HEADER_KEY] = DLFAuthSignature.md5(
                data)

        if security_token is not None:
            sign_headers[cls.DLF_SECURITY_TOKEN_HEADER_KEY] = security_token
        return sign_headers


class DLFAuthSignature:
    VERSION = "v1"
    SIGNATURE_ALGORITHM = "DLF4-HMAC-SHA256"
    PRODUCT = "DlfNext"
    HMAC_SHA256 = "sha256"
    REQUEST_TYPE = "aliyun_v4_request"
    SIGNATURE_KEY = "Signature"
    NEW_LINE = "\n"
    SIGNED_HEADERS = [
        DLFAuthProvider.DLF_CONTENT_MD5_HEADER_KEY.lower(),
        DLFAuthProvider.DLF_CONTENT_TYPE_KEY.lower(),
        DLFAuthProvider.DLF_CONTENT_SHA56_HEADER_KEY.lower(),
        DLFAuthProvider.DLF_DATE_HEADER_KEY.lower(),
        DLFAuthProvider.DLF_AUTH_VERSION_HEADER_KEY.lower(),
        DLFAuthProvider.DLF_SECURITY_TOKEN_HEADER_KEY.lower(),
    ]

    @classmethod
    def get_authorization(
        cls,
        rest_auth_parameter: RESTAuthParameter,
        dlf_token: DLFToken,
        region: str,
        headers: Dict[str, str],
        date_time: str,
        date: str,
    ) -> str:
        try:
            canonical_request = cls.get_canonical_request(
                rest_auth_parameter, headers)

            string_to_sign = cls.NEW_LINE.join(
                [
                    cls.SIGNATURE_ALGORITHM,
                    date_time,
                    f"{date}/{region}/{cls.PRODUCT}/{cls.REQUEST_TYPE}",
                    cls._sha256_hex(canonical_request),
                ]
            )

            date_key = cls._hmac_sha256(
                f"aliyun_v4{dlf_token.access_key_secret}".encode("utf-8"), date
            )
            date_region_key = cls._hmac_sha256(date_key, region)
            date_region_service_key = cls._hmac_sha256(
                date_region_key, cls.PRODUCT)
            signing_key = cls._hmac_sha256(
                date_region_service_key, cls.REQUEST_TYPE)

            result = cls._hmac_sha256(signing_key, string_to_sign)
            signature = cls._hex_encode(result)

            credential = (f"{cls.SIGNATURE_ALGORITHM} "
                          f"Credential={dlf_token.access_key_id}/{date}/{region}/{cls.PRODUCT}/{cls.REQUEST_TYPE}")
            signature_part = f"{cls.SIGNATURE_KEY}={signature}"

            return f"{credential},{signature_part}"

        except Exception as e:
            raise RuntimeError(f"Failed to generate authorization: {e}")

    @classmethod
    def md5(cls, raw: str) -> str:
        try:
            md5_hash = hashlib.md5(raw.encode("utf-8")).digest()
            return base64.b64encode(md5_hash).decode("utf-8")
        except Exception as e:
            raise RuntimeError(f"Failed to calculate MD5: {e}")

    @classmethod
    def _hmac_sha256(cls, key: bytes, data: str) -> bytes:
        try:
            return hmac.new(key, data.encode("utf-8"), hashlib.sha256).digest()
        except Exception as e:
            raise RuntimeError(f"Failed to calculate HMAC-SHA256: {e}")

    @classmethod
    def get_canonical_request(
        cls, rest_auth_parameter: RESTAuthParameter, headers: Dict[str, str]
    ) -> str:
        canonical_request = cls.NEW_LINE.join(
            [rest_auth_parameter.method, rest_auth_parameter.path]
        )

        canonical_query_string = cls._build_canonical_query_string(
            rest_auth_parameter.parameters
        )
        canonical_request = cls.NEW_LINE.join(
            [canonical_request, canonical_query_string]
        )

        sorted_signed_headers_map = cls._build_sorted_signed_headers_map(
            headers)
        for key, value in sorted_signed_headers_map.items():
            canonical_request = cls.NEW_LINE.join(
                [canonical_request, f"{key}:{value}"])

        content_sha256 = headers.get(
            DLFAuthProvider.DLF_CONTENT_SHA56_HEADER_KEY,
            DLFAuthProvider.DLF_CONTENT_SHA56_VALUE,
        )

        return cls.NEW_LINE.join([canonical_request, content_sha256])

    @classmethod
    def _build_canonical_query_string(
            cls, parameters: Optional[Dict[str, str]]) -> str:
        if not parameters:
            return ""

        sorted_params = OrderedDict(sorted(parameters.items()))

        query_parts = []
        for key, value in sorted_params.items():
            key = cls._trim(key)
            if value is not None and value != "":
                value = cls._trim(value)
                query_parts.append(f"{key}={value}")
            else:
                query_parts.append(key)

        return "&".join(query_parts)

    @classmethod
    def _build_sorted_signed_headers_map(
        cls, headers: Optional[Dict[str, str]]
    ) -> OrderedDict:
        sorted_headers = OrderedDict()

        if headers:
            for key, value in headers.items():
                lower_key = key.lower()
                if lower_key in cls.SIGNED_HEADERS:
                    sorted_headers[lower_key] = cls._trim(value)

        return OrderedDict(sorted(sorted_headers.items()))

    @classmethod
    def _sha256_hex(cls, raw: str) -> str:
        try:
            sha256_hash = hashlib.sha256(raw.encode("utf-8")).digest()
            return cls._hex_encode(sha256_hash)
        except Exception as e:
            raise RuntimeError(f"Failed to calculate SHA256: {e}")

    @classmethod
    def _hex_encode(cls, raw: bytes) -> str:
        if raw is None:
            return None

        return raw.hex()

    @classmethod
    def _trim(cls, value: str) -> str:
        return value.strip() if value else ""<|MERGE_RESOLUTION|>--- conflicted
+++ resolved
@@ -25,34 +25,8 @@
 from datetime import datetime, timezone
 from typing import Optional, Dict
 
-<<<<<<< HEAD
 from .token_loader import DLFTokenLoader, DLFToken
 from .typedef import RESTAuthParameter
-=======
-
-@dataclass
-class RESTAuthParameter:
-    method: str
-    path: str
-    data: str
-    parameters: Dict[str, str]
-
-
-@dataclass
-class DLFToken:
-    access_key_id: str
-    access_key_secret: str
-    security_token: Optional[str] = None
-
-    def __init__(self, options: Dict[str, str]):
-        from . import RESTCatalogOptions
-
-        self.access_key_id = options.get(RESTCatalogOptions.DLF_ACCESS_KEY_ID)
-        self.access_key_secret = options.get(
-            RESTCatalogOptions.DLF_ACCESS_KEY_SECRET)
-        self.security_token = options.get(
-            RESTCatalogOptions.DLF_ACCESS_SECURITY_TOKEN)
->>>>>>> 7b8d1a33
 
 
 class AuthProvider(ABC):
@@ -96,7 +70,6 @@
     AUTH_DATE_TIME_FORMAT = "%Y%m%dT%H%M%SZ"
     MEDIA_TYPE = "application/json"
 
-<<<<<<< HEAD
     TOKEN_EXPIRATION_SAFE_TIME_MILLIS = 3_600_000
 
     token: DLFToken
@@ -107,9 +80,6 @@
                  region: str,
                  token: DLFToken = None,
                  token_loader: DLFTokenLoader = None):
-=======
-    def __init__(self, token: DLFToken, region: str):
->>>>>>> 7b8d1a33
         self.logger = logging.getLogger(self.__class__.__name__)
         if token is None and token_loader is None:
             raise ValueError("Either token or token_loader must be provided")
@@ -139,13 +109,9 @@
             date = date_time[:8]
 
             sign_headers = self.generate_sign_headers(
-<<<<<<< HEAD
                 rest_auth_parameter.data,
                 date_time,
                 self.get_token().security_token
-=======
-                rest_auth_parameter.data, date_time, self.token.security_token
->>>>>>> 7b8d1a33
             )
 
             authorization = DLFAuthSignature.get_authorization(
