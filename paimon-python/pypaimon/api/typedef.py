#  Licensed to the Apache Software Foundation (ASF) under one
#  or more contributor license agreements.  See the NOTICE file
#  distributed with this work for additional information
#  regarding copyright ownership.  The ASF licenses this file
#  to you under the Apache License, Version 2.0 (the
#  "License"); you may not use this file except in compliance
#  with the License.  You may obtain a copy of the License at
#
#    http://www.apache.org/licenses/LICENSE-2.0
#
#  Unless required by applicable law or agreed to in writing,
#  software distributed under the License is distributed on an
#  "AS IS" BASIS, WITHOUT WARRANTIES OR CONDITIONS OF ANY
#  KIND, either express or implied.  See the License for the
#  specific language governing permissions and limitations
#  under the License.

from dataclasses import dataclass
from typing import Optional, TypeVar, Dict

T = TypeVar("T")


@dataclass
class Identifier:
    """Table/View/Function identifier"""

    database_name: str
    object_name: str
    branch_name: Optional[str] = None

    @classmethod
    def create(cls, database_name: str, object_name: str) -> "Identifier":
        return cls(database_name, object_name)

    @classmethod
    def from_string(cls, full_name: str) -> "Identifier":
        parts = full_name.split(".")
        if len(parts) == 2:
            return cls(parts[0], parts[1])
        elif len(parts) == 3:
            return cls(parts[0], parts[1], parts[2])
        else:
            raise ValueError(f"Invalid identifier format: {full_name}")

    def get_full_name(self) -> str:
        if self.branch_name:
            return f"{self.database_name}.{self.object_name}.{self.branch_name}"
        return f"{self.database_name}.{self.object_name}"

    def get_database_name(self) -> str:
        return self.database_name

    def get_table_name(self) -> str:
        return self.object_name

    def get_object_name(self) -> str:
        return self.object_name

    def get_branch_name(self) -> Optional[str]:
        return self.branch_name

    def is_system_table(self) -> bool:
<<<<<<< HEAD
        return self.object_name.startswith('$')


@dataclass
class RESTAuthParameter:
    method: str
    path: str
    data: str
    parameters: Dict[str, str]


class RESTCatalogOptions:
    URI = "uri"
    WAREHOUSE = "warehouse"
    TOKEN_PROVIDER = "token.provider"
    DLF_REGION = "dlf.region"
    DLF_ACCESS_KEY_ID = "dlf.access-key-id"
    DLF_ACCESS_KEY_SECRET = "dlf.access-key-secret"
    DLF_ACCESS_SECURITY_TOKEN = "dlf.security-token"
    DLF_TOKEN_LOADER = "dlf.token-loader"
    DLF_TOKEN_ECS_ROLE_NAME = "dlf.token-ecs-role-name"
    DLF_TOKEN_ECS_METADATA_URL = "dlf.token-ecs-metadata-url"
    PREFIX = 'prefix'
=======
        return self.object_name.startswith("$")
>>>>>>> 7b8d1a33
<|MERGE_RESOLUTION|>--- conflicted
+++ resolved
@@ -61,7 +61,6 @@
         return self.branch_name
 
     def is_system_table(self) -> bool:
-<<<<<<< HEAD
         return self.object_name.startswith('$')
 
 
@@ -84,7 +83,4 @@
     DLF_TOKEN_LOADER = "dlf.token-loader"
     DLF_TOKEN_ECS_ROLE_NAME = "dlf.token-ecs-role-name"
     DLF_TOKEN_ECS_METADATA_URL = "dlf.token-ecs-metadata-url"
-    PREFIX = 'prefix'
-=======
-        return self.object_name.startswith("$")
->>>>>>> 7b8d1a33
+    PREFIX = 'prefix'