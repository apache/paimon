--- conflicted
+++ resolved
@@ -41,12 +41,7 @@
 from pypaimon.read.reader.format_blob_reader import FormatBlobReader
 from pypaimon.read.reader.format_lance_reader import FormatLanceReader
 from pypaimon.read.reader.format_pyarrow_reader import FormatPyArrowReader
-<<<<<<< HEAD
-from pypaimon.read.reader.format_lance_reader import FormatLanceReader
-from pypaimon.read.reader.iface.record_batch_reader import RecordBatchReader
-=======
 from pypaimon.read.reader.iface.record_batch_reader import RecordBatchReader, RowPositionReader
->>>>>>> 69b9f0dc
 from pypaimon.read.reader.iface.record_reader import RecordReader
 from pypaimon.read.reader.key_value_unwrap_reader import \
     KeyValueUnwrapRecordReader
@@ -117,9 +112,6 @@
         elif file_format == CoreOptions.FILE_FORMAT_PARQUET or file_format == CoreOptions.FILE_FORMAT_ORC:
             format_reader = FormatPyArrowReader(self.table.file_io, file_format, file_path,
                                                 read_file_fields, read_arrow_predicate)
-        elif file_format == CoreOptions.FILE_FORMAT_LANCE:
-            format_reader = FormatLanceReader(self.table.file_io, file_path, read_file_fields,
-                                              read_arrow_predicate, batch_size=4096)
         else:
             raise ValueError(f"Unexpected file format: {file_format}")
 
