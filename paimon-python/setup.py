--- conflicted
+++ resolved
@@ -23,7 +23,6 @@
 
 install_requires = [
     'readerwriterlock==1.0.9',
-<<<<<<< HEAD
     'fsspec==2022.1.0',
     'cachetools==4.2.4',
     'ossfs==2021.8.0',
@@ -31,16 +30,8 @@
     'pandas==1.1.5',
     'polars==0.9.12',
     'fastavro==1.4.7',
+    'zstandard==0.24.0',
     'dataclasses;python_version<"3.7"'
-=======
-    'fsspec==2024.3.1',
-    'cachetools==5.3.3',
-    'ossfs==2023.12.0',
-    'pyarrow==16.0.0',
-    'polars==1.32.0',
-    'fastavro==1.11.1',
-    'zstandard==0.24.0'
->>>>>>> e01f8962
 ]
 
 long_description = "See Apache Paimon Python API \
