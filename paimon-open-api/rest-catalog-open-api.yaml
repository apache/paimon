#
# Licensed to the Apache Software Foundation (ASF) under one or more
# contributor license agreements.  See the NOTICE file distributed with
# this work for additional information regarding copyright ownership.
# The ASF licenses this file to You under the Apache License, Version 2.0
# (the "License"); you may not use this file except in compliance with
# the License.  You may obtain a copy of the License at
#
#    http://www.apache.org/licenses/LICENSE-2.0
#
# Unless required by applicable law or agreed to in writing, software
# distributed under the License is distributed on an "AS IS" BASIS,
# WITHOUT WARRANTIES OR CONDITIONS OF ANY KIND, either express or implied.
# See the License for the specific language governing permissions and
# limitations under the License.
#

---
openapi: 3.0.1
info:
  title: RESTCatalog API
  description: This API exposes endpoints to RESTCatalog.
  license:
    name: Apache 2.0
    url: https://www.apache.org/licenses/LICENSE-2.0.html
  version: "1.0"
servers:
  - url: http://localhost:8080
    description: Server URL in Development environment
paths:
  /v1/catalogs:
    post:
      tags:
        - Catalogs
      operationId: createCatalog
      summary: Create a catalog
      description: |
        Creates a new catalog instance.
      requestBody:
        content:
          application/json:
            schema:
              $ref: '#/components/schemas/CreateCatalogRequest'
      responses:
        '200':
          description: Success, no content
        "409":
          description: Resource has exist
          content:
            application/json:
              schema:
                $ref: '#/components/schemas/ErrorResponse'
        "500":
          description: Internal Server Error
    get:
      tags:
        - Catalogs
      parameters:
        - name: maxResults
          in: query
          description: |
            Maximum number of catalogs to return.
            - when set to a value greater than 0, the page length is the minimum of this value and a server configured value;
            - when set to 0 or less than 0, the page length is set to a server configured value;
          schema:
            type: integer
            format: int32
            maximum: 100
          required: false
        - name: pageToken
          in: query
          description: |
            Opaque pagination token to go to next page based on previous query.
          schema:
            type: string
          required: false
      operationId: listCatalogs
      summary: List catalogs
      description: |
        Lists the available catalogs.
      responses:
        '200':
          description: The catalog list was successfully retrieved.
          content:
            application/json:
              schema:
                $ref: '#/components/schemas/ListCatalogsResponse'
        '500':
          description: Internal Server Error
  /v1/catalogs/{catalog}:
    parameters:
      - name: name
        in: path
        description: The name of the catalog.
        required: true
        schema:
          type: string
    get:
      tags:
        - Catalogs
      operationId: getCatalog
      summary: Get a catalog
      description: |
        Gets the specified catalog.
      responses:
        '200':
          description: The catalog was successfully retrieved.
          content:
            application/json:
              schema:
                $ref: '#/components/schemas/GetCatalogResponse'
        '404':
          description: Resource not found
          content:
            application/json:
              schema:
                $ref: '#/components/schemas/ErrorResponse'
        '500':
          description: Internal Server Error
    patch:
      tags:
        - Catalogs
      operationId: alterCatalog
      summary: Alter a catalog
      description: |
        Alter the catalog that matches the supplied name.
      requestBody:
        content:
          application/json:
            schema:
              $ref: '#/components/schemas/AlterCatalogRequest'
      responses:
        '200':
          description: The catalog was successfully altered.
          content:
            application/json:
              schema:
                $ref: '#/components/schemas/AlterCatalogResponse'
        '404':
          description: Resource not found
          content:
            application/json:
              schema:
                $ref: '#/components/schemas/ErrorResponse'
        '500':
          description: Internal Server Error
    delete:
      tags:
        - Catalogs
      operationId: dropCatalog
      summary: Drop a catalog
      description: |
        Drop the catalog that matches the supplied name.
      responses:
        '200':
          description: Success, no content
        '404':
          description: Resource not found
          content:
            application/json:
              schema:
                $ref: '#/components/schemas/ErrorResponse'
        '500':
          description: Internal Server Error
  /v1/config:
    get:
      tags:
        - config
      summary: Get Config
      operationId: getConfig
      parameters:
        - name: warehouse
          in: query
          required: false
          schema:
            type: string
          description: Warehouse location or identifier to request from the service
      responses:
        "200":
          description: OK
          content:
            application/json:
              schema:
                $ref: '#/components/schemas/ConfigResponse'
        "401":
          description: Unauthorized
          content:
            application/json:
              schema:
                $ref: '#/components/schemas/ErrorResponse'
        "500":
          description: Internal Server Error
  /v1/{prefix}/databases:
    get:
      tags:
        - database
      summary: List Databases
      operationId: listDatabases
      parameters:
        - name: prefix
          in: path
          required: true
          schema:
            type: string
        - name: maxResults
          in: query
          schema:
            type: integer
            format: int32
        - name: pageToken
          in: query
          schema:
            type: string
      responses:
        "200":
          description: OK
          content:
            application/json:
              schema:
                $ref: '#/components/schemas/ListDatabasesResponse'
        "401":
          description: Unauthorized
          content:
            application/json:
              schema:
                $ref: '#/components/schemas/ErrorResponse'
        "500":
          description: Internal Server Error
    post:
      tags:
        - database
      summary: Create Databases
      operationId: createDatabases
      parameters:
        - name: prefix
          in: path
          required: true
          schema:
            type: string
      requestBody:
        content:
          application/json:
            schema:
              $ref: '#/components/schemas/CreateDatabaseRequest'
      responses:
        "200":
<<<<<<< HEAD
          description: OK
          content:
            application/json:
              schema:
                $ref: '#/components/schemas/CreateDatabaseResponse'
        "401":
          description: Unauthorized
          content:
            application/json:
              schema:
                $ref: '#/components/schemas/ErrorResponse'
=======
          description: Success, no content
>>>>>>> 87d3ee48
        "409":
          description: Resource has exist
          content:
            application/json:
              schema:
                $ref: '#/components/schemas/ErrorResponse'
        "500":
          description: Internal Server Error
  /v1/{prefix}/databases/{database}:
    get:
      tags:
        - database
      summary: Get Database
      operationId: getDatabases
      parameters:
        - name: prefix
          in: path
          required: true
          schema:
            type: string
        - name: database
          in: path
          required: true
          schema:
            type: string
      responses:
        "200":
          description: OK
          content:
            application/json:
              schema:
                $ref: '#/components/schemas/GetDatabaseResponse'
        "401":
          description: Unauthorized
          content:
            application/json:
              schema:
                $ref: '#/components/schemas/ErrorResponse'
        "404":
          description: Resource not found
          content:
            application/json:
              schema:
                $ref: '#/components/schemas/ErrorResponse'
        "500":
          description: Internal Server Error
    delete:
      tags:
        - database
      summary: Drop Database
      operationId: dropDatabase
      parameters:
        - name: prefix
          in: path
          required: true
          schema:
            type: string
        - name: database
          in: path
          required: true
          schema:
            type: string
      responses:
        "200":
          description: Success, no content
        "401":
          description: Unauthorized
          content:
            application/json:
              schema:
                $ref: '#/components/schemas/ErrorResponse'
        "404":
          description: Resource not found
          content:
            application/json:
              schema:
                $ref: '#/components/schemas/ErrorResponse'
        "500":
          description: Internal Server Error
  /v1/{prefix}/databases/{database}/properties:
    post:
      tags:
        - database
      summary: Alter Database
      operationId: alterDatabase
      parameters:
        - name: prefix
          in: path
          required: true
          schema:
            type: string
        - name: database
          in: path
          required: true
          schema:
            type: string
      requestBody:
        content:
          application/json:
            schema:
              $ref: '#/components/schemas/AlterDatabaseRequest'
      responses:
        "200":
          description: OK
          content:
            application/json:
              schema:
                $ref: '#/components/schemas/AlterDatabaseResponse'
        "401":
          description: Unauthorized
          content:
            application/json:
              schema:
                $ref: '#/components/schemas/ErrorResponse'
        "404":
          description: Resource not found
          content:
            application/json:
              schema:
                $ref: '#/components/schemas/ErrorResponse'
        "500":
          description: Internal Server Error
  /v1/{prefix}/databases/{database}/tables:
    get:
      tags:
        - table
      summary: List tables
      operationId: listTables
      parameters:
        - name: prefix
          in: path
          required: true
          schema:
            type: string
        - name: database
          in: path
          required: true
          schema:
            type: string
        - name: maxResults
          in: query
          schema:
            type: integer
            format: int32
        - name: pageToken
          in: query
          schema:
            type: string
      responses:
        "200":
          description: OK
          content:
            application/json:
              schema:
                $ref: '#/components/schemas/ListTablesResponse'
        "401":
          description: Unauthorized
          content:
            application/json:
              schema:
                $ref: '#/components/schemas/ErrorResponse'
        "500":
          description: Internal Server Error
    post:
      tags:
        - table
      summary: Create table
      operationId: createTable
      parameters:
        - name: prefix
          in: path
          required: true
          schema:
            type: string
        - name: database
          in: path
          required: true
          schema:
            type: string
      requestBody:
        content:
          application/json:
            schema:
              $ref: '#/components/schemas/CreateTableRequest'
      responses:
        "200":
          description: Success, no content
        "401":
          description: Unauthorized
          content:
            application/json:
              schema:
                $ref: '#/components/schemas/ErrorResponse'
        "500":
          description: Internal Server Error
  /v1/{prefix}/databases/{database}/table-details:
    get:
      tags:
        - table
      summary: List table details
      operationId: listTableDetails
      parameters:
        - name: prefix
          in: path
          required: true
          schema:
            type: string
        - name: database
          in: path
          required: true
          schema:
            type: string
        - name: maxResults
          in: query
          schema:
            type: integer
            format: int32
        - name: pageToken
          in: query
          schema:
            type: string
      responses:
        "200":
          description: OK
          content:
            application/json:
              schema:
                $ref: '#/components/schemas/ListTableDetailsResponse'
        "401":
          description: Unauthorized
          content:
            application/json:
              schema:
                $ref: '#/components/schemas/ErrorResponse'
        "500":
          description: Internal Server Error
  /v1/{prefix}/databases/{database}/tables/{table}:
    get:
      tags:
        - table
      summary: Get table
      operationId: getTable
      parameters:
        - name: prefix
          in: path
          required: true
          schema:
            type: string
        - name: database
          in: path
          required: true
          schema:
            type: string
        - name: table
          in: path
          required: true
          schema:
            type: string
      responses:
        "200":
          description: OK
          content:
            application/json:
              schema:
                $ref: '#/components/schemas/GetTableResponse'
        "401":
          description: Unauthorized
          content:
            application/json:
              schema:
                $ref: '#/components/schemas/ErrorResponse'
        "404":
          description: Resource not found
          content:
            application/json:
              schema:
                $ref: '#/components/schemas/ErrorResponse'
        "500":
          description: Internal Server Error
    post:
      tags:
        - table
      summary: Alter table
      operationId: alterTable
      parameters:
        - name: prefix
          in: path
          required: true
          schema:
            type: string
        - name: database
          in: path
          required: true
          schema:
            type: string
        - name: table
          in: path
          required: true
          schema:
            type: string
      requestBody:
        content:
          application/json:
            schema:
              $ref: '#/components/schemas/AlterTableRequest'
      responses:
        "200":
          description: Success, no content
        "404":
          description: Resource not found
          content:
            application/json:
              schema:
                $ref: '#/components/schemas/ErrorResponse'
        "401":
          description: Unauthorized
          content:
            application/json:
              schema:
                $ref: '#/components/schemas/ErrorResponse'
        "409":
          description: Resource has exist
          content:
            application/json:
              schema:
                $ref: '#/components/schemas/ErrorResponse'
        "500":
          description: Internal Server Error
    delete:
      tags:
        - table
      summary: Drop table
      operationId: dropTable
      parameters:
        - name: prefix
          in: path
          required: true
          schema:
            type: string
        - name: database
          in: path
          required: true
          schema:
            type: string
        - name: table
          in: path
          required: true
          schema:
            type: string
      responses:
        "200":
          description: Success, no content
        "404":
          description: Resource not found
          content:
            application/json:
              schema:
                $ref: '#/components/schemas/ErrorResponse'
        "401":
          description: Unauthorized
          content:
            application/json:
              schema:
                $ref: '#/components/schemas/ErrorResponse'
        "500":
          description: Internal Server Error
  /v1/{prefix}/tables/rename:
    post:
      tags:
        - table
      summary: Rename table
      operationId: renameTable
      parameters:
        - name: prefix
          in: path
          required: true
          schema:
            type: string
      requestBody:
        content:
          application/json:
            schema:
              $ref: '#/components/schemas/RenameTableRequest'
      responses:
        "200":
          description: Success, no content
        "401":
          description: Unauthorized
          content:
            application/json:
              schema:
                $ref: '#/components/schemas/ErrorResponse'
        "404":
          description: Resource not found
          content:
            application/json:
              schema:
                $ref: '#/components/schemas/ErrorResponse'
        "409":
          description: Resource has exist
          content:
            application/json:
              schema:
                $ref: '#/components/schemas/ErrorResponse'
        "500":
          description: Internal Server Error
  /v1/{prefix}/databases/{database}/tables/{table}/commit:
    post:
      tags:
        - table
      summary: Commit table
      operationId: commitTable
      parameters:
        - name: prefix
          in: path
          required: true
          schema:
            type: string
        - name: database
          in: path
          required: true
          schema:
            type: string
        - name: table
          in: path
          required: true
          schema:
            type: string
      requestBody:
        content:
          application/json:
            schema:
              $ref: '#/components/schemas/CommitTableRequest'
      responses:
        "200":
          description: OK
          content:
            application/json:
              schema:
                $ref: '#/components/schemas/CommitTableResponse'
        "401":
          description: Unauthorized
          content:
            application/json:
              schema:
                $ref: '#/components/schemas/ErrorResponse'
        "404":
          description: Resource not found
          content:
            application/json:
              schema:
                $ref: '#/components/schemas/ErrorResponse'
        "409":
          description: Resource has exist
          content:
            application/json:
              schema:
                $ref: '#/components/schemas/ErrorResponse'
        "500":
          description: Internal Server Error
  /v1/{prefix}/databases/{database}/tables/{table}/rollback:
    post:
      tags:
        - table
      summary: Rollback table
      operationId: rollbackTable
      parameters:
        - name: prefix
          in: path
          required: true
          schema:
            type: string
        - name: database
          in: path
          required: true
          schema:
            type: string
        - name: table
          in: path
          required: true
          schema:
            type: string
      requestBody:
        content:
          application/json:
            schema:
              $ref: '#/components/schemas/RollbackTableRequest'
      responses:
        "200":
          description: Success, no content
        "401":
          description: Unauthorized
          content:
            application/json:
              schema:
                $ref: '#/components/schemas/ErrorResponse'
        "404":
          description: Resource not found
          content:
            application/json:
              schema:
                $ref: '#/components/schemas/ErrorResponse'
        "500":
          description: Internal Server Error
  /v1/{prefix}/databases/{database}/tables/{table}/token:
    get:
      tags:
        - table
      summary: Get table token
      operationId: getTableToken
      parameters:
        - name: prefix
          in: path
          required: true
          schema:
            type: string
        - name: database
          in: path
          required: true
          schema:
            type: string
        - name: table
          in: path
          required: true
          schema:
            type: string
      responses:
        "200":
          description: OK
          content:
            application/json:
              schema:
                $ref: '#/components/schemas/GetTableDataTokenResponse'
        "401":
          description: Unauthorized
          content:
            application/json:
              schema:
                $ref: '#/components/schemas/ErrorResponse'
        "404":
          description: Resource not found
          content:
            application/json:
              schema:
                $ref: '#/components/schemas/ErrorResponse'
        "500":
          description: Internal Server Error
  /v1/{prefix}/databases/{database}/tables/{table}/snapshot:
    get:
      tags:
        - table
      summary: Get table snapshot
      operationId: getTableSnapshot
      parameters:
        - name: prefix
          in: path
          required: true
          schema:
            type: string
        - name: database
          in: path
          required: true
          schema:
            type: string
        - name: table
          in: path
          required: true
          schema:
            type: string
      responses:
        "200":
          description: OK
          content:
            application/json:
              schema:
                $ref: '#/components/schemas/GetTableSnapshotResponse'
        "401":
          description: Unauthorized
          content:
            application/json:
              schema:
                $ref: '#/components/schemas/ErrorResponse'
        "404":
          description: Resource not found
          content:
            application/json:
              schema:
                $ref: '#/components/schemas/ErrorResponse'
        "500":
          description: Internal Server Error
  /v1/{prefix}/databases/{database}/tables/{table}/partitions:
    get:
      tags:
        - partition
      summary: List partitions
      operationId: listPartitions
      parameters:
        - name: prefix
          in: path
          required: true
          schema:
            type: string
        - name: database
          in: path
          required: true
          schema:
            type: string
        - name: table
          in: path
          required: true
          schema:
            type: string
        - name: maxResults
          in: query
          schema:
            type: integer
            format: int32
        - name: pageToken
          in: query
          schema:
            type: string
      responses:
        "200":
          description: OK
          content:
            application/json:
              schema:
                $ref: '#/components/schemas/ListPartitionsResponse'
        "401":
          description: Unauthorized
          content:
            application/json:
              schema:
                $ref: '#/components/schemas/ErrorResponse'
        "404":
          description: Resource not found
          content:
            application/json:
              schema:
                $ref: '#/components/schemas/ErrorResponse'
        "500":
          description: Internal Server Error
  /v1/{prefix}/databases/{database}/tables/{table}/partitions/mark:
    post:
      tags:
        - partition
      summary: MarkDone partitions, for non-existent partitions, partitions will be created directly
      operationId: markDonePartitions
      parameters:
        - name: prefix
          in: path
          required: true
          schema:
            type: string
        - name: database
          in: path
          required: true
          schema:
            type: string
        - name: table
          in: path
          required: true
          schema:
            type: string
      requestBody:
        content:
          application/json:
            schema:
              $ref: '#/components/schemas/MarkDonePartitionsRequest'
      responses:
        "200":
          description: Success, no content
        "401":
          description: Unauthorized
          content:
            application/json:
              schema:
                $ref: '#/components/schemas/ErrorResponse'
        "404":
          description: Resource not found
          content:
            application/json:
              schema:
                $ref: '#/components/schemas/ErrorResponse'
        "500":
          description: Internal Server Error
  /v1/{prefix}/databases/{database}/tables/{table}/branches:
    get:
      tags:
        - branch
      summary: List branches
      operationId: listBranches
      parameters:
        - name: prefix
          in: path
          required: true
          schema:
            type: string
        - name: database
          in: path
          required: true
          schema:
            type: string
        - name: table
          in: path
          required: true
          schema:
            type: string
      responses:
        "200":
          description: OK
          content:
            application/json:
              schema:
                $ref: '#/components/schemas/ListBranchesResponse'
        "401":
          description: Unauthorized
          content:
            application/json:
              schema:
                $ref: '#/components/schemas/ErrorResponse'
        "404":
          description: Resource not found
          content:
            application/json:
              schema:
                $ref: '#/components/schemas/ErrorResponse'
        "500":
          description: Internal Server Error
    post:
      tags:
        - branch
      summary: Create branch
      operationId: createBranch
      parameters:
        - name: prefix
          in: path
          required: true
          schema:
            type: string
        - name: database
          in: path
          required: true
          schema:
            type: string
        - name: table
          in: path
          required: true
          schema:
            type: string
      requestBody:
        content:
          application/json:
            schema:
              $ref: '#/components/schemas/CreateBranchRequest'
      responses:
        "200":
          description: Success, no content
        "401":
          description: Unauthorized
          content:
            application/json:
              schema:
                $ref: '#/components/schemas/ErrorResponse'
        "404":
          description: Resource not found
          content:
            application/json:
              schema:
                $ref: '#/components/schemas/ErrorResponse'
        "500":
          description: Internal Server Error
  /v1/{prefix}/databases/{database}/tables/{table}/branches/{branch}:
    delete:
      tags:
        - branch
      summary: Drop branch
      operationId: dropBranch
      parameters:
        - name: prefix
          in: path
          required: true
          schema:
            type: string
        - name: database
          in: path
          required: true
          schema:
            type: string
        - name: table
          in: path
          required: true
          schema:
            type: string
        - name: branch
          in: path
          required: true
          schema:
            type: string
      responses:
        "200":
          description: Success, no content
        "401":
          description: Unauthorized
          content:
            application/json:
              schema:
                $ref: '#/components/schemas/ErrorResponse'
        "404":
          description: Resource not found
          content:
            application/json:
              schema:
                $ref: '#/components/schemas/ErrorResponse'
        "500":
          description: Internal Server Error
  /v1/{prefix}/databases/{database}/tables/{table}/branches/{branch}/forward:
    post:
      tags:
        - branch
      summary: forward branch
      operationId: forwardBranch
      parameters:
        - name: prefix
          in: path
          required: true
          schema:
            type: string
        - name: database
          in: path
          required: true
          schema:
            type: string
        - name: table
          in: path
          required: true
          schema:
            type: string
        - name: branch
          in: path
          required: true
          schema:
            type: string
      requestBody:
        content:
          application/json:
            schema:
              $ref: '#/components/schemas/ForwardBranchRequest'
      responses:
        "200":
          description: Success, no content
        "401":
          description: Unauthorized
          content:
            application/json:
              schema:
                $ref: '#/components/schemas/ErrorResponse'
        "404":
          description: Resource not found
          content:
            application/json:
              schema:
                $ref: '#/components/schemas/ErrorResponse'
        "409":
          description: Resource has exist
          content:
            application/json:
              schema:
                $ref: '#/components/schemas/ErrorResponse'
        "500":
          description: Internal Server Error
  /v1/{prefix}/databases/{database}/views:
    get:
      tags:
        - view
      summary: List views
      operationId: listViews
      parameters:
        - name: prefix
          in: path
          required: true
          schema:
            type: string
        - name: database
          in: path
          required: true
          schema:
            type: string
        - name: maxResults
          in: query
          schema:
            type: integer
            format: int32
        - name: pageToken
          in: query
          schema:
            type: string
      responses:
        "200":
          description: OK
          content:
            application/json:
              schema:
                $ref: '#/components/schemas/ListViewsResponse'
        "401":
          description: Unauthorized
          content:
            application/json:
              schema:
                $ref: '#/components/schemas/ErrorResponse'
        "500":
          description: Internal Server Error
    post:
      tags:
        - view
      summary: Create view
      operationId: createView
      parameters:
        - name: prefix
          in: path
          required: true
          schema:
            type: string
        - name: database
          in: path
          required: true
          schema:
            type: string
      requestBody:
        content:
          application/json:
            schema:
              $ref: '#/components/schemas/CreateViewRequest'
      responses:
        "200":
          description: Success, no content
        "401":
          description: Unauthorized
          content:
            application/json:
              schema:
                $ref: '#/components/schemas/ErrorResponse'
        "404":
          description: Resource not found
          content:
            application/json:
              schema:
                $ref: '#/components/schemas/ErrorResponse'
        "500":
          description: Internal Server Error
  /v1/{prefix}/databases/{database}/view-details:
    get:
      tags:
        - view
      summary: List view details
      operationId: listViewDetails
      parameters:
        - name: prefix
          in: path
          required: true
          schema:
            type: string
        - name: database
          in: path
          required: true
          schema:
            type: string
        - name: maxResults
          in: query
          schema:
            type: integer
            format: int32
        - name: pageToken
          in: query
          schema:
            type: string
      responses:
        "200":
          description: OK
          content:
            application/json:
              schema:
                $ref: '#/components/schemas/ListViewDetailsResponse'
        "401":
          description: Unauthorized
          content:
            application/json:
              schema:
                $ref: '#/components/schemas/ErrorResponse'
        "500":
          description: Internal Server Error
  /v1/{prefix}/databases/{database}/views/{view}:
    get:
      tags:
        - view
      summary: Get view
      operationId: getView
      parameters:
        - name: prefix
          in: path
          required: true
          schema:
            type: string
        - name: database
          in: path
          required: true
          schema:
            type: string
        - name: view
          in: path
          required: true
          schema:
            type: string
      responses:
        "200":
          description: OK
          content:
            application/json:
              schema:
                $ref: '#/components/schemas/GetViewResponse'
        "401":
          description: Unauthorized
          content:
            application/json:
              schema:
                $ref: '#/components/schemas/ErrorResponse'
        "404":
          description: Resource not found
          content:
            application/json:
              schema:
                $ref: '#/components/schemas/ErrorResponse'
        "500":
          description: Internal Server Error
    delete:
      tags:
        - view
      summary: Drop view
      operationId: dropView
      parameters:
        - name: prefix
          in: path
          required: true
          schema:
            type: string
        - name: database
          in: path
          required: true
          schema:
            type: string
        - name: view
          in: path
          required: true
          schema:
            type: string
      responses:
        "200":
          description: Success, no content
        "401":
          description: Unauthorized
          content:
            application/json:
              schema:
                $ref: '#/components/schemas/ErrorResponse'
        "404":
          description: Resource not found
          content:
            application/json:
              schema:
                $ref: '#/components/schemas/ErrorResponse'
        "500":
          description: Internal Server Error
  /v1/{prefix}/views/rename:
    post:
      tags:
        - view
      summary: Rename view
      operationId: renameView
      parameters:
        - name: prefix
          in: path
          required: true
          schema:
            type: string
      requestBody:
        content:
          application/json:
            schema:
              $ref: '#/components/schemas/RenameTableRequest'
      responses:
        "200":
          description: Success, no content
        "401":
          description: Unauthorized
          content:
            application/json:
              schema:
                $ref: '#/components/schemas/ErrorResponse'
        "404":
          description: Resource not found
          content:
            application/json:
              schema:
                $ref: '#/components/schemas/ErrorResponse'
        "409":
          description: Resource has exist
          content:
            application/json:
              schema:
                $ref: '#/components/schemas/ErrorResponse'
        "500":
          description: Internal Server Error
components:
  schemas:
    CreateCatalogRequest:
      type: object
      properties:
        name:
          description: Name of catalog.
          type: string
        options:
          type: object
          additionalProperties:
            type: string
    ListCatalogsResponse:
      type: object
      properties:
        catalogs:
          description: An array of catalog information objects.
          type: array
          items:
            $ref: '#/components/schemas/GetCatalogResponse'
        nextPageToken:
          type: string
          description: |
            Opaque token to retrieve the next page of results. Absent if there are no more pages.
            pageToken should be set to this value for the next request (for the next page of results).
    GetCatalogResponse:
      type: object
      properties:
        id:
          description: Unique identifier for the catalog.
          type: string
        name:
          description: Name of catalog.
          type: string
        options:
          type: object
          additionalProperties:
            type: string
        owner:
          description: Username of current owner of catalog.
          type: string
        created_at:
          description: Time at which this catalog was created, in epoch milliseconds.
          type: integer
          format: int64
        created_by:
          description: Username of catalog creator.
          type: string
        updated_at:
          description: Time at which this catalog was last modified, in epoch milliseconds.
          type: integer
          format: int64
        updated_by:
          description: Username of user who last modified catalog.
          type: string
    AlterCatalogRequest:
      type: object
      properties:
        removals:
          type: array
          items:
            type: string
        updates:
          type: object
          additionalProperties:
            type: string
    AlterCatalogResponse:
      type: object
      properties:
        removed:
          type: array
          items:
            type: string
        updated:
          type: array
          items:
            type: string
        missing:
          type: array
          items:
            type: string
    CreateDatabaseRequest:
      type: object
      properties:
        name:
          type: string
        options:
          type: object
          additionalProperties:
            type: string
    CreatePartitionsRequest:
      type: object
      properties:
        specs:
          type: array
          items:
            type: object
    DropPartitionsRequest:
      type: object
      properties:
        specs:
          type: array
          items:
            type: object
    AlterTableRequest:
      type: object
      properties:
        changes:
          type: array
          items:
            $ref: '#/components/schemas/SchemaChange'
    MarkDonePartitionsRequest:
      type: object
      properties:
        specs:
          type: array
          items:
            type: object
    CreateDatabaseResponse:
      type: object
      properties:
        name:
          type: string
        options:
          type: object
          additionalProperties:
            type: string
    ErrorResponse:
      type: object
      properties:
        message:
          type: string
        code:
          type: integer
          format: int32
        stack:
          type: array
          items:
            type: string
    CreateTableRequest:
      type: object
      properties:
        identifier:
          $ref: '#/components/schemas/Identifier'
        schema:
          $ref: '#/components/schemas/Schema'
    CreateViewRequest:
      type: object
      properties:
        identifier:
          $ref: '#/components/schemas/Identifier'
        schema:
          $ref: '#/components/schemas/ViewSchema'
    DataField:
      type: object
      properties:
        id:
          type: integer
          format: int32
        name:
          type: string
        type:
          $ref: '#/components/schemas/DataType'
        description:
          type: string
    DataType:
      oneOf:
        - $ref: '#/components/schemas/PrimitiveType'
        - $ref: '#/components/schemas/ArrayType'
        - $ref: '#/components/schemas/MultisetType'
        - $ref: '#/components/schemas/MapType'
        - $ref: '#/components/schemas/RowType'
    PrimitiveType:
      type: string
    ArrayType:
      type: object
      properties:
        type:
          type: string
          pattern: ^ARRAY.*
          example: ARRAY
        element:
          $ref: '#/components/schemas/DataType'
    MultisetType:
      type: object
      properties:
        type:
          type: string
          pattern: ^MULTISET.*
          example: MULTISET
        element:
          $ref: '#/components/schemas/DataType'
    MapType:
      type: object
      properties:
        type:
          type: string
          pattern: ^MAP.*
          example: MAP
        key:
          $ref: '#/components/schemas/DataType'
        value:
          $ref: '#/components/schemas/DataType'
    RowType:
      type: object
      properties:
        type:
          type: string
          pattern: ^ROW.*
          example: ROW
        fields:
          type: array
          items:
           $ref: '#/components/schemas/DataField'
    Identifier:
      type: object
      properties:
        database:
          type: string
        table:
          type: string
        branch:
          type: string
    Schema:
      type: object
      properties:
        fields:
          type: array
          items:
            $ref: '#/components/schemas/DataField'
        partitionKeys:
          type: array
          items:
            type: string
        primaryKeys:
          type: array
          items:
            type: string
        options:
          type: object
          additionalProperties:
            type: string
        comment:
          type: string
    GetTableResponse:
      type: object
      properties:
        id:
          type: string
        name:
          type: string
        isExternal:
          type: boolean
        schemaId:
          type: integer
          format: int64
        schema:
          $ref: '#/components/schemas/Schema'
        owner:
          type: string
        createdAt:
          format: int64
        createdBy:
          type: string
        updatedAt:
          format: int64
        updatedBy:
          type: string
    SchemaChange:
      anyOf:
        - $ref: '#/components/schemas/SetOption'
        - $ref: '#/components/schemas/RemoveOption'
        - $ref: '#/components/schemas/UpdateComment'
        - $ref: '#/components/schemas/AddColumn'
        - $ref: '#/components/schemas/RenameColumn'
        - $ref: '#/components/schemas/DropColumn'
        - $ref: '#/components/schemas/UpdateColumnComment'
        - $ref: '#/components/schemas/UpdateColumnType'
        - $ref: '#/components/schemas/UpdateColumnPosition'
        - $ref: '#/components/schemas/UpdateColumnNullability'
    SetOption:
      type: object
      properties:
        action:
          type: string
          enum: ["setOption"]
        key:
          type: string
        value:
          type: string
    RemoveOption:
      type: object
      properties:
        action:
          type: string
          enum: ["removeOption"]
        key:
          type: string
    UpdateComment:
      type: object
      properties:
        action:
          type: string
          enum: ["updateComment"]
        comment:
          type: string
    AddColumn:
      type: object
      properties:
        action:
          type: string
          enum: ["addColumn"]
        fieldNames:
          type: array
          items:
            type: string
        dataType:
          $ref: '#/components/schemas/DataType'
        comment:
          type: string
        move:
          $ref: '#/components/schemas/Move'
    RenameColumn:
      type: object
      properties:
        action:
          type: string
          enum: ["renameColumn"]
        fieldNames:
          type: array
          items:
            type: string
        newName:
          type: string
    DropColumn:
      type: object
      properties:
        action:
          type: string
          enum: ["dropColumn"]
        fieldNames:
          type: array
          items:
            type: string
    UpdateColumnComment:
      type: object
      properties:
        action:
          type: string
          enum: [ "updateColumnComment" ]
        fieldNames:
          type: array
          items:
            type: string
        newComment:
          type: string
    UpdateColumnType:
      type: object
      properties:
        action:
          type: string
          enum: [ "updateColumnType" ]
        fieldNames:
          type: array
          items:
            type: string
        newDataType:
          $ref: '#/components/schemas/DataType'
        keepNullability:
          type: boolean
    UpdateColumnPosition:
      type: object
      properties:
        action:
          type: string
          enum: [ "updateColumnPosition" ]
        move:
          $ref: '#/components/schemas/Move'
    UpdateColumnNullability:
      type: object
      properties:
        action:
          type: string
          enum: [ "update_column_nullability" ]
        fieldNames:
          type: array
          items:
            type: string
        newNullability:
          type: boolean
    Move:
      type: object
      properties:
        fieldName:
          type: string
        referenceFieldName:
          type: string
        type:
          type: string
    RenameTableRequest:
      type: object
      properties:
        source:
          $ref: '#/components/schemas/Identifier'
        destination:
          $ref: '#/components/schemas/Identifier'
    CommitTableRequest:
      type: object
      properties:
        snapshot:
          $ref: '#/components/schemas/Snapshot'
        statistics:
          type: array
          items:
            $ref: '#/components/schemas/PartitionStatistics'
    RollbackTableRequest:
      type: object
      properties:
        instant:
          $ref: '#/components/schemas/Instant'
    Instant:
      anyOf:
        - $ref: '#/components/schemas/SnapshotInstant'
        - $ref: '#/components/schemas/TagInstant'
    SnapshotInstant:
      type: object
      properties:
        'type':
          type: string
          enum: [ "snapshot" ]
        snapshotId:
          type: integer
          format: int64
    TagInstant:
      type: object
      properties:
        'type':
          type: string
          enum: [ "tag" ]
        tagName:
          type: string
    Snapshot:
      type: object
      properties:
        version:
          type: integer
          format: int32
          nullable: true
        id:
          type: integer
          format: int64
        schemaId:
          type: integer
          format: int64
        baseManifestList:
          type: string
        deltaManifestList:
          type: string
        changelogManifestList:
          type: string
          nullable: true
        indexManifest:
          type: string
        commitUser:
          type: string
        commitIdentifier:
          type: string
        commitKind:
          type: string
          enum: ["APPEND", "COMPACT", "OVERWRITE", "ANALYZE"]
        timeMillis:
          type: integer
          format: int64
        logOffsets:
          type: object
          additionalProperties:
            type: integer
            format: int64
        totalRecordCount:
          type: integer
          format: int64
        deltaRecordCount:
          type: integer
          format: int64
        changelogRecordCount:
          type: integer
          format: int64
        watermark:
          type: integer
          format: int64
        statistics:
          type: string
    TableSnapshot:
      type: object
      properties:
        snapshot:
          $ref: '#/components/schemas/Snapshot'
        recordCount:
          type: integer
          format: int64
        fileSizeInBytes:
          type: integer
          format: int64
        fileCount:
          type: integer
          format: int64
        lastFileCreationTime:
          type: integer
          format: int64
    CommitTableResponse:
      type: object
      properties:
        success:
          type: boolean
    RollbackTableResponse:
      type: object
      properties:
        success:
          type: boolean
    GetTableDataTokenResponse:
      type: object
      properties:
        token:
          type: object
          additionalProperties:
            type: string
        expiresAt:
          type: integer
          format: int64
    GetTableSnapshotResponse:
      type: object
      properties:
        snapshot:
          $ref: '#/components/schemas/TableSnapshot'
    AlterDatabaseRequest:
      type: object
      properties:
        removals:
          type: array
          items:
            type: string
        updates:
          type: object
          additionalProperties:
            type: string
    AlterPartitionsRequest:
      type: object
      properties:
        partitions:
          type: array
          items:
            $ref: '#/components/schemas/Partition'
    AlterDatabaseResponse:
      type: object
      properties:
        removed:
          type: array
          items:
            type: string
        updated:
          type: array
          items:
            type: string
        missing:
          type: array
          items:
            type: string
    ListDatabasesResponse:
      type: object
      properties:
        databases:
          type: array
          items:
            type: string
        nextPageToken:
          type: string
    GetDatabaseResponse:
      type: object
      properties:
        id:
          type: string
        name:
          type: string
        options:
          type: object
          additionalProperties:
            type: string
        owner:
          type: string
        createdAt:
          format: int64
        createdBy:
          type: string
        updatedAt:
          format: int64
        updatedBy:
          type: string
    ListTablesResponse:
      type: object
      properties:
        tables:
          type: array
          items:
            type: string
        nextPageToken:
          type: string
    ListTableDetailsResponse:
      type: object
      properties:
        tableDetails:
          type: array
          items:
            $ref: '#/components/schemas/GetTableResponse'
        nextPageToken:
          type: string
    ConfigResponse:
      type: object
      properties:
        defaults:
          type: object
          additionalProperties:
            type: string
        overrides:
          type: object
          additionalProperties:
            type: string
    ListPartitionsResponse:
      type: object
      properties:
        partitions:
          type: array
          items:
            $ref: '#/components/schemas/Partition'
        nextPageToken:
          type: string
    CreateBranchRequest:
      type: object
      properties:
        branch:
          type: string
        fromTag:
          nullable: true
          type: string
    ForwardBranchRequest:
      type: object
      properties:
        branch:
          type: string
    ListBranchesResponse:
      type: object
      properties:
        branches:
          type: array
          items:
            type: string
    GetViewResponse:
      type: object
      properties:
        id:
          type: string
        name:
          type: string
        schema:
          $ref: '#/components/schemas/ViewSchema'
        owner:
          type: string
        createdAt:
          format: int64
        createdBy:
          type: string
        updatedAt:
          format: int64
        updatedBy:
          type: string
    ListViewsResponse:
      type: object
      properties:
        views:
          type: array
          items:
            type: string
        nextPageToken:
          type: string
    ListViewDetailsResponse:
      type: object
      properties:
        viewDetails:
          type: array
          items:
            $ref: '#/components/schemas/GetViewResponse'
        nextPageToken:
          type: string
    ViewSchema:
      type: object
      properties:
        fields:
          type: array
          items:
            $ref: '#/components/schemas/DataField'
        query:
          type: string
        dialects:
          type: object
          additionalProperties:
            type: string
        comment:
          type: string
        options:
          type: object
          additionalProperties:
            type: string
    Partition:
      type: object
      properties:
        spec:
          type: object
        recordCount:
          type: integer
          format: int64
        fileSizeInBytes:
          type: integer
          format: int64
        fileCount:
          type: integer
          format: int64
        lastFileCreationTime:
          type: integer
          format: int64
        done:
          type: boolean
    PartitionStatistics:
      type: object
      properties:
        spec:
          type: object
        recordCount:
          type: integer
          format: int64
        fileSizeInBytes:
          type: integer
          format: int64
        fileCount:
          type: integer
          format: int64
        lastFileCreationTime:
          type: integer
          format: int64
  securitySchemes:
    BearerAuth:
      type: http
      scheme: bearer<|MERGE_RESOLUTION|>--- conflicted
+++ resolved
@@ -244,21 +244,13 @@
               $ref: '#/components/schemas/CreateDatabaseRequest'
       responses:
         "200":
-<<<<<<< HEAD
-          description: OK
-          content:
-            application/json:
-              schema:
-                $ref: '#/components/schemas/CreateDatabaseResponse'
-        "401":
-          description: Unauthorized
-          content:
-            application/json:
-              schema:
-                $ref: '#/components/schemas/ErrorResponse'
-=======
           description: Success, no content
->>>>>>> 87d3ee48
+        "401":
+          description: Unauthorized
+          content:
+            application/json:
+              schema:
+                $ref: '#/components/schemas/ErrorResponse'
         "409":
           description: Resource has exist
           content:
