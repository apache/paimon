--- conflicted
+++ resolved
@@ -28,187 +28,6 @@
   - url: http://localhost:8080
     description: Server URL in Development environment
 paths:
-<<<<<<< HEAD
-  /v1/catalogs:
-    post:
-      tags:
-        - Catalogs
-      operationId: createCatalog
-      summary: Create a catalog
-      description: |
-        Creates a new catalog instance.
-      requestBody:
-        content:
-          application/json:
-            schema:
-              $ref: '#/components/schemas/CreateCatalogRequest'
-      responses:
-        "200":
-          description: Success, no content
-        "409":
-          description: Resource has exist
-          content:
-            application/json:
-              schema:
-                $ref: '#/components/schemas/ErrorResponse'
-        "500":
-          description: Internal Server Error
-          content:
-            application/json:
-              schema:
-                $ref: '#/components/schemas/ErrorResponse'
-    get:
-      tags:
-        - Catalogs
-      parameters:
-        - name: maxResults
-          in: query
-          description: |
-            Maximum number of catalogs to return.
-            - when set to a value greater than 0, the page length is the minimum of this value and a server configured value;
-            - when set to 0 or less than 0, the page length is set to a server configured value;
-          schema:
-            type: integer
-            format: int32
-            maximum: 100
-          required: false
-        - name: pageToken
-          in: query
-          description: |
-            Opaque pagination token to go to next page based on previous query.
-          schema:
-            type: string
-          required: false
-      operationId: listCatalogs
-      summary: List catalogs
-      description: |
-        Lists the available catalogs.
-      responses:
-        "200":
-          description: The catalog list was successfully retrieved.
-          content:
-            application/json:
-              schema:
-                $ref: '#/components/schemas/ListCatalogsResponse'
-        "401":
-          description: Unauthorized
-          content:
-            application/json:
-              schema:
-                $ref: '#/components/schemas/ErrorResponse'
-        "500":
-          description: Internal Server Error
-          content:
-            application/json:
-              schema:
-                $ref: '#/components/schemas/ErrorResponse'
-  /v1/catalogs/{catalog}:
-    parameters:
-      - name: catalog
-        in: path
-        description: The name of the catalog.
-        required: true
-        schema:
-          type: string
-    get:
-      tags:
-        - Catalogs
-      operationId: getCatalog
-      summary: Get a catalog
-      description: |
-        Gets the specified catalog.
-      responses:
-        "200":
-          description: The catalog was successfully retrieved.
-          content:
-            application/json:
-              schema:
-                $ref: '#/components/schemas/GetCatalogResponse'
-        "401":
-          description: Unauthorized
-          content:
-            application/json:
-              schema:
-                $ref: '#/components/schemas/ErrorResponse'
-        "404":
-          description: Resource not found
-          content:
-            application/json:
-              schema:
-                $ref: '#/components/schemas/ErrorResponse'
-        "500":
-          description: Internal Server Error
-          content:
-            application/json:
-              schema:
-                $ref: '#/components/schemas/ErrorResponse'
-    patch:
-      tags:
-        - Catalogs
-      operationId: alterCatalog
-      summary: Alter a catalog
-      description: |
-        Alter the catalog that matches the supplied name.
-      requestBody:
-        content:
-          application/json:
-            schema:
-              $ref: '#/components/schemas/AlterCatalogRequest'
-      responses:
-        "200":
-          description: The catalog was successfully altered.
-          content:
-            application/json:
-              schema:
-                $ref: '#/components/schemas/AlterCatalogResponse'
-        "401":
-          description: Unauthorized
-          content:
-            application/json:
-              schema:
-                $ref: '#/components/schemas/ErrorResponse'
-        "404":
-          description: Resource not found
-          content:
-            application/json:
-              schema:
-                $ref: '#/components/schemas/ErrorResponse'
-        "500":
-          description: Internal Server Error
-          content:
-            application/json:
-              schema:
-                $ref: '#/components/schemas/ErrorResponse'
-    delete:
-      tags:
-        - Catalogs
-      operationId: dropCatalog
-      summary: Drop a catalog
-      description: |
-        Drop the catalog that matches the supplied name.
-      responses:
-        "200":
-          description: Success, no content
-        "401":
-          description: Unauthorized
-          content:
-            application/json:
-              schema:
-                $ref: '#/components/schemas/ErrorResponse'
-        "404":
-          description: Resource not found
-          content:
-            application/json:
-              schema:
-                $ref: '#/components/schemas/ErrorResponse'
-        "500":
-          description: Internal Server Error
-          content:
-            application/json:
-              schema:
-                $ref: '#/components/schemas/ErrorResponse'
-=======
->>>>>>> cc65f258
   /v1/config:
     get:
       tags:
